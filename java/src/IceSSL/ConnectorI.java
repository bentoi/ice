--- conflicted
+++ resolved
@@ -120,24 +120,10 @@
 
         if(!_connectionId.equals(p._connectionId))
         {
-<<<<<<< HEAD
-            return _connectionId.compareTo(p._connectionId);
-        }
-
-        return IceInternal.Network.compareAddress(_addr, p._addr);
-    }
-
-    protected synchronized void
-    finalize()
-        throws Throwable
-    {
-        super.finalize();
-=======
             return false;
         }
 
         return IceInternal.Network.compareAddress(_addr, p._addr) == 0;
->>>>>>> 65a59016
     }
 
     private Instance _instance;
