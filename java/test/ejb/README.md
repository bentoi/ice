--- conflicted
+++ resolved
@@ -42,11 +42,7 @@
   $ export JBOSS_HOME=$HOME/EnterprisePlatform-5.1.2/jboss-eap-5.1/jboss-as/
 
 If Ice isn't installed in the default location set the ICE_HOME
-<<<<<<< HEAD
-environment variable to your Ice 3.7.0 installation directory.
-=======
 environment variable to your Ice installation directory.
->>>>>>> 196fb976
 
 Run ant to build and deploy the application:
 
