--- conflicted
+++ resolved
@@ -219,12 +219,8 @@
 if not patchIceE:
     fileMatchAndReplace(os.path.join(ice_dir, "config", "Make.common.rules"),
                         [("VERSION_MAJOR[\t\s]*= ([0-9]*)", majorVersion(version)),
-<<<<<<< HEAD
-                         ("VERSION_MINOR[\t\s]*= ([0-9]*)", minorVersion(version)),
+                         ("VERSION_MINOR[\t\s]*= ([0-9]*b?)", minorVersion(version) + betaVersion(version)),
                          ("SHORT_VERSION[\t\s]*= ([0-9]*\.[0-9]*)", shortVersion(version)),
-=======
-                         ("VERSION_MINOR[\t\s]*= ([0-9]*b?)", minorVersion(version) + betaVersion(version)),
->>>>>>> 045010f5
                          ("VERSION[\t\s]*= " + vpatMatch, version),
                          ("SOVERSION[\t\s]*= ([0-9]+b?)", soVersion(version))])
     
