// **********************************************************************
//
// Copyright (c) 2003-2018 ZeroC, Inc. All rights reserved.
//
// This copy of Ice is licensed to you under the terms described in the
// ICE_LICENSE file included in this distribution.
//
// **********************************************************************

#include <IceUtil/Functional.h>
#include <IceUtil/StringUtil.h>
#include <IceUtil/InputUtil.h>
#include <Gen.h>
#include <IceUtil/Iterator.h>
#include <IceUtil/UUID.h>
#include <Slice/Checksum.h>
#include <Slice/FileTracker.h>
#include <Slice/Util.h>

#if defined(__clang__)
// TODO: fix this warning!
#   pragma clang diagnostic ignored "-Wshadow"
#endif

using namespace std;
using namespace Slice;
using namespace IceUtil;
using namespace IceUtilInternal;

namespace
{

string
sliceModeToIceMode(Operation::Mode opMode)
{
    switch(opMode)
    {
    case Operation::Normal:
        return "0";
    case Operation::Nonmutating:
        return "1";
    case Operation::Idempotent:
        return "2";
    default:
        assert(false);
    }

    return "???";
}

string
opFormatTypeToString(const OperationPtr& op)
{
    switch(op->format())
    {
    case DefaultFormat:
        return "0";
    case CompactFormat:
        return "1";
    case SlicedFormat:
        return "2";
    default:
        assert(false);
    }

    return "???";
}

string
getDeprecateReason(const ContainedPtr& p1, const ContainedPtr& p2, const string& type)
{
    string deprecateMetadata, deprecateReason;
    if(p1->findMetaData("deprecate", deprecateMetadata) ||
       (p2 != 0 && p2->findMetaData("deprecate", deprecateMetadata)))
    {
        deprecateReason = "This " + type + " has been deprecated.";
        const string prefix = "deprecate:";
        if(deprecateMetadata.find(prefix) == 0 && deprecateMetadata.size() > prefix.size())
        {
            deprecateReason = deprecateMetadata.substr(prefix.size());
        }
    }
    return deprecateReason;
}

void
printHeader(IceUtilInternal::Output& out)
{
    static const char* header =
        "// **********************************************************************\n"
        "//\n"
        "// Copyright (c) 2003-2018 ZeroC, Inc. All rights reserved.\n"
        "//\n"
        "// This copy of Ice is licensed to you under the terms described in the\n"
        "// ICE_LICENSE file included in this distribution.\n"
        "//\n"
        "// **********************************************************************\n"
        ;

    out << header;
    out << "//\n";
    out << "// Ice version " << ICE_STRING_VERSION << "\n";
    out << "//\n";
}

string
escapeParam(const ParamDeclList& params, const string& name)
{
    string r = name;
    for(ParamDeclList::const_iterator p = params.begin(); p != params.end(); ++p)
    {
        if(Slice::JsGenerator::fixId((*p)->name()) == name)
        {
            r = name + "_";
            break;
        }
    }
    return r;
}

void
writeDocLines(Output& out, const StringList& lines, bool commentFirst, const string& space = " ")
{
    StringList l = lines;
    if(!commentFirst)
    {
        out << l.front();
        l.pop_front();
    }
    for(StringList::const_iterator i = l.begin(); i != l.end(); ++i)
    {
        out << nl << " *";
        if(!i->empty())
        {
            out << space << *i;
        }
    }
}

void
writeSeeAlso(Output& out, const StringList& lines, const string& space = " ")
{
    for(StringList::const_iterator i = lines.begin(); i != lines.end(); ++i)
    {
        out << nl << " *";
        if(!i->empty())
        {
            out << space << "@see " << *i;
        }
    }
}

string
getDocSentence(const StringList& lines)
{
    //
    // Extract the first sentence.
    //
    ostringstream ostr;
    for(StringList::const_iterator i = lines.begin(); i != lines.end(); ++i)
    {
        const string ws = " \t";

        if(i->empty())
        {
            break;
        }
        if(i != lines.begin() && i->find_first_not_of(ws) == 0)
        {
            ostr << " ";
        }
        string::size_type pos = i->find('.');
        if(pos == string::npos)
        {
            ostr << *i;
        }
        else if(pos == i->size() - 1)
        {
            ostr << *i;
            break;
        }
        else
        {
            //
            // Assume a period followed by whitespace indicates the end of the sentence.
            //
            while(pos != string::npos)
            {
                if(ws.find((*i)[pos + 1]) != string::npos)
                {
                    break;
                }
                pos = i->find('.', pos + 1);
            }
            if(pos != string::npos)
            {
                ostr << i->substr(0, pos + 1);
                break;
            }
            else
            {
                ostr << *i;
            }
        }
    }

    return ostr.str();
}

void
writeDocSummary(Output& out, const ContainedPtr& p)
{
    if(p->comment().empty())
    {
        return;
    }

    CommentPtr doc = p->parseComment(false);

    out << nl << "/**";

    if(!doc->overview().empty())
    {
        writeDocLines(out, doc->overview(), true);
    }

    if(!doc->misc().empty())
    {
        writeDocLines(out, doc->misc(), true);
    }

    if(!doc->seeAlso().empty())
    {
        writeSeeAlso(out, doc->seeAlso());
    }

    if(!doc->deprecated().empty())
    {
        out << nl << " *";
        out << nl << " * @deprecated ";
        writeDocLines(out, doc->deprecated(), false);
    }
    else if(doc->isDeprecated())
    {
        out << nl << " *";
        out << nl << " * @deprecated";
    }

    out << nl << " */";
}

enum OpDocParamType { OpDocInParams, OpDocOutParams, OpDocAllParams };

void
writeOpDocParams(Output& out, const OperationPtr& op, const CommentPtr& doc, OpDocParamType type,
                 const StringList& preParams = StringList(), const StringList& postParams = StringList())
{
    ParamDeclList params;
    switch (type)
    {
    case OpDocInParams:
        params = op->inParameters();
        break;
    case OpDocOutParams:
        params = op->outParameters();
        break;
    case OpDocAllParams:
        params = op->parameters();
        break;
    }

    if (!preParams.empty())
    {
        writeDocLines(out, preParams, true);
    }

    map<string, StringList> paramDoc = doc->parameters();
    for (ParamDeclList::iterator p = params.begin(); p != params.end(); ++p)
    {
        map<string, StringList>::iterator q = paramDoc.find((*p)->name());
        if(q != paramDoc.end())
        {
            out << nl << " * @param " << Slice::JsGenerator::fixId(q->first) << " ";
            writeDocLines(out, q->second, false);
        }
    }

    if(!postParams.empty())
    {
        writeDocLines(out, postParams, true);
    }
}

void
writeOpDocExceptions(Output& out, const OperationPtr& op, const CommentPtr& doc)
{
    map<string, StringList> exDoc = doc->exceptions();
    for (map<string, StringList>::iterator p = exDoc.begin(); p != exDoc.end(); ++p)
    {
        //
        // Try to locate the exception's definition using the name given in the comment.
        //
        string name = p->first;
        ExceptionPtr ex = op->container()->lookupException(name, false);
        if (ex)
        {
            name = ex->scoped().substr(2);
        }
        out << nl << " * @throws " << name << " ";
        writeDocLines(out, p->second, false);
    }
}

void
writeOpDocSummary(Output& out, const OperationPtr& op, const CommentPtr& doc, OpDocParamType type, bool showExceptions,
                  const StringList& preParams = StringList(), const StringList& postParams = StringList(),
                  const StringList& returns = StringList())
{
    out << nl << "/**";

    if (!doc->overview().empty())
    {
        writeDocLines(out, doc->overview(), true);
    }

    writeOpDocParams(out, op, doc, type, preParams, postParams);

    if(!returns.empty())
    {
        out << nl << " * @return ";
        writeDocLines(out, returns, false);
    }

    if(showExceptions)
    {
        writeOpDocExceptions(out, op, doc);
    }

    if(!doc->misc().empty())
    {
        writeDocLines(out, doc->misc(), true);
    }

    if(!doc->seeAlso().empty())
    {
        writeSeeAlso(out, doc->seeAlso());
    }

    if(!doc->deprecated().empty())
    {
        out << nl << " *";
        out << nl << " * @deprecated ";
        writeDocLines(out, doc->deprecated(), false);
    }
    else if(doc->isDeprecated())
    {
        out << nl << " *";
        out << nl << " * @deprecated";
    }

    out << nl << " */";
}

}

Slice::JsVisitor::JsVisitor(Output& out, const vector<pair<string, string> >& imports) :
    _out(out),
    _imports(imports)
{
}

Slice::JsVisitor::~JsVisitor()
{
}

vector<pair<string, string> >
Slice::JsVisitor::imports() const
{
    return _imports;
}

void
Slice::JsVisitor::writeMarshalDataMembers(const DataMemberList& dataMembers, const DataMemberList& optionalMembers)
{
    for(DataMemberList::const_iterator q = dataMembers.begin(); q != dataMembers.end(); ++q)
    {
        if(!(*q)->optional())
        {
            writeMarshalUnmarshalCode(_out, (*q)->type(), "this." + fixId((*q)->name()), true);
        }
    }

    for(DataMemberList::const_iterator q = optionalMembers.begin(); q != optionalMembers.end(); ++q)
    {
        writeOptionalMarshalUnmarshalCode(_out, (*q)->type(), "this." + fixId((*q)->name()), (*q)->tag(), true);
    }
}

void
Slice::JsVisitor::writeUnmarshalDataMembers(const DataMemberList& dataMembers, const DataMemberList& optionalMembers)
{
    for(DataMemberList::const_iterator q = dataMembers.begin(); q != dataMembers.end(); ++q)
    {
        if(!(*q)->optional())
        {
            writeMarshalUnmarshalCode(_out, (*q)->type(), "this." + fixId((*q)->name()), false);
        }
    }

    for(DataMemberList::const_iterator q = optionalMembers.begin(); q != optionalMembers.end(); ++q)
    {
        writeOptionalMarshalUnmarshalCode(_out, (*q)->type(), "this." + fixId((*q)->name()), (*q)->tag(), false);
    }
}

void
Slice::JsVisitor::writeInitDataMembers(const DataMemberList& dataMembers)
{
    for(DataMemberList::const_iterator q = dataMembers.begin(); q != dataMembers.end(); ++q)
    {
        const string m = fixId((*q)->name());
        _out << nl << "this." << m << " = " << m << ';';
    }
}

string
Slice::JsVisitor::getValue(const string& /*scope*/, const TypePtr& type)
{
    assert(type);

    BuiltinPtr builtin = BuiltinPtr::dynamicCast(type);
    if(builtin)
    {
        switch(builtin->kind())
        {
            case Builtin::KindBool:
            {
                return "false";
                break;
            }
            case Builtin::KindByte:
            case Builtin::KindShort:
            case Builtin::KindInt:
            {
                return "0";
                break;
            }
            case Builtin::KindLong:
            {
                return "new Ice.Long(0, 0)";
                break;
            }
            case Builtin::KindFloat:
            case Builtin::KindDouble:
            {
                return "0.0";
                break;
            }
            case Builtin::KindString:
            {
                return "\"\"";
            }
            default:
            {
                return "null";
                break;
            }
        }
    }

    EnumPtr en = EnumPtr::dynamicCast(type);
    if(en)
    {
        return fixId(en->scoped()) + '.' + fixId((*en->enumerators().begin())->name());
    }

    StructPtr st = StructPtr::dynamicCast(type);
    if(st)
    {
        return "new " + typeToString(type) + "()";
    }

    return "null";
}

string
Slice::JsVisitor::writeConstantValue(const string& /*scope*/, const TypePtr& type, const SyntaxTreeBasePtr& valueType,
                                     const string& value)
{
    ostringstream os;
    ConstPtr constant = ConstPtr::dynamicCast(valueType);
    if(constant)
    {
        os << fixId(constant->scoped());
    }
    else
    {
        BuiltinPtr bp = BuiltinPtr::dynamicCast(type);
        EnumPtr ep;
        if(bp && bp->kind() == Builtin::KindString)
        {
            //
            // For now, we generate strings in ECMAScript 5 format, with two \unnnn for astral characters
            //
            os << "\"" << toStringLiteral(value, "\b\f\n\r\t\v", "", ShortUCN, 0) << "\"";
        }
        else if(bp && bp->kind() == Builtin::KindLong)
        {
            IceUtil::Int64 l = IceUtilInternal::strToInt64(value.c_str(), 0, 0);

            //
            // JavaScript doesn't support 64 bit integer so long types are written as
            // two 32 bit words hi, low wrapped in the Ice.Long class.
            //
            // If slice2js runs in a big endian machine we need to swap the words, we do not
            // need to swap the word bytes as we just write each word as a number to the
            // output file.
            //
#ifdef ICE_BIG_ENDIAN
            os << "new Ice.Long(" << (l & 0xFFFFFFFF) << ", " << ((l >> 32) & 0xFFFFFFFF)  << ")";
#else
            os << "new Ice.Long(" << ((l >> 32) & 0xFFFFFFFF) << ", " << (l & 0xFFFFFFFF)  << ")";
#endif
        }
        else if((ep = EnumPtr::dynamicCast(type)))
        {
            EnumeratorPtr lte = EnumeratorPtr::dynamicCast(valueType);
            assert(lte);
            os << fixId(ep->scoped()) << '.' << fixId(lte->name());
        }
        else
        {
            os << value;
        }
    }
    return os.str();
}

StringList
Slice::JsVisitor::splitComment(const ContainedPtr& p)
{
    StringList result;

    string comment = p->comment();
    string::size_type pos = 0;
    string::size_type nextPos;
    while((nextPos = comment.find_first_of('\n', pos)) != string::npos)
    {
        result.push_back(string(comment, pos, nextPos - pos));
        pos = nextPos + 1;
    }
    string lastLine = string(comment, pos);
    if(lastLine.find_first_not_of(" \t\n\r") != string::npos)
    {
        result.push_back(lastLine);
    }

    return result;
}

void
Slice::JsVisitor::writeDocComment(const ContainedPtr& p, const string& deprecateReason, const string& extraParam)
{
    StringList lines = splitComment(p);
    if(lines.empty())
    {
        if(!deprecateReason.empty())
        {
            _out << nl << "/**";
            _out << nl << " * @deprecated " << deprecateReason;
            _out << nl << " **/";
        }
        return;
    }

    _out << nl << "/**";

    bool doneExtraParam = false;
    for(StringList::const_iterator i = lines.begin(); i != lines.end(); ++i)
    {
        //
        // @param must precede @return, so emit any extra parameter
        // when @return is seen.
        //
        if(i->find("@return") != string::npos && !extraParam.empty())
        {
            _out << nl << " * " << extraParam;
            doneExtraParam = true;
        }
        if((*i).empty())
        {
            _out << nl << " *";
        }
        else
        {
            _out << nl << " * " << *i;
        }
    }

    if(!doneExtraParam && !extraParam.empty())
    {
        //
        // Above code doesn't emit the comment for the extra parameter
        // if the operation returns a void or doesn't have an @return.
        //
        _out << nl << " * " << extraParam;
    }

    if(!deprecateReason.empty())
    {
        _out << nl << " * @deprecated " << deprecateReason;
    }

    _out << nl << " **/";
}

Slice::Gen::Gen(const string& base, const vector<string>& includePaths, const string& dir, bool typeScript) :
    _includePaths(includePaths),
    _useStdout(false),
    _typeScript(typeScript)
{
    _fileBase = base;

    string::size_type pos = base.find_last_of("/\\");
    if(pos != string::npos)
    {
        _fileBase = base.substr(pos + 1);
    }

    string file = _fileBase + (typeScript ? ".d.ts" : ".js");

    if(!dir.empty())
    {
        file = dir + '/' + file;
    }

    _out.open(file.c_str());
    if(!_out)
    {
        ostringstream os;
        os << "cannot open `" << file << "': " << IceUtilInternal::errorToString(errno);
        throw FileException(__FILE__, __LINE__, os.str());
    }
    FileTracker::instance()->addFile(file);

    printHeader(_out);
    printGeneratedHeader(_out, _fileBase + ".ice");
}

Slice::Gen::Gen(const string& base, const vector<string>& includePaths, const string& /*dir*/, bool typeScript,
                ostream& out) :
    _out(out),
    _includePaths(includePaths),
    _useStdout(true),
    _typeScript(typeScript)
{
    _fileBase = base;
    string::size_type pos = base.find_last_of("/\\");
    if(pos != string::npos)
    {
        _fileBase = base.substr(pos + 1);
    }

    printHeader(_out);
    printGeneratedHeader(_out, _fileBase + ".ice");
}

Slice::Gen::~Gen()
{
    if(_out.isOpen() || _useStdout)
    {
        _out << '\n';
    }
}

void
Slice::Gen::generate(const UnitPtr& p)
{
    //
    // Check for "js:module:ice" metadata. If this
    // is set then we are building Ice.
    //
    ModuleList modules = p->modules();
    bool icejs = false;
    for(ModuleList::const_iterator i = modules.begin(); i != modules.end(); i++)
    {
        if(p->topLevelFile() == (*i)->definitionContext()->filename() &&
           getModuleMetadata(ContainedPtr::dynamicCast(*i)) == "ice")
        {
            icejs = true;
            break;
        }
    }

    //
    // Check for global "js:es6-module" metadata.
    //
    DefinitionContextPtr dc = p->findDefinitionContext(p->topLevelFile());
    assert(dc);
    StringList globalMetaData = dc->getMetaData();
    bool es6module = find(globalMetaData.begin(), globalMetaData.end(), "js:es6-module") != globalMetaData.end();

    if(_typeScript)
    {
        TypeScriptRequireVisitor requireVisitor(_out);
        p->visit(&requireVisitor, false);

        //
        // If at some point TypeScript adds an operator to refer to a type in the global scope
        // we can get rid of the TypeScriptAliasVisitor and use this. For now we need to generate
        // a type alias when there is an abiguity.
        // see: https://github.com/Microsoft/TypeScript/issues/983
        //
        TypeScriptAliasVisitor aliasVisitor(_out);
        p->visit(&aliasVisitor, false);
        aliasVisitor.writeAlias(p);

        TypeScriptVisitor typeScriptVisitor(_out, requireVisitor.imports());
        p->visit(&typeScriptVisitor, false);
    }
    else
    {
        _out << nl << "/* eslint-disable */";
        _out << nl << "/* jshint ignore: start */";
        _out << nl;

        if(!es6module)
        {
            if(icejs)
            {
                _out.zeroIndent();
                _out << nl << "/* slice2js browser-bundle-skip */";
                _out.restoreIndent();
            }
            _out << nl << "(function(module, require, exports)";
            _out << sb;
            if(icejs)
            {
                _out.zeroIndent();
                _out << nl << "/* slice2js browser-bundle-skip-end */";
                _out.restoreIndent();
            }
        }
        RequireVisitor requireVisitor(_out, _includePaths, icejs, es6module);
        p->visit(&requireVisitor, false);
        vector<string> seenModules = requireVisitor.writeRequires(p);

        TypesVisitor typesVisitor(_out, seenModules, icejs);
        p->visit(&typesVisitor, false);

        //
        // Export the top-level modules.
        //
        ExportVisitor exportVisitor(_out, icejs, es6module);
        p->visit(&exportVisitor, false);

        if(!es6module)
        {
            if(icejs)
            {
                _out.zeroIndent();
                _out << nl << "/* slice2js browser-bundle-skip */";
                _out.restoreIndent();
            }

            _out << eb;
            _out << nl << "(typeof(global) !== \"undefined\" && typeof(global.process) !== \"undefined\" ? module : undefined,"
                 << nl << " typeof(global) !== \"undefined\" && typeof(global.process) !== \"undefined\" ? require :"
                 << nl << " (typeof WorkerGlobalScope !== \"undefined\" && self instanceof WorkerGlobalScope) ? self.Ice._require : window.Ice._require,"
                 << nl << " typeof(global) !== \"undefined\" && typeof(global.process) !== \"undefined\" ? exports :"
                 << nl << " (typeof WorkerGlobalScope !== \"undefined\" && self instanceof WorkerGlobalScope) ? self : window));";

            if(icejs)
            {
                _out.zeroIndent();
                _out << nl << "/* slice2js browser-bundle-skip-end */";
                _out.restoreIndent();
            }
        }
    }
}

void
Slice::Gen::closeOutput()
{
    _out.close();
}

Slice::Gen::RequireVisitor::RequireVisitor(IceUtilInternal::Output& out, vector<string> includePaths,
                                           bool icejs, bool es6modules) :
    JsVisitor(out),
    _icejs(icejs),
    _es6modules(es6modules),
    _seenClass(false),
    _seenCompactId(false),
    _seenOperation(false),
    _seenStruct(false),
    _seenUserException(false),
    _seenLocalException(false),
    _seenEnum(false),
    _seenObjectSeq(false),
    _seenObjectDict(false),
    _includePaths(includePaths)
{
    for(vector<string>::iterator p = _includePaths.begin(); p != _includePaths.end(); ++p)
    {
        *p = fullPath(*p);
    }
}

bool
Slice::Gen::RequireVisitor::visitClassDefStart(const ClassDefPtr& p)
{
    _seenClass = true; // Set regardless of whether p->isLocal()
    if(p->compactId() >= 0)
    {
        _seenCompactId = true;
    }
    return !p->isLocal(); // Look for operations.
}

bool
Slice::Gen::RequireVisitor::visitStructStart(const StructPtr&)
{
    _seenStruct = true; // Set regardless of whether p->isLocal()
    return false;
}

void
Slice::Gen::RequireVisitor::visitOperation(const OperationPtr&)
{
    _seenOperation = true;
}

bool
Slice::Gen::RequireVisitor::visitExceptionStart(const ExceptionPtr& p)
{
    if(p->isLocal())
    {
        _seenLocalException = true;
    }
    else
    {
        _seenUserException = true;
    }

    return false;
}

void
Slice::Gen::RequireVisitor::visitSequence(const SequencePtr& seq)
{
    BuiltinPtr builtin = BuiltinPtr::dynamicCast(seq->type());
    if(builtin)
    {
        switch(builtin->kind())
        {
        case Builtin::KindObject:
            _seenObjectSeq = true;
        case Builtin::KindObjectProxy:
            _seenObjectProxySeq = true;
        default:
            break;
        }
    }
}

void
Slice::Gen::RequireVisitor::visitDictionary(const DictionaryPtr& dict)
{
    BuiltinPtr builtin = BuiltinPtr::dynamicCast(dict->valueType());
    if(builtin)
    {
        switch(builtin->kind())
        {
        case Builtin::KindObject:
            _seenObjectDict = true;
        case Builtin::KindObjectProxy:
            _seenObjectProxyDict = true;
        default:
            break;
        }
    }
}

void
Slice::Gen::RequireVisitor::visitEnum(const EnumPtr&)
{
    _seenEnum = true;
}

namespace
{

bool iceBuiltinModule(const string& name)
{
    return name == "Glacier2" || name == "Ice" || name == "IceGrid" || name == "IceMX" || name == "IceStorm";
}

}

vector<string>
Slice::Gen::RequireVisitor::writeRequires(const UnitPtr& p)
{
    vector<string> seenModules;
    map<string, list<string> > requires;
    if(_icejs)
    {
        requires["Ice"] = list<string>();

        //
        // Generate require() statements for all of the run-time code needed by the generated code.
        //
        if(_seenClass || _seenObjectSeq || _seenObjectDict)
        {
            requires["Ice"].push_back("Ice/Object");
            requires["Ice"].push_back("Ice/Value");
        }
        if(_seenClass)
        {
            requires["Ice"].push_back("Ice/ObjectPrx");
        }
        if(_seenOperation)
        {
            requires["Ice"].push_back("Ice/Operation");
        }
        if(_seenStruct)
        {
            requires["Ice"].push_back("Ice/Struct");
        }

        if(_seenLocalException || _seenUserException)
        {
            requires["Ice"].push_back("Ice/Exception");
        }

        if(_seenEnum)
        {
            requires["Ice"].push_back("Ice/EnumBase");
        }

        if(_seenCompactId)
        {
            requires["Ice"].push_back("Ice/CompactIdRegistry");
        }

        requires["Ice"].push_back("Ice/Long");
        requires["Ice"].push_back("Ice/HashMap");
        requires["Ice"].push_back("Ice/HashUtil");
        requires["Ice"].push_back("Ice/ArrayUtil");
        requires["Ice"].push_back("Ice/StreamHelpers");
    }
    else
    {
        requires["Ice"] = list<string>();
        requires["Ice"].push_back("ice");
    }

    StringList includes = p->includeFiles();
    if(_es6modules)
    {
        _out << nl << "import { Ice } from \"ice\";";
        _out << nl << "const _ModuleRegistry = Ice._ModuleRegistry;";

        seenModules.push_back("Ice");

        for(StringList::const_iterator i = includes.begin(); i != includes.end(); ++i)
        {
            set<string> modules = p->getTopLevelModules(*i);
            vector<string> newModules;
            bool externals = false; // is there any external modules?
            for(set<string>::const_iterator j = modules.begin(); j != modules.end(); ++j)
            {
                if(find(seenModules.begin(), seenModules.end(), *j) == seenModules.end())
                {
                    seenModules.push_back(*j);
                    if(!_icejs && iceBuiltinModule(*j))
                    {
                        _out << nl << "import { " << *j << " } from \"ice\";";
                    }
                    else
                    {
                        newModules.push_back(*j);
                        externals = true;
                    }
                }
            }

            if(externals)
            {
                _out << nl << "import ";
                if(!newModules.empty())
                {
                    _out << "{ ";
                    for(vector<string>::const_iterator j = newModules.begin(); j != newModules.end();)
                    {
                        _out << *j;
                        ++j;
                        if(j != newModules.end())
                        {
                            _out << ", ";
                        }
                    }
                    _out << " } from ";
                }

                string result = relativePath(*i, p->topLevelFile());
                string::size_type pos;
                if((pos = result.rfind('.')) != string::npos)
                {
                    result.erase(pos);
                }
                _out << "\"" << result << "\";";
            }
        }
        _out << nl << "const Slice = Ice.Slice;";
    }
    else
    {
        for(StringList::const_iterator i = includes.begin(); i != includes.end(); ++i)
        {
            set<string> modules = p->getTopLevelModules(*i);
            for(set<string>::const_iterator j = modules.begin(); j != modules.end(); ++j)
            {
                if(!_icejs && iceBuiltinModule(*j))
                {
                    if(requires.find(*j) == requires.end())
                    {
                        requires[*j] = list<string>();
                        requires[*j].push_back("ice");
                    }
                }
                else
                {
                    if(requires.find(*j) == requires.end())
                    {
                        requires[*j] = list<string>();
                    }
                    requires[*j].push_back(changeInclude(*i, _includePaths));
                }
            }
        }
        if(_icejs)
        {
            _out.zeroIndent();
            _out << nl << "/* slice2js browser-bundle-skip */";
            _out.restoreIndent();
        }

        if(!_icejs)
        {
            _out << nl << "const Ice = require(\"ice\").Ice;";
            _out << nl << "const _ModuleRegistry = Ice._ModuleRegistry;";
        }
        else
        {
            _out << nl << "const _ModuleRegistry = require(\"../Ice/ModuleRegistry\").Ice._ModuleRegistry;";
        }

        for(map<string, list<string> >::const_iterator i = requires.begin(); i != requires.end(); ++i)
        {
            if(!_icejs && i->first == "Ice")
            {
                continue;
            }

            if(i->second.size() == 1)
            {
                _out << nl << "const " << i->first << " = require(\"";
                if(_icejs && iceBuiltinModule(i->first))
                {
                    _out << "../";
                }
                _out << i->second.front() << "\")." << i->first << ";";
            }
            else
            {
                _out << nl << "const " << i->first << " = _ModuleRegistry.require(module,";
                _out << nl << "[";
                _out.inc();
                for(list<string>::const_iterator j = i->second.begin(); j != i->second.end();)
                {
                    _out << nl << '"';
                    if(_icejs && iceBuiltinModule(i->first))
                    {
                        _out << "../";
                    }
                    _out << *j << '"';
                    if(++j != i->second.end())
                    {
                        _out << ",";
                    }
                }
                _out.dec();
                _out << nl << "])." << i->first << ";";
                _out << sp;
            }
            seenModules.push_back(i->first);
        }

        _out << nl << "const Slice = Ice.Slice;";

        if(_icejs)
        {
            _out.zeroIndent();
            _out << nl << "/* slice2js browser-bundle-skip-end */";
            _out.restoreIndent();
        }
    }
    return seenModules;
}

Slice::Gen::TypesVisitor::TypesVisitor(IceUtilInternal::Output& out, vector<string> seenModules, bool icejs) :
    JsVisitor(out),
    _seenModules(seenModules),
    _icejs(icejs)
{
}

bool
Slice::Gen::TypesVisitor::visitModuleStart(const ModulePtr& p)
{
    //
    // For a top-level module we write the following:
    //
    // let Foo = _ModuleRegistry.module("Foo");
    //
    // For a nested module we write
    //
    // Foo.Bar = _ModuleRegistry.module("Foo.Bar");
    //
    const string scoped = getLocalScope(p->scoped());
    vector<string>::const_iterator i = find(_seenModules.begin(), _seenModules.end(), scoped);
    if(i == _seenModules.end())
    {
        if(_icejs)
        {
            _out.zeroIndent();
            _out << nl << "/* slice2js browser-bundle-skip */";
            _out.restoreIndent();
        }

        _seenModules.push_back(scoped);
        const bool topLevel = UnitPtr::dynamicCast(p->container());
        _out << sp;
        _out << nl;
        if(topLevel)
        {
            _out << "let ";
        }
        _out << scoped << " = _ModuleRegistry.module(\"" << scoped << "\");";

        if(_icejs)
        {
            _out.zeroIndent();
            _out << nl << "/* slice2js browser-bundle-skip-end */";
            _out.restoreIndent();
        }
    }
    return true;
}

void
Slice::Gen::TypesVisitor::visitModuleEnd(const ModulePtr&)
{
}

bool
Slice::Gen::TypesVisitor::visitClassDefStart(const ClassDefPtr& p)
{
    //
    // Don't need to generate any code for local interfaces.
    //
    if(p->isInterface() && p->isLocal())
    {
        return false;
    }
    const string scope = p->scope();
    const string scoped = p->scoped();
    const string localScope = getLocalScope(scope);
    const string name = fixId(p->name());
    const string prxName = p->name() + "Prx";

    ClassList bases = p->bases();
    ClassDefPtr base;
    string baseRef;
    const bool hasBaseClass = !bases.empty() && !bases.front()->isInterface();
    if(hasBaseClass)
    {
        base = bases.front();
        bases.erase(bases.begin());
        baseRef = fixId(base->scoped());
    }
    else
    {
        baseRef = "Ice.Value";
    }

    const DataMemberList allDataMembers = p->allDataMembers();
    const DataMemberList dataMembers = p->dataMembers();
    const DataMemberList optionalMembers = p->orderedOptionalDataMembers();

    vector<string> allParamNames;
    for(DataMemberList::const_iterator q = allDataMembers.begin(); q != allDataMembers.end(); ++q)
    {
        allParamNames.push_back(fixId((*q)->name()));
    }

    vector<string> baseParamNames;
    DataMemberList baseDataMembers;

    if(base)
    {
        baseDataMembers = base->allDataMembers();
        for(DataMemberList::const_iterator q = baseDataMembers.begin(); q != baseDataMembers.end(); ++q)
        {
            baseParamNames.push_back(fixId((*q)->name()));
        }
    }

    ClassList allBases = p->allBases();
    StringList ids;
    transform(allBases.begin(), allBases.end(), back_inserter(ids), ::IceUtil::constMemFun(&Contained::scoped));
    StringList other;
    other.push_back(scoped);
    other.push_back("::Ice::Object");
    other.sort();
    ids.merge(other);
    ids.unique();

    StringList::const_iterator firstIter = ids.begin();
    StringList::const_iterator scopedIter = find(ids.begin(), ids.end(), scoped);
    assert(scopedIter != ids.end());
    StringList::difference_type scopedPos = IceUtilInternal::distance(firstIter, scopedIter);

    if(!p->isLocal())
    {
        _out << sp;
        _out << nl << "const iceC_" << getLocalScope(scoped, "_") << "_ids = [";
        _out.inc();

        for(StringList::const_iterator q = ids.begin(); q != ids.end(); ++q)
        {
            if(q != ids.begin())
            {
                _out << ',';
            }
           _out << nl << '"' << *q << '"';
        }

        _out.dec();
        _out << nl << "];";
    }

    if(!p->isInterface() || p->isLocal())
    {
        _out << sp;
        writeDocComment(p, getDeprecateReason(p, 0, "type"));
        _out << nl << localScope << '.' << name << " = class";
        if(!p->isLocal() || hasBaseClass)
        {
            _out << " extends " << baseRef;
        }

        _out << sb;
        if(!allParamNames.empty())
        {
            _out << nl << "constructor" << spar;
            for(DataMemberList::const_iterator q = baseDataMembers.begin(); q != baseDataMembers.end(); ++q)
            {
                _out << fixId((*q)->name());
            }

            for(DataMemberList::const_iterator q = dataMembers.begin(); q != dataMembers.end(); ++q)
            {
                string value;
                if((*q)->optional())
                {
                    if((*q)->defaultValueType())
                    {
                        value = writeConstantValue(scope, (*q)->type(), (*q)->defaultValueType(), (*q)->defaultValue());
                    }
                    else
                    {
                        value = "undefined";
                    }
                }
                else
                {
                    if((*q)->defaultValueType())
                    {
                        value = writeConstantValue(scope, (*q)->type(), (*q)->defaultValueType(), (*q)->defaultValue());
                    }
                    else
                    {
                        value = getValue(scope, (*q)->type());
                    }
                }
                _out << (fixId((*q)->name()) + (value.empty() ? value : (" = " + value)));
            }

            _out << epar << sb;
            if(!p->isLocal() || hasBaseClass)
            {
                _out << nl << "super" << spar << baseParamNames << epar << ';';
            }
            writeInitDataMembers(dataMembers);
            _out << eb;

            if(!p->isLocal())
            {
                if(p->compactId() != -1)
                {
                    _out << sp;
                    _out << nl << "static get _iceCompactId()";
                    _out << sb;
                    _out << nl << "return " << p->compactId() << ";";
                    _out << eb;
                }

                if(!dataMembers.empty())
                {
                    _out << sp;
                    _out << nl << "_iceWriteMemberImpl(ostr)";
                    _out << sb;
                    writeMarshalDataMembers(dataMembers, optionalMembers);
                    _out << eb;

                    _out << sp;
                    _out << nl << "_iceReadMemberImpl(istr)";
                    _out << sb;
                    writeUnmarshalDataMembers(dataMembers, optionalMembers);
                    _out << eb;
                }
            }
        }
        _out << eb << ";";

        _out << sp;
        if(!p->isLocal())
        {
            bool preserved = p->hasMetaData("preserve-slice") && !p->inheritsMetaData("preserve-slice");

            _out << nl << "Slice.defineValue(" << localScope << "." << name << ", "
                 << "iceC_" << getLocalScope(scoped, "_") << "_ids[" << scopedPos << "], "
                 << (preserved ? "true" : "false") ;
            if(p->compactId() >= 0)
            {
                _out << ", " << p->compactId();
            }
            _out << ");";
        }
    }

    //
    // Define servant an proxy types for non local classes
    //
    if(!p->isLocal() && (p->isInterface() || !p->allOperations().empty()))
    {
        _out << sp;
        writeDocComment(p, getDeprecateReason(p, 0, "type"));
        _out << nl << localScope << "." << (p->isInterface() ? p->name() :  p->name() + "Disp") << " = class extends ";
        if(hasBaseClass && !base->allOperations().empty())
        {
            _out << getLocalScope(base->scope())  << "." << base->name() << "Disp";
        }
        else
        {
            _out << "Ice.Object";
        }
        _out << sb;

        if(!bases.empty())
        {
            _out << sp;
            _out << nl << "static get _iceImplements()";
            _out << sb;
            _out << nl << "return [";
            _out.inc();
            for(ClassList::const_iterator q = bases.begin(); q != bases.end();)
            {
                ClassDefPtr base = *q;
                if(base->isInterface())
                {
                    _out << nl << getLocalScope(base->scope()) << "." <<
                        (base->isInterface() ? base->name() : base->name() + "Disp");
                    if(++q != bases.end())
                    {
                        _out << ",";
                    }
                }
                else
                {
                    q++;
                }
            }
            _out.dec();
            _out << nl << "];";
            _out << eb;
        }
        _out << eb << ";";

        //
        // Generate a proxy class for interfaces or classes with operations.
        //
        string proxyType = "undefined";
        if(p->isInterface() || !p->allOperations().empty())
        {
            proxyType = localScope + '.' + prxName;
            string baseProxy = "Ice.ObjectPrx";
            if(!p->isInterface() && base && base->allOperations().size() > 0)
            {
                baseProxy = (getLocalScope(base->scope()) + "." + base->name() + "Prx");
            }

            _out << sp;
            _out << nl << proxyType << " = class extends " << baseProxy;
            _out << sb;

            if(!bases.empty())
            {
                _out << sp;
                _out << nl << "static get _implements()";
                _out << sb;
                _out << nl << "return [";

                _out.inc();
                for(ClassList::const_iterator q = bases.begin(); q != bases.end();)
                {
                    ClassDefPtr base = *q;
                    if(base->isInterface())
                    {
                        _out << nl << getLocalScope(base->scope()) << "." << base->name() << "Prx";
                        if(++q != bases.end())
                        {
                            _out << ",";
                        }
                    }
                    else
                    {
                        q++;
                    }
                }
                _out.dec();
                _out << "];";
                _out << eb;
            }

            _out << eb << ";";
        }

        _out << sp << nl << "Slice.defineOperations("
             << localScope << "." << (p->isInterface() ? p->name() : p->name() + "Disp") << ", "
             << proxyType << ", "
             << "iceC_" << getLocalScope(scoped, "_") << "_ids, "
             << scopedPos;

        const OperationList ops = p->operations();
        if(!ops.empty())
        {
            _out << ',';
            _out << sb;
            for(OperationList::const_iterator q = ops.begin(); q != ops.end(); ++q)
            {
                if(q != ops.begin())
                {
                    _out << ',';
                }

                OperationPtr op = *q;
                const string name = fixId(op->name());
                const ParamDeclList paramList = op->parameters();
                const TypePtr ret = op->returnType();
                ParamDeclList inParams, outParams;
                for(ParamDeclList::const_iterator pli = paramList.begin(); pli != paramList.end(); ++pli)
                {
                    if((*pli)->isOutParam())
                    {
                        outParams.push_back(*pli);
                    }
                    else
                    {
                        inParams.push_back(*pli);
                    }
                }

                //
                // Each operation descriptor is a property. The key is the "on-the-wire"
                // name, and the value is an array consisting of the following elements:
                //
                //  0: servant method name in case of a keyword conflict (e.g., "_while"),
                //     otherwise an empty string
                //  1: mode (undefined == Normal or int)
                //  2: sendMode (undefined == Normal or int)
                //  3: amd (undefined or 1)
                //  4: format (undefined == Default or int)
                //  5: return type (undefined if void, or [type, tag])
                //  6: in params (undefined if none, or array of [type, tag])
                //  7: out params (undefined if none, or array of [type, tag])
                //  8: exceptions (undefined if none, or array of types)
                //  9: sends classes (true or undefined)
                // 10: returns classes (true or undefined)
                //
                _out << nl << "\"" << op->name() << "\": ["; // Operation name over-the-wire.

                if(name != op->name())
                {
                    _out << "\"" << name << "\""; // Native method name.
                }
                _out << ", ";

                if(op->mode() != Operation::Normal)
                {
                    _out << sliceModeToIceMode(op->mode()); // Mode.
                }
                _out << ", ";

                if(op->sendMode() != Operation::Normal)
                {
                    _out << sliceModeToIceMode(op->sendMode()); // Send mode.
                }
                _out << ", ";

                if(op->format() != DefaultFormat)
                {
                    _out << opFormatTypeToString(op); // Format.
                }
                _out << ", ";

                //
                // Return type.
                //
                if(ret)
                {
                    _out << '[' << encodeTypeForOperation(ret);
                    const bool isObj = isClassType(ret);
                    if(isObj)
                    {
                        _out << ", true";
                    }
                    if(op->returnIsOptional())
                    {
                        if(!isObj)
                        {
                            _out << ", ";
                        }
                        _out << ", " << op->returnTag();
                    }
                    _out << ']';
                }
                _out << ", ";

                //
                // In params.
                //
                if(!inParams.empty())
                {
                    _out << '[';
                    for(ParamDeclList::const_iterator pli = inParams.begin(); pli != inParams.end(); ++pli)
                    {
                        if(pli != inParams.begin())
                        {
                            _out << ", ";
                        }
                        TypePtr t = (*pli)->type();
                        _out << '[' << encodeTypeForOperation(t);
                        const bool isObj = isClassType(t);
                        if(isObj)
                        {
                            _out << ", true";
                        }
                        if((*pli)->optional())
                        {
                            if(!isObj)
                            {
                                _out << ", ";
                            }
                            _out << ", " << (*pli)->tag();
                        }
                        _out << ']';
                    }
                    _out << ']';
                }
                _out << ", ";

                //
                // Out params.
                //
                if(!outParams.empty())
                {
                    _out << '[';
                    for(ParamDeclList::const_iterator pli = outParams.begin(); pli != outParams.end(); ++pli)
                    {
                        if(pli != outParams.begin())
                        {
                            _out << ", ";
                        }
                        TypePtr t = (*pli)->type();
                        _out << '[' << encodeTypeForOperation(t);
                        const bool isObj = isClassType(t);
                        if(isObj)
                        {
                            _out << ", true";
                        }
                        if((*pli)->optional())
                        {
                            if(!isObj)
                            {
                                _out << ", ";
                            }
                            _out << ", " << (*pli)->tag();
                        }
                        _out << ']';
                    }
                    _out << ']';
                }
                _out << ",";

                //
                // User exceptions.
                //
                ExceptionList throws = op->throws();
                throws.sort();
                throws.unique();
#if defined(__SUNPRO_CC)
                throws.sort(derivedToBaseCompare);
#else
                throws.sort(Slice::DerivedToBaseCompare());
#endif
                if(throws.empty())
                {
                    _out << " ";
                }
                else
                {
                    _out << nl << '[';
                    _out.inc();
                    for(ExceptionList::const_iterator eli = throws.begin(); eli != throws.end(); ++eli)
                    {
                        if(eli != throws.begin())
                        {
                            _out << ',';
                        }
                        _out << nl << fixId((*eli)->scoped());
                    }
                    _out.dec();
                    _out << nl << ']';
                }
                _out << ", ";

                if(op->sendsClasses(false))
                {
                    _out << "true";
                }
                _out << ", ";

                if(op->returnsClasses(false))
                {
                    _out << "true";
                }

                _out << ']';
            }
            _out << eb;
        }
        _out << ");";
    }
    return false;
}

void
Slice::Gen::TypesVisitor::visitSequence(const SequencePtr& p)
{
    const TypePtr type = p->type();

    //
    // Stream helpers for sequences are lazy initialized as the required
    // types might not be available until later.
    //
    const string scope = getLocalScope(p->scope());
    const string name = fixId(p->name());
    const string propertyName = name + "Helper";
    const bool fixed = !type->isVariableLength();

    _out << sp;
    _out << nl << "Slice.defineSequence(" << scope << ", \"" << propertyName << "\", "
         << "\"" << getHelper(type) << "\"" << ", " << (fixed ? "true" : "false");
    if(isClassType(type))
    {
        bool isinterface =
            ClassDeclPtr::dynamicCast(type) &&
            ClassDeclPtr::dynamicCast(type)->definition() &&
            ClassDeclPtr::dynamicCast(type)->definition()->isInterface();
        _out<< ", \"" << (isinterface ? "Ice.Value" : typeToString(type)) << "\"";
    }
    _out << ");";
}

bool
Slice::Gen::TypesVisitor::visitExceptionStart(const ExceptionPtr& p)
{
    const string scope = p->scope();
    const string localScope = getLocalScope(scope);
    const string name = fixId(p->name());
    const ExceptionPtr base = p->base();
    string baseRef;
    if(base)
    {
        baseRef = fixId(base->scoped());
    }
    else
    {
        baseRef = p->isLocal() ? "Ice.LocalException" : "Ice.UserException";
    }

    const DataMemberList allDataMembers = p->allDataMembers();
    const DataMemberList dataMembers = p->dataMembers();
    const DataMemberList optionalMembers = p->orderedOptionalDataMembers();

    vector<string> allParamNames;
    for(DataMemberList::const_iterator q = allDataMembers.begin(); q != allDataMembers.end(); ++q)
    {
        allParamNames.push_back(fixId((*q)->name()));
    }

    vector<string> baseParamNames;
    DataMemberList baseDataMembers;

    if(p->base())
    {
        baseDataMembers = p->base()->allDataMembers();
        for(DataMemberList::const_iterator q = baseDataMembers.begin(); q != baseDataMembers.end(); ++q)
        {
            baseParamNames.push_back(fixId((*q)->name()));
        }
    }

    _out << sp;
    writeDocComment(p, getDeprecateReason(p, 0, "type"));
    _out << nl << localScope << '.' << name << " = class extends " << baseRef;
    _out << sb;

    _out << nl << "constructor" << spar;

    for(DataMemberList::const_iterator q = baseDataMembers.begin(); q != baseDataMembers.end(); ++q)
    {
        _out << fixId((*q)->name());
    }

    for(DataMemberList::const_iterator q = dataMembers.begin(); q != dataMembers.end(); ++q)
    {
        string value;
        if((*q)->optional())
        {
            if((*q)->defaultValueType())
            {
                value = writeConstantValue(scope, (*q)->type(), (*q)->defaultValueType(), (*q)->defaultValue());
            }
            else
            {
                value = "undefined";
            }
        }
        else
        {
            if((*q)->defaultValueType())
            {
                value = writeConstantValue(scope, (*q)->type(), (*q)->defaultValueType(), (*q)->defaultValue());
            }
            else
            {
                value = getValue(scope, (*q)->type());
            }
        }
        _out << (fixId((*q)->name()) + (value.empty() ? value : (" = " + value)));
    }

    _out << "_cause = \"\"" << epar;
    _out << sb;
    _out << nl << "super" << spar << baseParamNames << "_cause" << epar << ';';
    writeInitDataMembers(dataMembers);
    _out << eb;

    _out << sp;
    _out << nl << "static get _parent()";
    _out << sb;
    _out << nl << "return " << baseRef << ";";
    _out << eb;

    _out << sp;
    _out << nl << "static get _id()";
    _out << sb;
    _out << nl << "return \"" << p->scoped() << "\";";
    _out << eb;

    if(!p->isLocal())
    {
        _out << sp;
        _out << nl << "_mostDerivedType()";
        _out << sb;
        _out << nl << "return " << localScope << '.' << name << ";";
        _out << eb;

        if(!dataMembers.empty())
        {
            _out << sp;
            _out << nl << "_writeMemberImpl(ostr)";
            _out << sb;
            writeMarshalDataMembers(dataMembers, optionalMembers);
            _out << eb;

            _out << sp;
            _out << nl << "_readMemberImpl(istr)";
            _out << sb;
            writeUnmarshalDataMembers(dataMembers, optionalMembers);
            _out << eb;
        }

        if(p->usesClasses(false) && (!base || (base && !base->usesClasses(false))))
        {
            _out << sp;
            _out << nl << "_usesClasses()";
            _out << sb;
            _out << nl << "return true;";
            _out << eb;
        }
    }

    _out << eb << ";";

    bool basePreserved = p->inheritsMetaData("preserve-slice");
    bool preserved = p->hasMetaData("preserve-slice");

    if(!p->isLocal() && preserved && !basePreserved)
    {
        _out << sp;
        _out << nl << "Slice.PreservedUserException(" << localScope << '.' << name << ");";
    }

    return false;
}

bool
Slice::Gen::TypesVisitor::visitStructStart(const StructPtr& p)
{
    const string scope = p->scope();
    const string localScope = getLocalScope(scope);
    const string name = fixId(p->name());

    const DataMemberList dataMembers = p->dataMembers();

    vector<string> paramNames;
    for(DataMemberList::const_iterator q = dataMembers.begin(); q != dataMembers.end(); ++q)
    {
        paramNames.push_back(fixId((*q)->name()));
    }

    _out << sp;
    writeDocComment(p, getDeprecateReason(p, 0, "type"));
    _out << nl << localScope << '.' << name << " = class";
    _out << sb;

    _out << nl << "constructor" << spar;

    for(DataMemberList::const_iterator q = dataMembers.begin(); q != dataMembers.end(); ++q)
    {
        string value;
        if((*q)->optional())
        {
            if((*q)->defaultValueType())
            {
                value = writeConstantValue(scope, (*q)->type(), (*q)->defaultValueType(), (*q)->defaultValue());
            }
            else
            {
                value = "undefined";
            }
        }
        else
        {
            if((*q)->defaultValueType())
            {
                value = writeConstantValue(scope, (*q)->type(), (*q)->defaultValueType(), (*q)->defaultValue());
            }
            else
            {
                value = getValue(scope, (*q)->type());
            }
        }
        _out << (fixId((*q)->name()) + (value.empty() ? value : (" = " + value)));
    }

    _out << epar;
    _out << sb;
    writeInitDataMembers(dataMembers);
    _out << eb;

    if(!p->isLocal())
    {
        _out << sp;
        _out << nl << "_write(ostr)";
        _out << sb;
        writeMarshalDataMembers(dataMembers, DataMemberList());
        _out << eb;

        _out << sp;
        _out << nl << "_read(istr)";
        _out << sb;
        writeUnmarshalDataMembers(dataMembers, DataMemberList());
        _out << eb;

        _out << sp;
        _out << nl << "static get minWireSize()";
        _out << sb;
        _out << nl << "return  " << p->minWireSize() << ";";
        _out << eb;
    }

    _out << eb << ";";

    //
    // Only generate hashCode if this structure type is a legal dictionary key type.
    //
    bool containsSequence = false;
    bool legalKeyType = Dictionary::legalKeyType(p, containsSequence);

    _out << sp;
    _out << nl << "Slice.defineStruct(" << localScope << '.' << name << ", "
         << (legalKeyType ? "true" : "false") << ", "
         << (p->isVariableLength() ? "true" : "false") << ");";
    return false;
}

void
Slice::Gen::TypesVisitor::visitDictionary(const DictionaryPtr& p)
{
    const TypePtr keyType = p->keyType();
    const TypePtr valueType = p->valueType();

    //
    // For some key types, we have to use an equals() method to compare keys
    // rather than the native comparison operators.
    //
    bool keyUseEquals = false;
    BuiltinPtr b = BuiltinPtr::dynamicCast(keyType);
    if((b && b->kind() == Builtin::KindLong) || StructPtr::dynamicCast(keyType))
    {
        keyUseEquals = true;
    }

    //
    // Stream helpers for dictionaries of objects are lazy initialized
    // as the required object type might not be available until later.
    //
    const string scope = getLocalScope(p->scope());
    const string name = fixId(p->name());
    const string propertyName = name + "Helper";
    bool fixed = !keyType->isVariableLength() && !valueType->isVariableLength();

    bool isinterface =
            ClassDeclPtr::dynamicCast(valueType) &&
            ClassDeclPtr::dynamicCast(valueType)->definition() &&
            ClassDeclPtr::dynamicCast(valueType)->definition()->isInterface();

    _out << sp;
    _out << nl << "Slice.defineDictionary(" << scope << ", \"" << name << "\", \"" << propertyName << "\", "
         << "\"" << getHelper(keyType) << "\", "
         << "\"" << (isinterface ? "Ice.Value" : getHelper(valueType)) << "\", "
         << (fixed ? "true" : "false") << ", "
         << (keyUseEquals ? "Ice.HashMap.compareEquals" : "undefined");

    if(isClassType(valueType))
    {
        _out << ", \"" << typeToString(valueType) << "\"";
    }
    else
    {
        _out << ", undefined";
    }

    if(SequencePtr::dynamicCast(valueType))
    {
        _out << ", Ice.ArrayUtil.equals";
    }
    _out << ");";
}

void
Slice::Gen::TypesVisitor::visitEnum(const EnumPtr& p)
{
    const string scope = p->scope();
    const string localScope = getLocalScope(scope);
    const string name = fixId(p->name());

    _out << sp;
    writeDocComment(p, getDeprecateReason(p, 0, "type"));
    _out << nl << localScope << '.' << name << " = Slice.defineEnum([";
    _out.inc();
    _out << nl;

    const EnumeratorList enumerators = p->enumerators();
    int i = 0;
    for(EnumeratorList::const_iterator en = enumerators.begin(); en != enumerators.end(); ++en)
    {
        if(en != enumerators.begin())
        {
            if(++i % 5 == 0)
            {
                _out << ',' << nl;
            }
            else
            {
                _out << ", ";
            }
        }
        _out << "['" << fixId((*en)->name()) << "', " << (*en)->value() << ']';
    }
    _out << "]);";
    _out.dec();

    //
    // EnumBase provides an equals() method
    //
}

void
Slice::Gen::TypesVisitor::visitConst(const ConstPtr& p)
{
    const string scope = p->scope();
    const string localScope = getLocalScope(scope);
    const string name = fixId(p->name());

    _out << sp;
    _out << nl << "Object.defineProperty(" << localScope << ", '" << name << "', {";
    _out.inc();
    _out << nl << "value: ";
    _out << writeConstantValue(scope, p->type(), p->valueType(), p->value());
    _out.dec();
    _out << nl << "});";
}

string
Slice::Gen::TypesVisitor::encodeTypeForOperation(const TypePtr& type)
{
    assert(type);

    static const char* builtinTable[] =
    {
        "0",  // byte
        "1",  // bool
        "2",  // short
        "3",  // int
        "4",  // long
        "5",  // float
        "6",  // double
        "7",  // string
        "8",  // Ice.Object
        "9",  // Ice.ObjectPrx
        "??", // LocalObject
        "10", // Ice.Value
    };

    BuiltinPtr builtin = BuiltinPtr::dynamicCast(type);
    if(builtin)
    {
        return builtinTable[builtin->kind()];
    }

    ProxyPtr proxy = ProxyPtr::dynamicCast(type);
    if(proxy)
    {
        ClassDefPtr def = proxy->_class()->definition();
        if(def->isInterface() || def->allOperations().size() > 0)
        {
            return "\"" + fixId(proxy->_class()->scoped() + "Prx") + "\"";
        }
        else
        {
            return "Ice.ObjectPrx";
        }
    }

    SequencePtr seq = SequencePtr::dynamicCast(type);
    if(seq)
    {
        return "\"" + fixId(seq->scoped() + "Helper") + "\"";
    }

    DictionaryPtr d = DictionaryPtr::dynamicCast(type);
    if(d)
    {
        return "\"" + fixId(d->scoped() + "Helper") + "\"";
    }

    EnumPtr e = EnumPtr::dynamicCast(type);
    if(e)
    {
        return fixId(e->scoped()) + "._helper";
    }

    StructPtr st = StructPtr::dynamicCast(type);
    if(st)
    {
        return fixId(st->scoped());
    }

    ClassDeclPtr cl = ClassDeclPtr::dynamicCast(type);
    if(cl)
    {
        if(cl->isInterface())
        {
            return "\"Ice.Value\"";
        }
        else
        {
            return "\"" + fixId(cl->scoped()) + "\"";
        }
    }

    return "???";
}

Slice::Gen::ExportVisitor::ExportVisitor(IceUtilInternal::Output& out, bool icejs, bool es6modules) :
    JsVisitor(out),
    _icejs(icejs),
    _es6modules(es6modules)
{
}

bool
Slice::Gen::ExportVisitor::visitModuleStart(const ModulePtr& p)
{
    const bool topLevel = UnitPtr::dynamicCast(p->container());
    if(topLevel)
    {
        const string localScope = getLocalScope(p->scope());
        const string name = localScope.empty() ? fixId(p->name()) : localScope + "." + p->name();
        if(find(_exported.begin(), _exported.end(), name) == _exported.end())
        {
            _exported.push_back(name);
            if(_es6modules)
            {
                _out << nl << "export { " << name << " };";
            }
            else
            {
                if(_icejs)
                {
                    _out.zeroIndent();
                    _out << nl << "/* slice2js browser-bundle-skip */";
                    _out.restoreIndent();
                }
                _out << nl << "exports." << name << " = " << name << ";";
                if(_icejs)
                {
                    _out.zeroIndent();
                    _out << nl << "/* slice2js browser-bundle-skip-end */";
                    _out.restoreIndent();
                }
            }
        }
    }
    return false;
}

Slice::Gen::TypeScriptRequireVisitor::TypeScriptRequireVisitor(IceUtilInternal::Output& out) :
    JsVisitor(out),
    _nextImport(0)
{
}

string
Slice::Gen::TypeScriptRequireVisitor::nextImportPrefix()
{
    ostringstream ns;
    ns << "iceNS" << _nextImport++;
    return ns.str();
}

void
Slice::Gen::TypeScriptRequireVisitor::addImport(const TypePtr& definition, const ContainedPtr& toplevel)
{
    if(!BuiltinPtr::dynamicCast(definition))
    {
        const string m1 = getModuleMetadata(definition);
        const string m2 = getModuleMetadata(toplevel);

        const string p1 = definition->definitionContext()->filename();
        const string p2 = toplevel->definitionContext()->filename();

        addImport(m1, m2, p1, p2);
    }
}

void
Slice::Gen::TypeScriptRequireVisitor::addImport(const ContainedPtr& definition, const ContainedPtr& toplevel)
{
    const string m1 = getModuleMetadata(definition);
    const string m2 = getModuleMetadata(toplevel);

    const string p1 = definition->definitionContext()->filename();
    const string p2 = toplevel->definitionContext()->filename();

    addImport(m1, m2, p1, p2);
}

void
Slice::Gen::TypeScriptRequireVisitor::addImport(const string& m1, const string& m2,
                                                const string& p1, const string& p2)
{
    //
    // Generate an import for a definition that is outside a JS module and comes from
    // a different definition context or for a definition defined in a module different
    // than the current module.
    //
    if(m1.empty())
    {
        if(p1 != p2)
        {
            string relpath = relativePath(p1, p2);

            string::size_type pos = relpath.rfind('.');
            if(pos != string::npos)
            {
                relpath.erase(pos);
            }

            for(vector<pair<string, string> >::const_iterator i = _imports.begin(); i != _imports.end(); ++i)
            {
                if(i->first == relpath)
                {
                    return;
                }
            }
            _imports.push_back(make_pair(relpath, nextImportPrefix()));
        }
    }
    else if(m1 != m2)
    {
        for(vector<pair<string, string> >::const_iterator i = _imports.begin(); i != _imports.end(); ++i)
        {
            if(i->first == m1)
            {
                return;
            }
        }
        _imports.push_back(make_pair(m1, nextImportPrefix()));
    }
}

bool
Slice::Gen::TypeScriptRequireVisitor::visitModuleStart(const ModulePtr& p)
{
    //
    // Import ice module if not building Ice
    //
    if(UnitPtr::dynamicCast(p->container()))
    {
        const string prefix = "js:module:";
        string m;
        findMetaData(prefix, p->getMetaData(), m);
        if(_imports.empty() && m != "ice")
        {
            _imports.push_back(make_pair("ice", nextImportPrefix()));
        }
    }
    return true;
}

bool
Slice::Gen::TypeScriptRequireVisitor::visitClassDefStart(const ClassDefPtr& p)
{
    //
    // Add imports required for base classes
    //
    ClassList bases = p->bases();
    for(ClassList::const_iterator i = bases.begin(); i != bases.end(); ++i)
    {
        addImport(ContainedPtr::dynamicCast(*i), p);
    }

    //
    // Add imports required for data members
    //
    const DataMemberList allDataMembers = p->allDataMembers();
    for(DataMemberList::const_iterator i = allDataMembers.begin(); i != allDataMembers.end(); ++i)
    {
        addImport((*i)->type(), p);
    }

    //
    // Add imports required for operation parameters and return type
    //
    const OperationList operationList = p->allOperations();
    for(OperationList::const_iterator i = operationList.begin(); i != operationList.end(); ++i)
    {
        const TypePtr ret = (*i)->returnType();
        if(ret && ret->definitionContext())
        {
            addImport(ret, p);
        }

        const ParamDeclList paramList = (*i)->parameters();
        for(ParamDeclList::const_iterator j = paramList.begin(); j != paramList.end(); ++j)
        {
            addImport((*j)->type(), p);
        }
    }
    return false;
}

bool
Slice::Gen::TypeScriptRequireVisitor::visitStructStart(const StructPtr& p)
{
    //
    // Add imports required for data members
    //
    const DataMemberList dataMembers = p->dataMembers();
    for(DataMemberList::const_iterator i = dataMembers.begin(); i != dataMembers.end(); ++i)
    {
        addImport((*i)->type(), p);
    }
    return false;
}

bool
Slice::Gen::TypeScriptRequireVisitor::visitExceptionStart(const ExceptionPtr& p)
{
    //
    // Add imports required for base exceptions
    //
    ExceptionPtr base = p->base();
    if(base)
    {
        addImport(ContainedPtr::dynamicCast(base), p);
    }

    //
    // Add imports required for data members
    //
    const DataMemberList allDataMembers = p->allDataMembers();
    for(DataMemberList::const_iterator i = allDataMembers.begin(); i != allDataMembers.end(); ++i)
    {
        addImport((*i)->type(), p);
    }
    return false;
}

void
Slice::Gen::TypeScriptRequireVisitor::visitSequence(const SequencePtr& seq)
{
    //
    // Add import required for the sequence element type
    //
    addImport(seq->type(), seq);
}

void
Slice::Gen::TypeScriptRequireVisitor::visitDictionary(const DictionaryPtr& dict)
{
    //
    // Add imports required for the dictionary key and value types
    //
    addImport(dict->keyType(), dict);
    addImport(dict->valueType(), dict);
}

<<<<<<< HEAD
void
Slice::Gen::TypeScriptRequireVisitor::writeRequires(const UnitPtr&)
{
    for(vector<pair<string, string> >::const_iterator i = _imports.begin(); i != _imports.end(); ++i)
    {
        _out << nl << "import * as " << i->second << " from \"" << i->first << "\"";
    }
}

=======
>>>>>>> 253d31a5
Slice::Gen::TypeScriptAliasVisitor::TypeScriptAliasVisitor(IceUtilInternal::Output& out) :
    JsVisitor(out)
{
}

void
Slice::Gen::TypeScriptAliasVisitor::addAlias(const ExceptionPtr& type, const ContainedPtr& toplevel)
{
    string m1 = getModuleMetadata(ContainedPtr::dynamicCast(type));
    string m2 = getModuleMetadata(toplevel);

    //
    // Do not add alias for a type defined in the current module
    //
    if(!m1.empty() && m1 == m2)
    {
        return;
    }

    const string prefix = importPrefix(ContainedPtr::dynamicCast(type), toplevel, imports());
    const string typeS = prefix + getUnqualified(fixId(type->scoped()), toplevel->scope(), prefix);

    addAlias(typeS, prefix, toplevel);
}

void
Slice::Gen::TypeScriptAliasVisitor::addAlias(const TypePtr& type, const ContainedPtr& toplevel)
{
    string m1 = getModuleMetadata(type);
    string m2 = getModuleMetadata(toplevel);

    //
    // Do not add alias for a type defined in the current module
    //
    if(!m1.empty() && m1 == m2)
    {
        return;
    }

    addAlias(typeToString(type, toplevel, imports(), true),
             importPrefix(type, toplevel, imports()),
             toplevel);
}

void
Slice::Gen::TypeScriptAliasVisitor::addAlias(const string& type, const string& prefix,
                                             const ContainedPtr& toplevel)
{
    const string scope = fixId(toplevel->scoped()) + ".";
    //
    // When using an import prefix we don't need an alias, prefixes use iceNSXX that is reserved
    // name prefix
    //
    string::size_type i = type.find(".");
    if(prefix.empty() && i != string::npos)
    {
        if(scope.find("." + type.substr(0, i + 1)) != string::npos)
        {
            for(vector<pair<string, string> >::const_iterator j = _aliases.begin(); j != _aliases.end(); ++j)
            {
                if(j->first == type)
                {
                    return;
                }
            }
            string alias = type;
            replace(alias.begin(), alias.end(), '.', '_');
            //
            // We prefix alias with iceA this avoid conflict with iceNSX used for
            // import prefixes
            //
            _aliases.push_back(make_pair(type, "iceA_" + alias));
        }
    }
}

bool
Slice::Gen::TypeScriptAliasVisitor::visitModuleStart(const ModulePtr&)
{
    return true;
}

bool
Slice::Gen::TypeScriptAliasVisitor::visitClassDefStart(const ClassDefPtr& p)
{
    ModulePtr module = ModulePtr::dynamicCast(p->container());
    //
    // Add alias required for base classes
    //
    ClassList bases = p->bases();
    for(ClassList::const_iterator i = bases.begin(); i != bases.end(); ++i)
    {
        addAlias(TypePtr::dynamicCast((*i)->declaration()), module);
    }

    //
    // Add alias required for data members
    //
    const DataMemberList allDataMembers = p->allDataMembers();
    for(DataMemberList::const_iterator i = allDataMembers.begin(); i != allDataMembers.end(); ++i)
    {
        addAlias((*i)->type(), module);
    }

    //
    // Add alias required for operation parameters
    //
    const OperationList operationList = p->allOperations();
    for(OperationList::const_iterator i = operationList.begin(); i != operationList.end(); ++i)
    {
        const TypePtr ret = (*i)->returnType();
        if(ret && ret->definitionContext())
        {
            addAlias(ret, module);
        }

        const ParamDeclList paramList = (*i)->parameters();
        for(ParamDeclList::const_iterator j = paramList.begin(); j != paramList.end(); ++j)
        {
            addAlias((*j)->type(), module);
        }
    }
    return false;
}

bool
Slice::Gen::TypeScriptAliasVisitor::visitStructStart(const StructPtr& p)
{
    ModulePtr module = ModulePtr::dynamicCast(p->container());
    //
    // Add alias required for data members
    //
    const DataMemberList dataMembers = p->dataMembers();
    for(DataMemberList::const_iterator i = dataMembers.begin(); i != dataMembers.end(); ++i)
    {
        addAlias((*i)->type(), module);
    }
    return false;
}

bool
Slice::Gen::TypeScriptAliasVisitor::visitExceptionStart(const ExceptionPtr& p)
{
    ModulePtr module = ModulePtr::dynamicCast(p->container());
    //
    // Add alias required for base exception
    //
    ExceptionPtr base = p->base();
    if(base)
    {
        addAlias(base, module);
    }

    //
    // Add alias required for data members
    //
    const DataMemberList allDataMembers = p->allDataMembers();
    for(DataMemberList::const_iterator i = allDataMembers.begin(); i != allDataMembers.end(); ++i)
    {
        addAlias((*i)->type(), module);
    }
    return false;
}

void
Slice::Gen::TypeScriptAliasVisitor::visitSequence(const SequencePtr& seq)
{
    addAlias(seq->type(), ModulePtr::dynamicCast(seq->container()));
}

void
Slice::Gen::TypeScriptAliasVisitor::visitDictionary(const DictionaryPtr& dict)
{
    ModulePtr module = ModulePtr::dynamicCast(dict->container());
    addAlias(dict->keyType(), module);
    addAlias(dict->valueType(), module);
}

void
Slice::Gen::TypeScriptAliasVisitor::writeAlias(const UnitPtr&)
{
    if(!_aliases.empty())
    {
        _out << sp;
        for(vector<pair<string, string> >::const_iterator i = _aliases.begin(); i != _aliases.end(); ++i)
        {
            _out << nl << "type " << i->second << " = " << i->first << ";";
        }
    }
}

Slice::Gen::TypeScriptVisitor::TypeScriptVisitor(::IceUtilInternal::Output& out,
                                                 const vector<pair<string, string> >& imports) :
    JsVisitor(out, imports),
    _wroteImports(false)
{
}

void
Slice::Gen::TypeScriptVisitor::writeImports()
{
    if(!_wroteImports)
    {
        for(vector<pair<string, string> >::const_iterator i = _imports.begin(); i != _imports.end(); ++i)
        {
            _out << nl << "import * as " << i->second << " from \"" << i->first << "\"";
        }
        _wroteImports = true;
    }
}

bool
Slice::Gen::TypeScriptVisitor::visitModuleStart(const ModulePtr& p)
{
    UnitPtr unit = UnitPtr::dynamicCast(p->container());
    if(unit)
    {
        string module = getModuleMetadata(ContainedPtr::dynamicCast(p));

        _out << sp;
        if(module.empty())
        {
            writeImports();
            _out << nl << "export namespace " << fixId(p->name()) << sb;
        }
        else
        {
            _out << nl << "declare module \"" << fixId(module) << "\"" << sb;
            writeImports();
            _out << nl << "namespace " << fixId(p->name()) << sb;
        }
    }
    else
    {
        _out << nl << "namespace " << fixId(p->name()) << sb;
    }
    return true;
}

void
Slice::Gen::TypeScriptVisitor::visitModuleEnd(const ModulePtr& p)
{
    _out << eb; // namespace end

    if(UnitPtr::dynamicCast(p->container()))
    {
        string module = getModuleMetadata(ContainedPtr::dynamicCast(p));
        if(!module.empty())
        {
            _out << eb; // module end
        }
    }
}

bool
Slice::Gen::TypeScriptVisitor::visitClassDefStart(const ClassDefPtr& p)
{
    const string toplevelModule = getModuleMetadata(ContainedPtr::dynamicCast(p));
    const string icePrefix = importPrefix("Ice.", p);
    if(p->isDelegate())
    {
        // A delegate only has one operation
        OperationPtr op = p->allOperations().front();
        CommentPtr comment = op->parseComment(false);
        if(comment)
        {
            writeOpDocSummary(_out, op, comment, OpDocAllParams, true, StringList(), StringList(), comment->returns());
        }
        _out << nl << "type " << fixId(p->name()) << " = " << spar;
        ParamDeclList paramList = op->parameters();
        for(ParamDeclList::iterator q = paramList.begin(); q != paramList.end(); ++q)
        {
            ostringstream os;
            os << fixId((*q)->name()) << ":";
            if((*q)->isOutParam())
            {
                os << icePrefix << getUnqualified("Ice.Holder", p->scope(), icePrefix) << "<";
            }
            os << typeToString((*q)->type(), p, imports(), true, false, true);
            if((*q)->isOutParam())
            {
                os << ">";
            }
            _out << os.str();
        }
        _out << epar << " => ";
        TypePtr ret = op->returnType();
        if(ret)
        {
            _out << typeToString(ret, p, imports(), true, false, true) << ";";
        }
        else
        {
            _out << "void;";
        }
    }
    else if(p->isLocal())
    {
        const ClassList bases = p->bases();
        const DataMemberList dataMembers = p->dataMembers();
        const DataMemberList allDataMembers = p->allDataMembers();

        _out << sp;
        writeDocSummary(_out, p);
        _out << nl;
        _out << (p->isInterface() ? "interface" : "class") << " " << fixId(p->name());
        if(!bases.empty() && !bases.front()->isInterface())
        {
            const string prefix = importPrefix(ContainedPtr::dynamicCast(bases.front()), p, imports());
            _out << " extends " << prefix << getUnqualified(fixId(bases.front()->scoped()), p->scope(), prefix);
        }
        _out << sb;
        if(!p->isInterface())
        {
            _out << nl << "/**";
            _out << nl << " * One-shot constructor to initialize all data members.";
            for(DataMemberList::const_iterator q = allDataMembers.begin(); q != allDataMembers.end(); ++q)
            {
                CommentPtr comment = (*q)->parseComment(false);
                if(comment)
                {
                    _out << nl << " * @param " << fixId((*q)->name()) << " " << getDocSentence(comment->overview());
                }
            }
            _out << nl << " */";
            _out << nl << "constructor" << spar;
            for(DataMemberList::const_iterator q = allDataMembers.begin(); q != allDataMembers.end(); ++q)
            {
                _out << (fixId((*q)->name()) + "?:" + typeToString((*q)->type(), p, imports(), true, false, true));
            }
            _out << epar << ";";

            for(DataMemberList::const_iterator q = dataMembers.begin(); q != dataMembers.end(); ++q)
            {
                writeDocSummary(_out, *q);
                _out << nl << fixId((*q)->name()) << ":" << typeToString((*q)->type(), p, imports(), true, false, true)
                     << ";";
            }
        }

        OperationList allOperations = p->allOperations();
        for(OperationList::const_iterator q = allOperations.begin(); q != allOperations.end(); ++q)
        {
            OperationPtr op = *q;
            ParamDeclList params = op->parameters();
            ParamDeclList inParams, outParams;
            for(ParamDeclList::const_iterator r = params.begin(); r != params.end(); ++r)
            {
                if((*r)->isOutParam())
                {
                    outParams.push_back(*r);
                }
                else
                {
                    inParams.push_back(*r);
                }
            }

            TypePtr ret = op->returnType();
            bool async = op->hasMetaData("js:async") || op->hasMetaData("async-oneway");
            CommentPtr comment = op->parseComment(false);
            if(comment)
            {
                StringList returns;
                if(async)
                {
                    returns.push_back("@returns The asynchronous result object for the invocation.");
                }
                else if(ret)
                {
                    returns = comment->returns();
                }
                writeOpDocSummary(_out, op, comment, OpDocAllParams, true, StringList(), StringList(), returns);
            }

            _out << nl << fixId((*q)->name()) << spar;
            for(ParamDeclList::const_iterator r = inParams.begin(); r != inParams.end(); r++)
            {
                _out << (fixId((*r)->name()) + ":" + typeToString((*r)->type(), p, imports(), true, false, true));
            }

            for(ParamDeclList::const_iterator r = outParams.begin(); r != outParams.end(); r++)
            {
                const string prefix = importPrefix("Ice.Holder", p);
                _out << (fixId((*r)->name()) + ":"  + prefix +
                         getUnqualified("Ice.Holder", p->scope(), prefix) + "<" +
                         typeToString((*r)->type(), p, imports(), true, false, true) + ">");
            }

            _out << epar;

            _out << ":";
            if(async)
            {
               _out << icePrefix << getUnqualified("Ice.AsyncResultBase", p->scope(), icePrefix) << "<";
            }

            if(ret)
            {
                _out << typeToString(ret, p, imports(), true, false, true);
            }
            else
            {
                _out << "void";
            }

            if (async)
            {
                _out << ">";
            }
            _out << ";";
        }

        if(p->hasMetaData("js:comparable"))
        {
            _out << nl << "equals(rhs:any):boolean";
        }
        _out << eb;
    }
    else
    {
        //
        // Define servant an proxy types for non local classes
        //
        _out << sp;
        _out << nl << "abstract class " << fixId(p->name() + "Prx")
             << " extends " << icePrefix << getUnqualified("Ice.ObjectPrx", p->scope(), icePrefix);
        _out << sb;
        const OperationList ops = p->allOperations();
        for(OperationList::const_iterator q = ops.begin(); q != ops.end(); ++q)
        {
            const OperationPtr op = *q;
            const ParamDeclList paramList = op->parameters();
            const TypePtr ret = op->returnType();
            ParamDeclList inParams, outParams;
            for(ParamDeclList::const_iterator r = paramList.begin(); r != paramList.end(); ++r)
            {
                if((*r)->isOutParam())
                {
                    outParams.push_back(*r);
                }
                else
                {
                    inParams.push_back(*r);
                }
            }

            const string contextParam = escapeParam(paramList, "context");
            CommentPtr comment = op->parseComment(false);
            const string contextDoc = "@param " + contextParam + " The Context map to send with the invocation.";
            const string asyncDoc = "The asynchronous result object for the invocation.";
            if(comment)
            {
                StringList postParams, returns;
                postParams.push_back(contextDoc);
                returns.push_back(asyncDoc);
                writeOpDocSummary(_out, op, comment, OpDocInParams, false, StringList(), postParams, returns);
            }
            _out << nl << fixId((*q)->name()) << spar;
            for(ParamDeclList::const_iterator r = inParams.begin(); r != inParams.end(); ++r)
            {
                _out << (fixId((*r)->name()) +
                         ((*r)->optional() ? "?" : "") +
                         ":" +
                         typeToString((*r)->type(), p, imports(), true, false, true));
            }
            _out << "context?:Map<string, string>";
            _out << epar;

            _out << ":" << icePrefix << getUnqualified("Ice.AsyncResult", p->scope(), icePrefix);
            if(!ret && outParams.empty())
            {
                _out << "<void>";
            }
            else if((ret && outParams.empty()) || (!ret && outParams.size() == 1))
            {
                TypePtr t = ret ? ret : outParams.front()->type();
                _out << "<" << typeToString(t, p, imports(), true, false, true) << ">";
            }
            else
            {
                _out << "<[";
                if(ret)
                {
                    _out << typeToString(ret, p, imports(), true, false, true) << ", ";
                }

                for(ParamDeclList::const_iterator i = outParams.begin(); i != outParams.end();)
                {
                    _out << typeToString((*i)->type(), p, imports(), true, false, true);
                    if(++i != outParams.end())
                    {
                        _out << ", ";
                    }
                }

                _out << "]>";
            }

            _out << ";";
        }

        const string icePrefix = importPrefix("Ice.ObjectPrx", p);
        _out << sp;
        _out << nl << "/**";
        _out << nl << " * Downcasts a proxy without confirming the target object's type via a remote invocation.";
        _out << nl << " * @param prx The target proxy.";
        _out << nl << " * @return A proxy with the requested type.";
        _out << nl << " */";
        _out << nl << "static uncheckedCast(prx:" << icePrefix
             << getUnqualified("Ice.ObjectPrx", p->scope(), icePrefix) << ", "
             << "facet?:string):"
             << fixId(p->name() + "Prx") << ";";
        _out << nl << "/**";
        _out << nl << " * Downcasts a proxy after confirming the target object's type via a remote invocation.";
        _out << nl << " * @param prx The target proxy.";
        _out << nl << " * @param facet A facet name.";
        _out << nl << " * @param context The context map for the invocation.";
        _out << nl << " * @return A proxy with the requested type and facet, or nil if the target proxy is nil or the target";
        _out << nl << " * object does not support the requested type.";
        _out << nl << " */";
        _out << nl << "static checkedCast(prx:" << icePrefix
             << getUnqualified("Ice.ObjectPrx", p->scope(), icePrefix) << ", "
             << "facet?:string, contex?:Map<string, string>):" << icePrefix
             << getUnqualified("Ice.AsyncResult", p->scope(), icePrefix) << "<" << fixId(p->name() + "Prx") << ">;";
        _out << eb;

        if(p->isInterface() || !ops.empty())
        {
            _out << sp;
            _out << nl << "abstract class " << fixId(p->name() + (p->isInterface() ? "" : "Disp"))
                 << " extends " << icePrefix << getUnqualified("Ice.Object", p->scope(), icePrefix);
            _out << sb;
            for(OperationList::const_iterator q = ops.begin(); q != ops.end(); ++q)
            {
                const OperationPtr op = *q;
                const ParamDeclList paramList = op->parameters();
                const TypePtr ret = op->returnType();
                ParamDeclList inParams, outParams;
                for(ParamDeclList::const_iterator r = paramList.begin(); r != paramList.end(); ++r)
                {
                    if((*r)->isOutParam())
                    {
                        outParams.push_back(*r);
                    }
                    else
                    {
                        inParams.push_back(*r);
                    }
                }

                const string currentParam = escapeParam(inParams, "current");
                CommentPtr comment = p->parseComment(false);
                const string currentDoc = "@param " + currentParam + " The Current object for the invocation.";
                const string resultDoc = "The result or a promise like object that will "
                    "be resolved with the result of the invocation.";
                if(comment)
                {
                    StringList postParams, returns;
                    postParams.push_back(currentDoc);
                    returns.push_back(resultDoc);
                    writeOpDocSummary(_out, op, comment, OpDocInParams, false, StringList(), postParams, returns);
                }
                _out << nl << "abstract " << fixId((*q)->name()) << spar;
                for(ParamDeclList::const_iterator r = inParams.begin(); r != inParams.end(); ++r)
                {
                    _out << (fixId((*r)->name()) + ":" + typeToString((*r)->type(), p, imports(), true, false, true));
                }
                _out << ("current:" + icePrefix + getUnqualified("Ice.Current", p->scope(), icePrefix));
                _out << epar << ":";

                if(!ret && outParams.empty())
                {
                    _out << "PromiseLike<void>|void";
                }
                else if((ret && outParams.empty()) || (!ret && outParams.size() == 1))
                {
                    TypePtr t = ret ? ret : outParams.front()->type();
                    string returnType = typeToString(t, p, imports(), true, false, true);
                    _out << "PromiseLike<" << returnType  << ">|" << returnType;
                }
                else
                {
                    ostringstream os;
                    if(ret)
                    {
                        os << typeToString(ret, p, imports(), true, false, true) << ", ";
                    }

                    for(ParamDeclList::const_iterator i = outParams.begin(); i != outParams.end();)
                    {
                        os << typeToString((*i)->type(), p, imports(), true, false, true);
                        if(++i != outParams.end())
                        {
                            os << ", ";
                        }
                    }
                    _out << "PromiseLike<[" << os.str() << "]>|[" << os.str() << "]";
                }
                _out << ";";
            }
            _out << nl << "/**";
            _out << nl << " * Obtains the Slice type ID of this type.";
            _out << nl << " * @return The return value is always \"" + p->scoped() + "\".";
            _out << nl << " */";
            _out << nl << "static ice_staticId():string;";
            _out << eb;
        }

        if(!p->isInterface())
        {
            const DataMemberList dataMembers = p->dataMembers();
            const DataMemberList allDataMembers = p->allDataMembers();
            _out << sp;
            writeDocSummary(_out, p);
            _out << nl << "class " << fixId(p->name()) << " extends ";
            const string scope = p->scope();
            const string scoped = p->scoped();
            ClassList bases = p->bases();
            if(!bases.empty() && !bases.front()->isInterface())
            {
                ClassDefPtr base = bases.front();
                const string prefix = importPrefix(ContainedPtr::dynamicCast(base), p, imports());
                _out << prefix << getUnqualified(fixId(base->scoped()), p->scope(), prefix);
            }
            else
            {
                _out << icePrefix << getUnqualified("Ice.Value", p->scope(), icePrefix);
            }
            _out << sb;
            _out << nl << "/**";
            _out << nl << " * One-shot constructor to initialize all data members.";
            for(DataMemberList::const_iterator q = allDataMembers.begin(); q != allDataMembers.end(); ++q)
            {
                CommentPtr comment = (*q)->parseComment(false);
                if(comment)
                {
                    _out << nl << " * @param " << fixId((*q)->name()) << " " << getDocSentence(comment->overview());
                }
            }
            _out << nl << " */";
            _out << nl << "constructor" << spar;
            for(DataMemberList::const_iterator q = allDataMembers.begin(); q != allDataMembers.end(); ++q)
            {
                _out << (fixId((*q)->name()) + "?:" + typeToString((*q)->type(), p, imports(), true, false, true));
            }
            _out << epar << ";";
            for(DataMemberList::const_iterator q = dataMembers.begin(); q != dataMembers.end(); ++q)
            {
                writeDocSummary(_out, *q);
                _out << nl << fixId((*q)->name()) << ":" << typeToString((*q)->type(), p, imports(), true, false, true)
                     << ";";
            }
            _out << eb;
        }
    }
    return false;
}

bool
Slice::Gen::TypeScriptVisitor::visitExceptionStart(const ExceptionPtr& p)
{
    const string name = fixId(p->name());
    const DataMemberList dataMembers = p->dataMembers();
    const DataMemberList allDataMembers = p->allDataMembers();
    const string toplevelModule = getModuleMetadata(ContainedPtr::dynamicCast(p));
    const string icePrefix = importPrefix("Ice.", p);

    ExceptionPtr base = p->base();
    string baseRef;
    if(base)
    {
        const string prefix = importPrefix(ContainedPtr::dynamicCast(base), p, imports());
        baseRef = prefix + getUnqualified(fixId(base->scoped()), p->scope(), prefix);
    }
    else
    {
        baseRef = p->isLocal() ?
            icePrefix + getUnqualified("Ice.LocalException", p->scope(), icePrefix) :
            icePrefix + getUnqualified("Ice.UserException", p->scope(), icePrefix);
    }

    _out << sp;
    writeDocSummary(_out, p);
    _out << nl << "class " << name << " extends " << baseRef << sb;
    if(!allDataMembers.empty())
    {
        _out << nl << "/**";
        _out << nl << " * One-shot constructor to initialize all data members.";
        for(DataMemberList::const_iterator q = allDataMembers.begin(); q != allDataMembers.end(); ++q)
        {
            CommentPtr comment = (*q)->parseComment(false);
            if(comment)
            {
                _out << nl << " * @param " << fixId((*q)->name()) << " " << getDocSentence(comment->overview());
            }
        }
        _out << nl << " */";
        _out << nl << "constructor" << spar;
        for(DataMemberList::const_iterator q = allDataMembers.begin(); q != allDataMembers.end(); ++q)
        {
            _out << (fixId((*q)->name()) + "?:" + typeToString((*q)->type(), p, imports(), true, false, true));
        }
        _out << epar << ";";
    }
    for(DataMemberList::const_iterator q = dataMembers.begin(); q != dataMembers.end(); ++q)
    {
        _out << nl << fixId((*q)->name()) << ":" << typeToString((*q)->type(), p, imports(), true, false, true) << ";";
    }
    _out << eb;
    return false;
}

bool
Slice::Gen::TypeScriptVisitor::visitStructStart(const StructPtr& p)
{
    const string icePrefix = importPrefix("Ice.", p);
    const string name = fixId(p->name());
    const DataMemberList dataMembers = p->dataMembers();
    const string toplevelModule = getModuleMetadata(ContainedPtr::dynamicCast(p));
    _out << sp;
    writeDocSummary(_out, p);
    _out << nl << "class " << name << sb;
    _out << nl << "constructor" << spar;
    for(DataMemberList::const_iterator q = dataMembers.begin(); q != dataMembers.end(); ++q)
    {
        _out << (fixId((*q)->name()) + "?:" + typeToString((*q)->type(), p, imports(), true, false, true));
    }
    _out << epar << ";";

    _out << nl << "clone():" << name << ";";
    _out << nl << "equals(rhs:any):boolean;";

    //
    // Only generate hashCode if this structure type is a legal dictionary key type.
    //
    bool containsSequence = false;
    bool legalKeyType = Dictionary::legalKeyType(p, containsSequence);
    if(legalKeyType)
    {
        _out << nl << "hashCode():number;";
    }

    for(DataMemberList::const_iterator q = dataMembers.begin(); q != dataMembers.end(); ++q)
    {
        _out << nl << fixId((*q)->name()) << ":" << typeToString((*q)->type(), p, imports(), true, false, true) << ";";
    }

    //
    // Streaming API
    //
    _out << nl << "static write(outs:" << icePrefix << getUnqualified("Ice.OutputStream", p->scope(), icePrefix)
         << ", value:" << name << "):void;";
    _out << nl << "static read(ins:" << icePrefix << getUnqualified("Ice.InputStream", p->scope(), icePrefix) << "):"
         << name << ";";
    _out << eb;
    return false;
}

void
Slice::Gen::TypeScriptVisitor::visitSequence(const SequencePtr& p)
{
    const string icePrefix = importPrefix("Ice.", p);
    const string toplevelModule = getModuleMetadata(ContainedPtr::dynamicCast(p));
    const string name = fixId(p->name());
    _out << sp;
    writeDocSummary(_out, p);
    _out << nl << "type " << name << " = " << typeToString(p, p, imports(), true, true) << ";";

    _out << sp;
    _out << nl << "class " << fixId(p->name() + "Helper");
    _out << sb;
    //
    // Streaming API
    //
    _out << nl << "static write(outs:" << icePrefix << getUnqualified("Ice.OutputStream", p->scope(), icePrefix)
         << ", value:" << name << "):void;";
    _out << nl << "static read(ins:" << icePrefix << getUnqualified("Ice.InputStream", p->scope(), icePrefix) << "):"
         << name << ";";
    _out << eb;
}

void
Slice::Gen::TypeScriptVisitor::visitDictionary(const DictionaryPtr& p)
{
    const string icePrefix = importPrefix("Ice.", p);
    const string toplevelModule = getModuleMetadata(ContainedPtr::dynamicCast(p));
    const string name = fixId(p->name());
    _out << sp;
    writeDocSummary(_out, p);
    _out << nl << "class " << name << " extends " << typeToString(p, p, imports(), true, true);
    _out << sb;
    _out << eb;

    _out << sp;
    _out << nl << "class " << fixId(p->name() + "Helper");
    _out << sb;
    //
    // Streaming API
    //
    _out << nl << "static write(outs:" << icePrefix << getUnqualified("Ice.OutputStream", p->scope(), icePrefix)
         << ", value:" << name << "):void;";
    _out << nl << "static read(ins:" << icePrefix << getUnqualified("Ice.InputStream", p->scope(), icePrefix) << "):"
         << name << ";";
    _out << eb;
}

void
Slice::Gen::TypeScriptVisitor::visitEnum(const EnumPtr& p)
{
    _out << sp;
    writeDocSummary(_out, p);
    _out << nl << "class " << fixId(p->name());
    _out << sb;
    const EnumeratorList enumerators = p->enumerators();
    for(EnumeratorList::const_iterator en = enumerators.begin(); en != enumerators.end(); ++en)
    {
        writeDocSummary(_out, *en);
        _out << nl << "static readonly " << fixId((*en)->name()) << ":" << fixId(p->name()) << ";";
    }
    _out << nl;
    _out << nl << "static valueOf(value:number):" << fixId(p->name()) << ";";
    _out << nl << "equals(other:any):boolean;";
    _out << nl << "hashCode():number;";
    _out << nl << "toString():string;";
    _out << nl;
    _out << nl << "readonly name:string;";
    _out << nl << "readonly value:number;";
    _out << eb;
}

void
Slice::Gen::TypeScriptVisitor::visitConst(const ConstPtr& p)
{
    const string toplevelModule = getModuleMetadata(p->type());
    _out << sp;
    writeDocSummary(_out, p);
    _out << nl << "const " << fixId(p->name()) << ":" << typeToString(p->type(), p, imports(), true) << ";";
}<|MERGE_RESOLUTION|>--- conflicted
+++ resolved
@@ -2365,7 +2365,6 @@
     addImport(dict->valueType(), dict);
 }
 
-<<<<<<< HEAD
 void
 Slice::Gen::TypeScriptRequireVisitor::writeRequires(const UnitPtr&)
 {
@@ -2375,8 +2374,6 @@
     }
 }
 
-=======
->>>>>>> 253d31a5
 Slice::Gen::TypeScriptAliasVisitor::TypeScriptAliasVisitor(IceUtilInternal::Output& out) :
     JsVisitor(out)
 {
