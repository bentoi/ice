// **********************************************************************
//
// Copyright (c) 2003-2016 ZeroC, Inc. All rights reserved.
//
// This copy of Ice is licensed to you under the terms described in the
// ICE_LICENSE file included in this distribution.
//
// **********************************************************************

#include <Ice/DynamicLibrary.h>
#include <IceUtil/StringUtil.h>
#include <Ice/StringConverter.h>

#ifndef _WIN32
#   include <dlfcn.h>
#endif

#if defined(ICE_CPP11) && defined(__GNUC__) && (__GNUC__ < 6) && defined(__GLIBCXX__)
#   define ICE_LIBSUFFIX "++11"
#endif

using namespace Ice;
using namespace IceInternal;
using namespace std;

IceUtil::Shared* IceInternal::upCast(DynamicLibrary* p) { return p; }
IceUtil::Shared* IceInternal::upCast(DynamicLibraryList* p) { return p; }

IceInternal::DynamicLibrary::DynamicLibrary() :
    _hnd(0)
{
}

IceInternal::DynamicLibrary::~DynamicLibrary()
{
    /*
     * Closing the library here can cause a crash at program exit if
     * the application holds references to library resources in global
     * or static variables. Instead, we let the process discard the
     * library.
     *
    if(_hnd != 0)
    {
#ifdef _WIN32
        FreeLibrary(_hnd);
#else
        dlclose(_hnd);
#endif
    }
    */
}

IceInternal::DynamicLibrary::symbol_type
IceInternal::DynamicLibrary::loadEntryPoint(const string& entryPoint, bool useIceVersion)
{
    string::size_type colon = entryPoint.rfind(':');

#ifdef _WIN32
    const string driveLetters = "abcdefghijklmnopqrstuvwxyzABCDEFGHIJKLMNOPQRSTUVWXYZ";
    if(colon == 1 && driveLetters.find(entryPoint[0]) != string::npos &&
       (entryPoint[2] == '\\' || entryPoint[2] == '/'))
    {
        //
        // The only colon we found is in the drive specification, as in "C:\MyDir".
        // This means the function name is missing.
        //
        colon = string::npos;
    }
#endif

    if(colon == string::npos || colon == entryPoint.size() - 1)
    {
        _err = "invalid entry point format `" + entryPoint + "'";
        return 0;
    }

    string libSpec = entryPoint.substr(0, colon);
    string funcName = entryPoint.substr(colon + 1);
    string libPath, libName, version, debug;

#ifdef _WIN32
    string::size_type separator = libSpec.find_last_of("/\\");
#else
    string::size_type separator = libSpec.rfind('/');
#endif
    if(separator != string::npos)
    {
        libPath = libSpec.substr(0, separator + 1);
        libSpec = libSpec.substr(separator + 1);
    }

    string::size_type comma = libSpec.find(',');
    if(comma == string::npos)
    {
        libName = libSpec;
<<<<<<< HEAD
#  if defined(ICE_CPP11_MAPPING) && !defined(_WIN32)
        libName += "++11";
=======
#  ifdef ICE_LIBSUFFIX
        libName += ICE_LIBSUFFIX;
>>>>>>> 196fb976
#  endif
        if(useIceVersion)
        {
            int majorVersion = (ICE_INT_VERSION / 10000);
            int minorVersion = (ICE_INT_VERSION / 100) - majorVersion * 100;
            int patchVersion = ICE_INT_VERSION % 100;
            ostringstream os;
            os << majorVersion * 10 + minorVersion;
            if(patchVersion >= 60)
            {
                os << 'b' << (patchVersion - 60);
            }
            else if(patchVersion >= 50)
            {
                os << 'a' << (patchVersion - 50);
            }
            version = os.str();
        }
    }
    else
    {
        if(comma == libSpec.size() - 1)
        {
            _err = "invalid entry point format `" + entryPoint + "'";
            return 0;
        }
        libName = libSpec.substr(0, comma);
<<<<<<< HEAD
#  if defined(ICE_CPP11_MAPPING) && !defined(_WIN32)
        libName += "++11";
#  endif
=======
#ifdef ICE_LIBSUFFIX
        libName += ICE_LIBSUFFIX;
#endif
>>>>>>> 196fb976
        version = libSpec.substr(comma + 1);
    }

    string lib = libPath;

#ifdef _WIN32
    lib += libName;
    lib += version;
#  ifdef ICE_OS_WINRT
    lib += "uwp";
#  endif

#  ifdef ICE_CPP11_MAPPING
    lib += "++11";
#  endif

#   if defined(_DEBUG) && !defined(__MINGW32__)
    lib += 'd';
#   endif

#   ifdef COMPSUFFIX
    lib += COMPSUFFIX;
#   endif

    lib += ".dll";
#elif defined(__APPLE__)
    lib += "lib" + libName;
    if(!version.empty())
    {
        lib += "." + version;
    }
#elif defined(__hpux)
    lib += "lib" + libName;
    if(!version.empty())
    {
        lib += "." + version;
    }
    else
    {
        lib += ".sl";
    }
#elif defined(_AIX)
    lib += "lib" + libName + ".a(lib" + libName + ".so";
    if(!version.empty())
    {
        lib += "." + version;
    }
    lib += ")";
#else
    lib += "lib" + libName + ".so";
    if(!version.empty())
    {
        lib += "." + version;
    }
#endif

#ifdef __APPLE__
    //
    // On OS X fallback to .so and .bundle extensions, if the default
    // .dylib fails.
    //
    if(!load(lib + ".dylib"))
    {
        string errMsg = _err;
        if(!load(lib + ".so"))
        {
            errMsg += "; " + _err;
            if(!load(lib + ".bundle"))
            {
                _err = errMsg + "; " + _err;
                return 0;
            }
        }
        _err = "";
    }
#else
    if(!load(lib))
    {
        return 0;
    }
#endif

    return getSymbol(funcName);
}

bool
IceInternal::DynamicLibrary::load(const string& lib)
{
    //
    // Don't need to use a wide string converter as the wide string is passed
    // to Windows API.
    //
#ifdef ICE_OS_WINRT
    _hnd = LoadPackagedLibrary(stringToWstring(lib, getProcessStringConverter()).c_str(), 0);
#elif defined(_WIN32)
    _hnd = LoadLibraryW(stringToWstring(lib, getProcessStringConverter()).c_str());
#else

    int flags = RTLD_NOW | RTLD_GLOBAL;
#ifdef _AIX
    flags |= RTLD_MEMBER;
#endif

    _hnd = dlopen(lib.c_str(), flags);
#endif
    if(_hnd == 0)
    {
        //
        // Remember the most recent error in _err.
        //
#ifdef _WIN32
        _err = IceUtilInternal::lastErrorToString();
#else
        const char* err = dlerror();
        if(err)
        {
            _err = err;
        }
#endif
    }

    return _hnd != 0;
}

IceInternal::DynamicLibrary::symbol_type
IceInternal::DynamicLibrary::getSymbol(const string& name)
{
    assert(_hnd != 0);
#ifdef _WIN32
    symbol_type result = GetProcAddress(_hnd, name.c_str());
#else
    symbol_type result = dlsym(_hnd, name.c_str());
#endif

    if(result == 0)
    {
        //
        // Remember the most recent error in _err.
        //
#ifdef _WIN32
        _err = IceUtilInternal::lastErrorToString();
#else
        const char* err = dlerror();
        if(err)
        {
            _err = err;
        }
#endif
    }
    return result;
}

const string&
IceInternal::DynamicLibrary::getErrorMessage() const
{
    return _err;
}

IceInternal::DynamicLibraryList::~DynamicLibraryList()
{
    // Out of line to avoid weak vtable
}

void
IceInternal::DynamicLibraryList::add(const DynamicLibraryPtr& library)
{
    _libraries.push_back(library);
}<|MERGE_RESOLUTION|>--- conflicted
+++ resolved
@@ -93,13 +93,8 @@
     if(comma == string::npos)
     {
         libName = libSpec;
-<<<<<<< HEAD
 #  if defined(ICE_CPP11_MAPPING) && !defined(_WIN32)
         libName += "++11";
-=======
-#  ifdef ICE_LIBSUFFIX
-        libName += ICE_LIBSUFFIX;
->>>>>>> 196fb976
 #  endif
         if(useIceVersion)
         {
@@ -127,15 +122,9 @@
             return 0;
         }
         libName = libSpec.substr(0, comma);
-<<<<<<< HEAD
 #  if defined(ICE_CPP11_MAPPING) && !defined(_WIN32)
         libName += "++11";
 #  endif
-=======
-#ifdef ICE_LIBSUFFIX
-        libName += ICE_LIBSUFFIX;
-#endif
->>>>>>> 196fb976
         version = libSpec.substr(comma + 1);
     }
 
