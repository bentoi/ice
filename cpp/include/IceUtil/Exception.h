--- conflicted
+++ resolved
@@ -118,7 +118,6 @@
     std::string _path;
 };
 
-<<<<<<< HEAD
 class ICE_UTIL_API OptionalNotSetException : public Exception
 {
 public:
@@ -134,9 +133,4 @@
     static const char* _name;
 };
 
-}
-
-#endif
-=======
-}
->>>>>>> 33f3e799
+}