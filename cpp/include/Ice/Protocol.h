// **********************************************************************
//
// Copyright (c) 2003-2012 ZeroC, Inc. All rights reserved.
//
// This copy of Ice is licensed to you under the terms described in the
// ICE_LICENSE file included in this distribution.
//
// **********************************************************************

#pragma once

#include <Ice/Config.h>
#include <Ice/Version.h>

namespace IceInternal
{

//
// Size of the Ice protocol header
//
// Magic number (4 Bytes)
// Protocol version major (Byte)
// Protocol version minor (Byte)
// Encoding version major (Byte)
// Encoding version minor (Byte)
// Message type (Byte)
// Compression status (Byte)
// Message size (Int)
//
const ::Ice::Int headerSize = 14;

//
// The magic number at the front of each message
//
extern const ::Ice::Byte magic[4];

//
// The current Ice protocol, protocol encoding and encoding version
//
const ::Ice::Byte protocolMajor = 1;
const ::Ice::Byte protocolMinor = 0;
const ::Ice::Byte protocolEncodingMajor = 1;
const ::Ice::Byte protocolEncodingMinor = 0;

const ::Ice::Byte encodingMajor = 1;
const ::Ice::Byte encodingMinor = 1;

//
// The Ice protocol message types
//
const ::Ice::Byte requestMsg = 0;
const ::Ice::Byte requestBatchMsg = 1;
const ::Ice::Byte replyMsg = 2;
const ::Ice::Byte validateConnectionMsg = 3;
const ::Ice::Byte closeConnectionMsg = 4;

//
// The request header, batch request header and reply header.
//
extern const ::Ice::Byte requestHdr[headerSize + sizeof(Ice::Int)];
extern const ::Ice::Byte requestBatchHdr[headerSize + sizeof(Ice::Int)];
extern const ::Ice::Byte replyHdr[headerSize];

//
// IPv4/IPv6 support enumeration.
//
enum ProtocolSupport
{
    EnableIPv4,
    EnableIPv6,
    EnableBoth
};

<<<<<<< HEAD
// Forward declaration
class BasicStream;

ICE_API void stringToMajorMinor(const ::std::string&, Ice::Byte&, Ice::Byte&);

template<typename T> std::string
versionToString(const T& v)
{
    std::ostringstream os;
    os << v;
    return os.str();
}

template<typename T> T
stringToVersion(const ::std::string& str)
{
    T v;
    stringToMajorMinor(str, v.major, v.minor);
    return v;
}

template<typename T> bool
isSupported(const T& version, const T& supported)
{
    return version.major == supported.major && version.minor <= supported.minor;
}

ICE_API void throwUnsupportedProtocolException(const char*, int, const Ice::ProtocolVersion&, 
                                               const Ice::ProtocolVersion&);
ICE_API void throwUnsupportedEncodingException(const char*, int, const Ice::EncodingVersion&, 
                                               const Ice::EncodingVersion&);

}

namespace Ice
{

ICE_API extern const ProtocolVersion Protocol_1_0;

ICE_API extern const EncodingVersion Encoding_1_0;
ICE_API extern const EncodingVersion Encoding_1_1;

ICE_API extern const ProtocolVersion currentProtocol;
ICE_API extern const EncodingVersion currentProtocolEncoding;

ICE_API extern const EncodingVersion currentEncoding;

inline ::std::string 
protocolVersionToString(const Ice::ProtocolVersion& v)
{
    return IceInternal::versionToString<ProtocolVersion>(v);
}

inline ::Ice::ProtocolVersion 
stringToProtocolVersion(const ::std::string& v)
{
    return IceInternal::stringToVersion<ProtocolVersion>(v);
}

inline ::std::string 
encodingVersionToString(const Ice::EncodingVersion& v)
{
    return IceInternal::versionToString<EncodingVersion>(v);
}

inline ::Ice::EncodingVersion 
stringToEncodingVersion(const ::std::string& v)
{
    return IceInternal::stringToVersion<EncodingVersion>(v);
}

inline std::ostream&
operator<<(std::ostream& out, const ProtocolVersion& version)
{
    return out << static_cast<int>(version.major) << "." << static_cast<int>(version.minor);
}

inline std::ostream&
operator<<(std::ostream& out, const EncodingVersion& version)
{
    return out << static_cast<int>(version.major) << "." << static_cast<int>(version.minor);
}

}

namespace IceInternal
{

inline void
checkSupportedProtocol(const Ice::ProtocolVersion& v)
{
    if(!isSupported(v, Ice::currentProtocol))
    {
        throwUnsupportedProtocolException(__FILE__, __LINE__, v, Ice::currentProtocol);
    }
}

inline void
checkSupportedProtocolEncoding(const Ice::EncodingVersion& v)
{
    if(!isSupported(v, Ice::currentProtocolEncoding))
    {
        throwUnsupportedEncodingException(__FILE__, __LINE__, v, Ice::currentProtocolEncoding);
    }
}

inline void
checkSupportedEncoding(const Ice::EncodingVersion& v)
{
    if(!isSupported(v, Ice::currentEncoding))
    {
        throwUnsupportedEncodingException(__FILE__, __LINE__, v, Ice::currentEncoding);
    }
}

}

#endif
=======
}
>>>>>>> 33f3e799
<|MERGE_RESOLUTION|>--- conflicted
+++ resolved
@@ -71,7 +71,6 @@
     EnableBoth
 };
 
-<<<<<<< HEAD
 // Forward declaration
 class BasicStream;
 
@@ -187,9 +186,4 @@
     }
 }
 
-}
-
-#endif
-=======
-}
->>>>>>> 33f3e799
+}