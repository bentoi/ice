// **********************************************************************
//
// Copyright (c) 2003-2012 ZeroC, Inc. All rights reserved.
//
// This copy of Ice is licensed to you under the terms described in the
// ICE_LICENSE file included in this distribution.
//
// **********************************************************************

#pragma once

#include <Ice/StreamF.h>
#include <Ice/CommunicatorF.h>
#include <Ice/Object.h>
#include <Ice/Exception.h>
#include <Ice/Proxy.h>
#include <Ice/SlicedDataF.h>
#include <IceUtil/Shared.h>
#include <Ice/StreamTraits.h>

namespace Ice
{
<<<<<<< HEAD
=======
    
//
// COMPILERFIX: VC++ 6 compiler bug doesn't allow using templates for
// the Stream API.
//
// see: http://support.microsoft.com/kb/240866
//      http://support.microsoft.com/kb/241569
//
#if !defined(_MSC_VER) || (_MSC_VER >= 1300)
enum StreamTraitType
{
    StreamTraitTypeBuiltin,
    StreamTraitTypeStruct,
    StreamTraitTypeStructClass,     // struct with cpp:class metadata
    StreamTraitTypeByteEnum,        // Enums with up to 127 enumerators
    StreamTraitTypeShortEnum,       // Enums with up to 32767 enumerators
    StreamTraitTypeIntEnum,         // Enums with more than 32767 enumerators
    StreamTraitTypeSequence,
    StreamTraitTypeSequenceBool,
    StreamTraitTypeDictionary,
    StreamTraitTypeUserException,
    StreamTraitTypeUnknown
};

//
// Base trait template. This doesn't actually do anything -- we just
// use it as a template that we can specialize.
//
template<typename T>
struct StreamTrait
{
    static const StreamTraitType type = StreamTraitTypeUnknown;
    static const int minWireSize = 0;
};

//
// StreamTrait specialization for std::vector
//
template<typename T>
struct StreamTrait< ::std::vector<T> >
{
    static const StreamTraitType type = StreamTraitTypeSequence;
    static const int minWireSize = 1;
};

//
// StreamTrait specialization for std::vector<bool>. Sequences of bool
// are handled specifically because C++ optimizations for vector<bool>
// prevent us from reading vector of bools the same way as other
// sequences (see StreamReader<StreamTraitTypeSequenceBool>::read 
// implementation below)
//
template<>
struct StreamTrait< ::std::vector<bool> > 
{
    static const StreamTraitType type = StreamTraitTypeSequenceBool;
    static const int minWireSize = 1;
};

template<>
struct StreamTrait<UserException>
{
    static const StreamTraitType type = StreamTraitTypeUserException;
};

//
// StreamTrait specialization for std::map.
//
template<typename K, typename V>
struct StreamTrait< ::std::map<K, V> >
{
    static const StreamTraitType type = StreamTraitTypeDictionary;
    static const int minWireSize = 1;
};

//
// StreamTrait specialization for builtins (these are needed for sequence
// marshalling to figure out the minWireSize of each built-in).
//
template<>
struct StreamTrait< bool>
{
    static const StreamTraitType type = StreamTraitTypeBuiltin;
    static const int minWireSize = 1;
};

template<>
struct StreamTrait< Byte>
{
    static const StreamTraitType type = StreamTraitTypeBuiltin;
    static const int minWireSize = 1;
};

template<>
struct StreamTrait< Short>
{
    static const StreamTraitType type = StreamTraitTypeBuiltin;
    static const int minWireSize = 2;
};

template<>
struct StreamTrait< Int>
{
    static const StreamTraitType type = StreamTraitTypeBuiltin;
    static const int minWireSize = 4;
};

template<>
struct StreamTrait< Long>
{
    static const StreamTraitType type = StreamTraitTypeBuiltin;
    static const int minWireSize = 8;
};

template<>
struct StreamTrait< Float>
{
    static const StreamTraitType type = StreamTraitTypeBuiltin;
    static const int minWireSize = 4;
};

template<>
struct StreamTrait< Double>
{
    static const StreamTraitType type = StreamTraitTypeBuiltin;
    static const int minWireSize = 8;
};

template<>
struct StreamTrait< ::std::string>
{
    static const StreamTraitType type = StreamTraitTypeBuiltin;
    static const int minWireSize = 1;
};

template<>
struct StreamTrait< ::std::wstring>
{
    static const StreamTraitType type = StreamTraitTypeBuiltin;
    static const int minWireSize = 1;
};

template<typename T>
struct StreamTrait< ::IceInternal::ProxyHandle<T> >
{
    static const StreamTraitType type = StreamTraitTypeBuiltin;
    static const int minWireSize = 2;
};

template<typename T>
struct StreamTrait< ::IceInternal::Handle<T> >
{
    static const StreamTraitType type = StreamTraitTypeBuiltin;
    static const int minWireSize = 4;
};

//
// This is the non-specialized version of the writer. For each kind of
// user-defined type (enum, struct, etc), we specialize this template
// to call the correct member function that writes an instance of that
// type to the stream.
//
template<StreamTraitType st>
struct StreamWriter
{
    template<typename T>
    static void write(const OutputStreamPtr&, const T&)
    {
        // This asserts because we end up writing something for which
        // we never defined a trait.
        assert(false);
    }
};

//
// This is the non-specialized version of the reader. For each kind of
// user-defined type (enum, struct, etc), we specialize this template
// to call the correct member function that reads an instance of that
// type to the stream.
//
template<StreamTraitType st>
struct StreamReader
{
    template<typename T>
    static void read(const InputStreamPtr&, T&)
    {
        // This asserts because we end up reading something for which
        // we never define a trait.
        assert(false);
    }
};

#endif
>>>>>>> 33f3e799

class ICE_API ReadObjectCallback : public ::IceUtil::Shared
{
public:

    virtual void invoke(const ObjectPtr&) = 0;
};
typedef IceUtil::Handle<ReadObjectCallback> ReadObjectCallbackPtr;

template<typename T>
class ReadObjectCallbackI : public ReadObjectCallback
{

public:

    ReadObjectCallbackI(::IceInternal::Handle<T>& v) :
        _v(v)
    {
    }

    virtual void invoke(const ObjectPtr& p)
    {
        _v = ::IceInternal::Handle<T>::dynamicCast(p);
        if(p && !_v)
        {
            IceInternal::Ex::throwUOE(T::ice_staticId(), p);
        }
    }

private:

    ::IceInternal::Handle<T>& _v;
};

class ICE_API UserExceptionReader : public UserException
{
public:

    UserExceptionReader(const CommunicatorPtr&);
    ~UserExceptionReader() throw();

    virtual void read(const InputStreamPtr&) const = 0;
    virtual bool usesClasses() const = 0;
    virtual void usesClasses(bool) = 0;

    virtual ::std::string ice_name() const = 0;
    virtual Exception* ice_clone() const = 0;
    virtual void ice_throw() const = 0;

    virtual void __write(IceInternal::BasicStream*) const;
    virtual void __read(IceInternal::BasicStream*);

    virtual bool __usesClasses() const;
    virtual void __usesClasses(bool);

protected:

    const CommunicatorPtr _communicator;
};

class ICE_API UserExceptionReaderFactory : public IceUtil::Shared
{
public:

    virtual void createAndThrow(const std::string&) const = 0;
};
typedef ::IceUtil::Handle<UserExceptionReaderFactory> UserExceptionReaderFactoryPtr;

class ICE_API InputStream : public ::IceUtil::Shared
{
public:

    virtual CommunicatorPtr communicator() const = 0;

    virtual void sliceObjects(bool) = 0;

<<<<<<< HEAD
    //
    // COMPILERFIX: BCC2010 doesn't allow use of full specialization over
    // partial specialization.
    //
#ifdef __BCPLUSPLUS__
    void
    read(::std::_Vb_reference<unsigned int, int> v)
    {
        v = readBool();
    }
#endif

    //
    // Sequences of bool are handled specifically because C++
    // optimizations for vector<bool> prevent us from reading vector
    // of bools the same way as other sequences.
    //
    void 
    read(std::vector<bool>& v)
    {
        Int sz = readAndCheckSeqSize(StreamTrait<bool>::minWireSize);
        v.resize(sz);
        for(std::vector<bool>::iterator p = v.begin(); p != v.end(); ++p)
        {
            //
            // We can't just call inS->read(*p) here because *p is
            // a compiler dependent bit reference.
            //
            bool b;
            read(b);
            *p = b;
        }
    }
=======
    ICE_DEPRECATED_API virtual bool readBool() = 0;
    ICE_DEPRECATED_API virtual Byte readByte() = 0;
    ICE_DEPRECATED_API virtual Short readShort() = 0;
    ICE_DEPRECATED_API virtual Int readInt() = 0;
    ICE_DEPRECATED_API virtual Long readLong() = 0;
    ICE_DEPRECATED_API virtual Float readFloat() = 0;
    ICE_DEPRECATED_API virtual Double readDouble() = 0;
    ICE_DEPRECATED_API virtual ::std::string readString(bool = true) = 0;
    ICE_DEPRECATED_API virtual ::std::wstring readWstring() = 0;

    ICE_DEPRECATED_API virtual ::std::vector<bool> readBoolSeq() = 0;
    ICE_DEPRECATED_API virtual ::std::vector<Byte> readByteSeq() = 0;
    ICE_DEPRECATED_API virtual ::std::vector<Short> readShortSeq() = 0;
    ICE_DEPRECATED_API virtual ::std::vector<Int> readIntSeq() = 0;
    ICE_DEPRECATED_API virtual ::std::vector<Long> readLongSeq() = 0;
    ICE_DEPRECATED_API virtual ::std::vector<Float> readFloatSeq() = 0;
    ICE_DEPRECATED_API virtual ::std::vector<Double> readDoubleSeq() = 0;
    ICE_DEPRECATED_API virtual ::std::vector< ::std::string> readStringSeq(bool = true) = 0;
    ICE_DEPRECATED_API virtual ::std::vector< ::std::wstring> readWstringSeq() = 0;
    
    ICE_DEPRECATED_API virtual bool* readBoolSeq(::std::pair<const bool*, const bool*>&) = 0;
    ICE_DEPRECATED_API virtual void readByteSeq(::std::pair<const Byte*, const Byte*>&) = 0;
    ICE_DEPRECATED_API virtual Short* readShortSeq(::std::pair<const Short*, const Short*>&) = 0;
    ICE_DEPRECATED_API virtual Int* readIntSeq(::std::pair<const Int*, const Int*>&) = 0;
    ICE_DEPRECATED_API virtual Long* readLongSeq(::std::pair<const Long*, const Long*>&) = 0;
    ICE_DEPRECATED_API virtual Float* readFloatSeq(::std::pair<const Float*, const Float*>&) = 0;
    ICE_DEPRECATED_API virtual Double* readDoubleSeq(::std::pair<const Double*, const Double*>&) = 0;
>>>>>>> 33f3e799

    virtual Int readSize() = 0;
    virtual Int readAndCheckSeqSize(int) = 0;

    virtual ObjectPrx readProxy() = 0;
    template<typename T> void read(IceInternal::ProxyHandle<T>& v)
    {
        ObjectPrx proxy = readProxy();
        if(!proxy)
        {
            v = 0;
        }
        else
        {
            v = new T;
            v->__copyFrom(proxy);
        }
    }

    virtual void readObject(const ReadObjectCallbackPtr&) = 0;
    template<typename T> void read(IceInternal::Handle<T>& v)
    {
        readObject(new ReadObjectCallbackI<T>(v));
    }

    Int
    readEnum(Int limit)
    {
        if(getEncoding() == Encoding_1_0)
        {
            if(limit <= 127)
            {
                Byte value;
                read(value);
                return value;
            }
            else if(limit <= 32767)
            {
                Short value;
                read(value);
                return value;
            }
            else 
            {
                Int value;
                read(value);
                return value;
            }
        }
        else
        {
            return readSize();
        }
    }

    virtual void throwException() = 0;
    virtual void throwException(const UserExceptionReaderFactoryPtr&) = 0;

    virtual void startObject() = 0;
    virtual SlicedDataPtr endObject(bool) = 0;

    virtual void startException() = 0;
    virtual SlicedDataPtr endException(bool) = 0;

    virtual std::string startSlice() = 0;
    virtual void endSlice() = 0;
    virtual void skipSlice() = 0;

    virtual Ice::EncodingVersion startEncapsulation() = 0;
    virtual void endEncapsulation() = 0;
    virtual Ice::EncodingVersion skipEncapsulation() = 0;

    virtual Ice::EncodingVersion getEncoding() = 0;

    virtual void readPendingObjects() = 0;

    virtual void rewind() = 0;

    virtual void skip(Ice::Int) = 0;
    virtual void skipSize() = 0;

    virtual void read(bool&) = 0;
    virtual void read(Byte&) = 0;
    virtual void read(Short&) = 0;
    virtual void read(Int&) = 0;
    virtual void read(Long&) = 0;
    virtual void read(Float&) = 0;
    virtual void read(Double&) = 0;
    virtual void read(::std::string&, bool = true) = 0;
    virtual void read(::std::vector< ::std::string>&, bool) = 0; // Overload required for additional bool argument.
    virtual void read(::std::wstring&) = 0;

    virtual void read(::std::pair<const bool*, const bool*>&, ::IceUtil::ScopedArray<bool>&) = 0;
    virtual void read(::std::pair<const Byte*, const Byte*>&) = 0;
    virtual void read(::std::pair<const Short*, const Short*>&, ::IceUtil::ScopedArray<Short>&) = 0;
    virtual void read(::std::pair<const Int*, const Int*>&, ::IceUtil::ScopedArray<Int>&) = 0;
    virtual void read(::std::pair<const Long*, const Long*>&, ::IceUtil::ScopedArray<Long>&) = 0;
    virtual void read(::std::pair<const Float*, const Float*>&, ::IceUtil::ScopedArray<Float>&) = 0;
    virtual void read(::std::pair<const Double*, const Double*>&, ::IceUtil::ScopedArray<Double>&) = 0;

    virtual bool readOptional(Int, OptionalType) = 0; 

    template<typename T> inline void read(T& v)
    {
        StreamHelper<T, StreamTrait<T>::type>::read(this, v);
    }

    template<typename T> inline void read(Ice::Int tag, IceUtil::Optional<T>& v)
    {
        if(readOptional(tag, StreamOptionalHelper<T, 
                                                  Ice::StreamTrait<T>::type, 
                                                  Ice::StreamTrait<T>::optionalType>::optionalType))
        {
            v.__setIsSet();
            StreamOptionalHelper<T, Ice::StreamTrait<T>::type, Ice::StreamTrait<T>::optionalType>::read(this, *v);
        }
    }

    virtual void closure(void*) = 0;
    virtual void* closure() const = 0;
};

class ICE_API OutputStream : public ::IceUtil::Shared
{
public:

    typedef size_t size_type;

    virtual CommunicatorPtr communicator() const = 0;

    virtual void writeSize(Int) = 0;

    virtual void writeProxy(const ObjectPrx&) = 0;
    template<typename T> void write(const IceInternal::ProxyHandle<T>& v)
    {
        writeProxy(ObjectPrx(upCast(v.get())));
    }

    virtual void writeObject(const ObjectPtr&) = 0;
    template<typename T> void write(const IceInternal::Handle<T>& v)
    {
        writeObject(ObjectPtr(upCast(v.get())));
    }

    void
    writeEnum(Int v, Int limit)
    {
        if(getEncoding() == Encoding_1_0)
        {
            if(limit <= 127)
            {
                write(static_cast<Byte>(v));
            }
            else if(limit <= 32767)
            {
                write(static_cast<Short>(v));
            }
            else 
            {
                write(v);
            }
        }
        else
        {
            writeSize(v);
        }
    }

    virtual void writeException(const UserException&) = 0;

    virtual void format(FormatType) = 0;

    virtual void startObject(const SlicedDataPtr&) = 0;
    virtual void endObject() = 0;

    virtual void startException(const SlicedDataPtr&) = 0;
    virtual void endException() = 0;

    virtual void startSlice(const ::std::string&, bool) = 0;
    virtual void endSlice() = 0;

    virtual void startEncapsulation(const Ice::EncodingVersion&) = 0;
    virtual void startEncapsulation() = 0;
    virtual void endEncapsulation() = 0;

    virtual Ice::EncodingVersion getEncoding() = 0;

    virtual void writePendingObjects() = 0;

    virtual void finished(::std::vector<Byte>&) = 0;

    virtual size_type pos() = 0;
    virtual void rewrite(Int, size_type) = 0;

    virtual void reset(bool) = 0;

    virtual void write(bool) = 0;
    virtual void write(Byte) = 0;
    virtual void write(Short) = 0;
    virtual void write(Int) = 0;
    virtual void write(Long) = 0;
    virtual void write(Float) = 0;
    virtual void write(Double) = 0;
    virtual void write(const ::std::string&, bool = true) = 0;
    virtual void write(const ::std::vector< ::std::string>&, bool) = 0; // Overload required for bool argument.
    virtual void write(const char*, bool = true) = 0;
    virtual void write(const ::std::wstring&) = 0;

    virtual void write(const bool*, const bool*) = 0;
    virtual void write(const Byte*, const Byte*) = 0;
    virtual void write(const Short*, const Short*) = 0;
    virtual void write(const Int*, const Int*) = 0;
    virtual void write(const Long*, const Long*) = 0;
    virtual void write(const Float*, const Float*) = 0;
    virtual void write(const Double*, const Double*) = 0;

    virtual void writeOptional(Int, OptionalType) = 0; 

    template<typename T> inline void write(const T& v)
    {
        StreamHelper<T, StreamTrait<T>::type>::write(this, v);
    }

    template<typename T> inline void write(Ice::Int tag, const IceUtil::Optional<T>& v)
    {
        if(v)
        {
            writeOptional(tag, StreamOptionalHelper<T,
                                                    Ice::StreamTrait<T>::type, 
                                                    Ice::StreamTrait<T>::optionalType>::optionalType);
            StreamOptionalHelper<T, Ice::StreamTrait<T>::type, Ice::StreamTrait<T>::optionalType>::write(this, *v);
        }
    }

<<<<<<< HEAD
    //
    // Template functions for sequences and custom sequences
    // 
    template<typename T> void write(const T* begin, const T* end)
=======
template<> // StreamWriter specialization for short enums
struct StreamWriter<StreamTraitTypeShortEnum>
{
    template<typename T>
    static void write(const OutputStreamPtr& outS, const T& v)
    {
        if(static_cast<int>(v) < 0 || static_cast<int>(v) >= StreamTrait<T>::enumLimit)
        {
            IceInternal::Ex::throwMarshalException(__FILE__, __LINE__, "enumerator out of range");
        }
        outS->write(static_cast<Short>(v));
    }
};

template<> // StreamReader specialization for short enums
struct StreamReader<StreamTraitTypeShortEnum>
{
    template<typename T>
    static void read(const InputStreamPtr& inS, T& v)
    {
        Short val;
        inS->read(val);
        if(val < 0 || val > StreamTrait<T>::enumLimit)
        {
            IceInternal::Ex::throwMarshalException(__FILE__, __LINE__, "enumerator out of range");
        }
        v = static_cast<T>(val);
    }
};

template<> // StreamWriter specialization for int enums
struct StreamWriter<StreamTraitTypeIntEnum>
{
    template<typename T>
    static void write(const OutputStreamPtr& outS, const T& v)
    {
        if(static_cast<int>(v) < 0 || static_cast<int>(v) >= StreamTrait<T>::enumLimit)
        {
            IceInternal::Ex::throwMarshalException(__FILE__, __LINE__, "enumerator out of range");
        }
        outS->write(static_cast<Int>(v));
    }
};

template<> // StreamReader specialization for int enums
struct StreamReader<StreamTraitTypeIntEnum>
{
    template<typename T>
    static void read(const InputStreamPtr& inS, T& v)
    {
        Int val;
        inS->read(val);
        if(val < 0 || val > StreamTrait<T>::enumLimit)
        {
            IceInternal::Ex::throwMarshalException(__FILE__, __LINE__, "enumerator out of range");
        }
        v = static_cast<T>(val);
    }
};

template<> // StreamWriter specialization for sequences
struct StreamWriter<StreamTraitTypeSequence>
{
    template<typename T>
    static void write(const OutputStreamPtr& outS, const T& v)
    {
        outS->writeSize(static_cast<Int>(v.size()));
        for(typename T::const_iterator p = v.begin(); p != v.end(); ++p)
        {
            outS->write(*p);
        }
    }
};

template<> // StreamReader specialization for sequences
struct StreamReader<StreamTraitTypeSequence>
{
    template<typename T>
    static void read(const InputStreamPtr& inS, T& v)
    {
        Int sz = inS->readAndCheckSeqSize(StreamTrait<typename T::value_type>::minWireSize);
        v.resize(sz);
        for(typename T::iterator p = v.begin(); p != v.end(); ++p)
        {
            inS->read(*p);
        }
    }
};

template<> // StreamWriter specialization for sequences of bool
struct StreamWriter<StreamTraitTypeSequenceBool>
{
    template<typename T>
    static void write(const OutputStreamPtr& outS, const T& v)
    {
        outS->writeSize(static_cast<Int>(v.size()));
        for(typename T::const_iterator p = v.begin(); p != v.end(); ++p)
        {
            outS->write(*p);
        }
    }
};

template<> // Reader specialization for sequences of bool
struct StreamReader<StreamTraitTypeSequenceBool>
{
    template<typename T>
    static void read(const InputStreamPtr& inS, T& v)
    {
        Int sz = inS->readAndCheckSeqSize(StreamTrait<bool>::minWireSize);
        v.resize(sz);
        for(typename T::iterator p = v.begin(); p != v.end(); ++p)
        {
            //
            // We can't just call inS->read(*p) here because *p is
            // a compiler dependent bit reference.
            //
            bool b;
            inS->read(b);
            *p = b;
        }
    }
};

template<> // StreamWriter specialization for dictionaries.
struct StreamWriter<StreamTraitTypeDictionary>
{
    template<typename T>
    static void write(const OutputStreamPtr& outS, const T& v)
    {
        outS->writeSize(static_cast<Int>(v.size()));
        typename T::const_iterator p;
        for(p = v.begin(); p != v.end(); ++p)
        {
            outS->write(p->first);
            outS->write(p->second);
        }
    }
};

template<> // StreamReader specialization for dictionaries.
struct StreamReader<StreamTraitTypeDictionary>
{
    template<typename T>
    static void read(const InputStreamPtr& inS, T& v)
>>>>>>> 33f3e799
    {
        writeSize(static_cast<Ice::Int>(end - begin));
        for(const T* p = begin; p != end; ++p)
        {
            write(*p);
        }
    }
};

class ICE_API ObjectReader : public Object
{
public:

    virtual void read(const InputStreamPtr&) = 0;

private:

    virtual void __write(::IceInternal::BasicStream*) const;
    virtual void __read(::IceInternal::BasicStream*);

    virtual void __write(const OutputStreamPtr&) const;
    virtual void __read(const InputStreamPtr&);
};
typedef ::IceInternal::Handle<ObjectReader> ObjectReaderPtr;

class ICE_API ObjectWriter : public Object
{
public:

    virtual void write(const OutputStreamPtr&) const = 0;

private:

    virtual void __write(::IceInternal::BasicStream*) const;
    virtual void __read(::IceInternal::BasicStream*);

    virtual void __write(const OutputStreamPtr&) const;
    virtual void __read(const InputStreamPtr&);
};
typedef ::IceInternal::Handle<ObjectWriter> ObjectWriterPtr;

class ICE_API UserExceptionWriter : public UserException
{
public:

    UserExceptionWriter(const CommunicatorPtr&);
    ~UserExceptionWriter() throw();

    virtual void write(const OutputStreamPtr&) const = 0;
    virtual bool usesClasses() const = 0;

    virtual ::std::string ice_name() const = 0;
    virtual Exception* ice_clone() const = 0;
    virtual void ice_throw() const = 0;

    virtual void __write(IceInternal::BasicStream*) const;
    virtual void __read(IceInternal::BasicStream*);

    virtual bool __usesClasses() const;

protected:

    const CommunicatorPtr _communicator;
};

}<|MERGE_RESOLUTION|>--- conflicted
+++ resolved
@@ -20,202 +20,6 @@
 
 namespace Ice
 {
-<<<<<<< HEAD
-=======
-    
-//
-// COMPILERFIX: VC++ 6 compiler bug doesn't allow using templates for
-// the Stream API.
-//
-// see: http://support.microsoft.com/kb/240866
-//      http://support.microsoft.com/kb/241569
-//
-#if !defined(_MSC_VER) || (_MSC_VER >= 1300)
-enum StreamTraitType
-{
-    StreamTraitTypeBuiltin,
-    StreamTraitTypeStruct,
-    StreamTraitTypeStructClass,     // struct with cpp:class metadata
-    StreamTraitTypeByteEnum,        // Enums with up to 127 enumerators
-    StreamTraitTypeShortEnum,       // Enums with up to 32767 enumerators
-    StreamTraitTypeIntEnum,         // Enums with more than 32767 enumerators
-    StreamTraitTypeSequence,
-    StreamTraitTypeSequenceBool,
-    StreamTraitTypeDictionary,
-    StreamTraitTypeUserException,
-    StreamTraitTypeUnknown
-};
-
-//
-// Base trait template. This doesn't actually do anything -- we just
-// use it as a template that we can specialize.
-//
-template<typename T>
-struct StreamTrait
-{
-    static const StreamTraitType type = StreamTraitTypeUnknown;
-    static const int minWireSize = 0;
-};
-
-//
-// StreamTrait specialization for std::vector
-//
-template<typename T>
-struct StreamTrait< ::std::vector<T> >
-{
-    static const StreamTraitType type = StreamTraitTypeSequence;
-    static const int minWireSize = 1;
-};
-
-//
-// StreamTrait specialization for std::vector<bool>. Sequences of bool
-// are handled specifically because C++ optimizations for vector<bool>
-// prevent us from reading vector of bools the same way as other
-// sequences (see StreamReader<StreamTraitTypeSequenceBool>::read 
-// implementation below)
-//
-template<>
-struct StreamTrait< ::std::vector<bool> > 
-{
-    static const StreamTraitType type = StreamTraitTypeSequenceBool;
-    static const int minWireSize = 1;
-};
-
-template<>
-struct StreamTrait<UserException>
-{
-    static const StreamTraitType type = StreamTraitTypeUserException;
-};
-
-//
-// StreamTrait specialization for std::map.
-//
-template<typename K, typename V>
-struct StreamTrait< ::std::map<K, V> >
-{
-    static const StreamTraitType type = StreamTraitTypeDictionary;
-    static const int minWireSize = 1;
-};
-
-//
-// StreamTrait specialization for builtins (these are needed for sequence
-// marshalling to figure out the minWireSize of each built-in).
-//
-template<>
-struct StreamTrait< bool>
-{
-    static const StreamTraitType type = StreamTraitTypeBuiltin;
-    static const int minWireSize = 1;
-};
-
-template<>
-struct StreamTrait< Byte>
-{
-    static const StreamTraitType type = StreamTraitTypeBuiltin;
-    static const int minWireSize = 1;
-};
-
-template<>
-struct StreamTrait< Short>
-{
-    static const StreamTraitType type = StreamTraitTypeBuiltin;
-    static const int minWireSize = 2;
-};
-
-template<>
-struct StreamTrait< Int>
-{
-    static const StreamTraitType type = StreamTraitTypeBuiltin;
-    static const int minWireSize = 4;
-};
-
-template<>
-struct StreamTrait< Long>
-{
-    static const StreamTraitType type = StreamTraitTypeBuiltin;
-    static const int minWireSize = 8;
-};
-
-template<>
-struct StreamTrait< Float>
-{
-    static const StreamTraitType type = StreamTraitTypeBuiltin;
-    static const int minWireSize = 4;
-};
-
-template<>
-struct StreamTrait< Double>
-{
-    static const StreamTraitType type = StreamTraitTypeBuiltin;
-    static const int minWireSize = 8;
-};
-
-template<>
-struct StreamTrait< ::std::string>
-{
-    static const StreamTraitType type = StreamTraitTypeBuiltin;
-    static const int minWireSize = 1;
-};
-
-template<>
-struct StreamTrait< ::std::wstring>
-{
-    static const StreamTraitType type = StreamTraitTypeBuiltin;
-    static const int minWireSize = 1;
-};
-
-template<typename T>
-struct StreamTrait< ::IceInternal::ProxyHandle<T> >
-{
-    static const StreamTraitType type = StreamTraitTypeBuiltin;
-    static const int minWireSize = 2;
-};
-
-template<typename T>
-struct StreamTrait< ::IceInternal::Handle<T> >
-{
-    static const StreamTraitType type = StreamTraitTypeBuiltin;
-    static const int minWireSize = 4;
-};
-
-//
-// This is the non-specialized version of the writer. For each kind of
-// user-defined type (enum, struct, etc), we specialize this template
-// to call the correct member function that writes an instance of that
-// type to the stream.
-//
-template<StreamTraitType st>
-struct StreamWriter
-{
-    template<typename T>
-    static void write(const OutputStreamPtr&, const T&)
-    {
-        // This asserts because we end up writing something for which
-        // we never defined a trait.
-        assert(false);
-    }
-};
-
-//
-// This is the non-specialized version of the reader. For each kind of
-// user-defined type (enum, struct, etc), we specialize this template
-// to call the correct member function that reads an instance of that
-// type to the stream.
-//
-template<StreamTraitType st>
-struct StreamReader
-{
-    template<typename T>
-    static void read(const InputStreamPtr&, T&)
-    {
-        // This asserts because we end up reading something for which
-        // we never define a trait.
-        assert(false);
-    }
-};
-
-#endif
->>>>>>> 33f3e799
 
 class ICE_API ReadObjectCallback : public ::IceUtil::Shared
 {
@@ -291,19 +95,6 @@
     virtual CommunicatorPtr communicator() const = 0;
 
     virtual void sliceObjects(bool) = 0;
-
-<<<<<<< HEAD
-    //
-    // COMPILERFIX: BCC2010 doesn't allow use of full specialization over
-    // partial specialization.
-    //
-#ifdef __BCPLUSPLUS__
-    void
-    read(::std::_Vb_reference<unsigned int, int> v)
-    {
-        v = readBool();
-    }
-#endif
 
     //
     // Sequences of bool are handled specifically because C++
@@ -326,35 +117,6 @@
             *p = b;
         }
     }
-=======
-    ICE_DEPRECATED_API virtual bool readBool() = 0;
-    ICE_DEPRECATED_API virtual Byte readByte() = 0;
-    ICE_DEPRECATED_API virtual Short readShort() = 0;
-    ICE_DEPRECATED_API virtual Int readInt() = 0;
-    ICE_DEPRECATED_API virtual Long readLong() = 0;
-    ICE_DEPRECATED_API virtual Float readFloat() = 0;
-    ICE_DEPRECATED_API virtual Double readDouble() = 0;
-    ICE_DEPRECATED_API virtual ::std::string readString(bool = true) = 0;
-    ICE_DEPRECATED_API virtual ::std::wstring readWstring() = 0;
-
-    ICE_DEPRECATED_API virtual ::std::vector<bool> readBoolSeq() = 0;
-    ICE_DEPRECATED_API virtual ::std::vector<Byte> readByteSeq() = 0;
-    ICE_DEPRECATED_API virtual ::std::vector<Short> readShortSeq() = 0;
-    ICE_DEPRECATED_API virtual ::std::vector<Int> readIntSeq() = 0;
-    ICE_DEPRECATED_API virtual ::std::vector<Long> readLongSeq() = 0;
-    ICE_DEPRECATED_API virtual ::std::vector<Float> readFloatSeq() = 0;
-    ICE_DEPRECATED_API virtual ::std::vector<Double> readDoubleSeq() = 0;
-    ICE_DEPRECATED_API virtual ::std::vector< ::std::string> readStringSeq(bool = true) = 0;
-    ICE_DEPRECATED_API virtual ::std::vector< ::std::wstring> readWstringSeq() = 0;
-    
-    ICE_DEPRECATED_API virtual bool* readBoolSeq(::std::pair<const bool*, const bool*>&) = 0;
-    ICE_DEPRECATED_API virtual void readByteSeq(::std::pair<const Byte*, const Byte*>&) = 0;
-    ICE_DEPRECATED_API virtual Short* readShortSeq(::std::pair<const Short*, const Short*>&) = 0;
-    ICE_DEPRECATED_API virtual Int* readIntSeq(::std::pair<const Int*, const Int*>&) = 0;
-    ICE_DEPRECATED_API virtual Long* readLongSeq(::std::pair<const Long*, const Long*>&) = 0;
-    ICE_DEPRECATED_API virtual Float* readFloatSeq(::std::pair<const Float*, const Float*>&) = 0;
-    ICE_DEPRECATED_API virtual Double* readDoubleSeq(::std::pair<const Double*, const Double*>&) = 0;
->>>>>>> 33f3e799
 
     virtual Int readSize() = 0;
     virtual Int readAndCheckSeqSize(int) = 0;
@@ -589,158 +351,10 @@
         }
     }
 
-<<<<<<< HEAD
     //
     // Template functions for sequences and custom sequences
     // 
     template<typename T> void write(const T* begin, const T* end)
-=======
-template<> // StreamWriter specialization for short enums
-struct StreamWriter<StreamTraitTypeShortEnum>
-{
-    template<typename T>
-    static void write(const OutputStreamPtr& outS, const T& v)
-    {
-        if(static_cast<int>(v) < 0 || static_cast<int>(v) >= StreamTrait<T>::enumLimit)
-        {
-            IceInternal::Ex::throwMarshalException(__FILE__, __LINE__, "enumerator out of range");
-        }
-        outS->write(static_cast<Short>(v));
-    }
-};
-
-template<> // StreamReader specialization for short enums
-struct StreamReader<StreamTraitTypeShortEnum>
-{
-    template<typename T>
-    static void read(const InputStreamPtr& inS, T& v)
-    {
-        Short val;
-        inS->read(val);
-        if(val < 0 || val > StreamTrait<T>::enumLimit)
-        {
-            IceInternal::Ex::throwMarshalException(__FILE__, __LINE__, "enumerator out of range");
-        }
-        v = static_cast<T>(val);
-    }
-};
-
-template<> // StreamWriter specialization for int enums
-struct StreamWriter<StreamTraitTypeIntEnum>
-{
-    template<typename T>
-    static void write(const OutputStreamPtr& outS, const T& v)
-    {
-        if(static_cast<int>(v) < 0 || static_cast<int>(v) >= StreamTrait<T>::enumLimit)
-        {
-            IceInternal::Ex::throwMarshalException(__FILE__, __LINE__, "enumerator out of range");
-        }
-        outS->write(static_cast<Int>(v));
-    }
-};
-
-template<> // StreamReader specialization for int enums
-struct StreamReader<StreamTraitTypeIntEnum>
-{
-    template<typename T>
-    static void read(const InputStreamPtr& inS, T& v)
-    {
-        Int val;
-        inS->read(val);
-        if(val < 0 || val > StreamTrait<T>::enumLimit)
-        {
-            IceInternal::Ex::throwMarshalException(__FILE__, __LINE__, "enumerator out of range");
-        }
-        v = static_cast<T>(val);
-    }
-};
-
-template<> // StreamWriter specialization for sequences
-struct StreamWriter<StreamTraitTypeSequence>
-{
-    template<typename T>
-    static void write(const OutputStreamPtr& outS, const T& v)
-    {
-        outS->writeSize(static_cast<Int>(v.size()));
-        for(typename T::const_iterator p = v.begin(); p != v.end(); ++p)
-        {
-            outS->write(*p);
-        }
-    }
-};
-
-template<> // StreamReader specialization for sequences
-struct StreamReader<StreamTraitTypeSequence>
-{
-    template<typename T>
-    static void read(const InputStreamPtr& inS, T& v)
-    {
-        Int sz = inS->readAndCheckSeqSize(StreamTrait<typename T::value_type>::minWireSize);
-        v.resize(sz);
-        for(typename T::iterator p = v.begin(); p != v.end(); ++p)
-        {
-            inS->read(*p);
-        }
-    }
-};
-
-template<> // StreamWriter specialization for sequences of bool
-struct StreamWriter<StreamTraitTypeSequenceBool>
-{
-    template<typename T>
-    static void write(const OutputStreamPtr& outS, const T& v)
-    {
-        outS->writeSize(static_cast<Int>(v.size()));
-        for(typename T::const_iterator p = v.begin(); p != v.end(); ++p)
-        {
-            outS->write(*p);
-        }
-    }
-};
-
-template<> // Reader specialization for sequences of bool
-struct StreamReader<StreamTraitTypeSequenceBool>
-{
-    template<typename T>
-    static void read(const InputStreamPtr& inS, T& v)
-    {
-        Int sz = inS->readAndCheckSeqSize(StreamTrait<bool>::minWireSize);
-        v.resize(sz);
-        for(typename T::iterator p = v.begin(); p != v.end(); ++p)
-        {
-            //
-            // We can't just call inS->read(*p) here because *p is
-            // a compiler dependent bit reference.
-            //
-            bool b;
-            inS->read(b);
-            *p = b;
-        }
-    }
-};
-
-template<> // StreamWriter specialization for dictionaries.
-struct StreamWriter<StreamTraitTypeDictionary>
-{
-    template<typename T>
-    static void write(const OutputStreamPtr& outS, const T& v)
-    {
-        outS->writeSize(static_cast<Int>(v.size()));
-        typename T::const_iterator p;
-        for(p = v.begin(); p != v.end(); ++p)
-        {
-            outS->write(p->first);
-            outS->write(p->second);
-        }
-    }
-};
-
-template<> // StreamReader specialization for dictionaries.
-struct StreamReader<StreamTraitTypeDictionary>
-{
-    template<typename T>
-    static void read(const InputStreamPtr& inS, T& v)
->>>>>>> 33f3e799
     {
         writeSize(static_cast<Ice::Int>(end - begin));
         for(const T* p = begin; p != end; ++p)
