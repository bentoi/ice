--- conflicted
+++ resolved
@@ -455,9 +455,6 @@
         {
         }
 
-<<<<<<< HEAD
-        TimeoutPrxPtr batchTimeout = timeout->ice_batchOneway();
-=======
         try
         {
             timeout->ice_invocationTimeout(-2)->ice_ping();
@@ -469,7 +466,6 @@
         }
 
         TimeoutPrx batchTimeout = timeout->ice_batchOneway();
->>>>>>> b9205bdd
         batchTimeout->ice_ping();
         batchTimeout->ice_ping();
         batchTimeout->ice_ping();
