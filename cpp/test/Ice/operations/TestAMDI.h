--- conflicted
+++ resolved
@@ -624,13 +624,10 @@
     virtual void opMyClass1_async(const Test::AMD_MyDerivedClass_opMyClass1Ptr&,
                                   const Test::MyClass1Ptr&,
                                   const Ice::Current&);
-<<<<<<< HEAD
+
+    virtual void opStringLiterals_async(const Test::AMD_MyClass_opStringLiteralsPtr&,
+                                        const Ice::Current&);
 #endif
-=======
-    
-    virtual void opStringLiterals_async(const Test::AMD_MyClass_opStringLiteralsPtr&,
-                                       const Ice::Current&);
->>>>>>> 53efedd8
 
 private:
     IceUtil::ThreadPtr _opVoidThread;
