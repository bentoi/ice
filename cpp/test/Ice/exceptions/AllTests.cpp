// **********************************************************************
//
// Copyright (c) 2003-2016 ZeroC, Inc. All rights reserved.
//
// This copy of Ice is licensed to you under the terms described in the
// ICE_LICENSE file included in this distribution.
//
// **********************************************************************

#include <IceUtil/IceUtil.h>
#include <Ice/Ice.h>
#include <TestCommon.h>
#include <Test.h>

using namespace std;
using namespace Test;

namespace
{
const bool printException = false;
}


class EmptyI : public virtual Empty
{
};

class ServantLocatorI : public virtual Ice::ServantLocator
{
public:

#ifdef ICE_CPP11_MAPPING
    virtual shared_ptr<Ice::Object> locate(const Ice::Current&, shared_ptr<void>&) { return nullptr; }
    virtual void finished(const Ice::Current&, const shared_ptr<Ice::Object>&, const shared_ptr<void>&) {}
    virtual void deactivate(const string&) {}
#else
    virtual Ice::ObjectPtr locate(const Ice::Current&, Ice::LocalObjectPtr&) { return 0; }
    virtual void finished(const Ice::Current&, const Ice::ObjectPtr&, const Ice::LocalObjectPtr&) {}
    virtual void deactivate(const string&) {}
#endif
};

#ifndef ICE_CPP11_MAPPING // C++98
class ValueFactoryI : public virtual Ice::ValueFactory
{
public:
    virtual Ice::ObjectPtr create(const string&) { return 0; }
};
#endif

class CallbackBase : public IceUtil::Monitor<IceUtil::Mutex>
{
public:

    CallbackBase() :
        _called(false)
    {
    }

    virtual ~CallbackBase()
    {
    }

    void check()
    {
        IceUtil::Monitor<IceUtil::Mutex>::Lock sync(*this);
        while(!_called)
        {
            wait();
        }
        _called = false;
    }

protected:

    void called()
    {
        IceUtil::Monitor<IceUtil::Mutex>::Lock sync(*this);
        assert(!_called);
        _called = true;
        notify();
    }

private:

    bool _called;
};

class Callback : public CallbackBase, public IceUtil::Shared
{
public:

    Callback()
    {
    }

    Callback(const Ice::CommunicatorPtr& c)
        : _communicator(c)
    {
    }

    virtual void response()
    {
        test(false);
    }

    virtual void exception_AasA(const Ice::Exception& exc)
    {
        const A* ex = dynamic_cast<const A*>(&exc);
        test(ex);
        test(ex->aMem == 1);
        called();
    }

    virtual void exception_AorDasAorD(const Ice::Exception& exc)
    {
        try
        {
            exc.ice_throw();
        }
        catch(const A& ex)
        {
            test(ex.aMem == 1);
        }
        catch(const D& ex)
        {
            test(ex.dMem == -1);
        }
        catch(...)
        {
            test(false);
        }
        called();
    }

    virtual void exception_BasB(const Ice::Exception& exc)
    {
        try
        {
            exc.ice_throw();
        }
        catch(const B& ex)
        {
            test(ex.aMem == 1);
            test(ex.bMem == 2);
        }
        catch(...)
        {
            test(false);
        }
        called();
    }

    virtual void exception_CasC(const Ice::Exception& exc)
    {
        try
        {
            exc.ice_throw();
        }
        catch(const C& ex)
        {
            test(ex.aMem == 1);
            test(ex.bMem == 2);
            test(ex.cMem == 3);
        }
        catch(...)
        {
            test(false);
        }
        called();
    }

    virtual void exception_ModA(const Ice::Exception& exc)
    {
        try
        {
            exc.ice_throw();
        }
        catch(const Mod::A& ex)
        {
            test(ex.aMem == 1);
            test(ex.a2Mem == 2);
        }
        catch(const Ice::OperationNotExistException&)
        {
            //
            // This operation is not supported in Java.
            //
        }
        catch(...)
        {
            test(false);
        }
        called();
    }

    virtual void exception_BasA(const Ice::Exception& exc)
    {
        try
        {
            exc.ice_throw();
        }
        catch(const B& ex)
        {
            test(ex.aMem == 1);
            test(ex.bMem == 2);
        }
        catch(...)
        {
            test(false);
        }
        called();
    }

    virtual void exception_CasA(const Ice::Exception& exc)
    {
        try
        {
            exc.ice_throw();
        }
        catch(const C& ex)
        {
            test(ex.aMem == 1);
            test(ex.bMem == 2);
            test(ex.cMem == 3);
        }
        catch(...)
        {
            test(false);
        }
        called();
    }

    virtual void exception_CasB(const Ice::Exception& exc)
    {
        try
        {
            exc.ice_throw();
        }
        catch(const C& ex)
        {
            test(ex.aMem == 1);
            test(ex.bMem == 2);
            test(ex.cMem == 3);
        }
        catch(...)
        {
            test(false);
        }
        called();
    }

    virtual void exception_UndeclaredA(const Ice::Exception& exc)
    {
        try
        {
            exc.ice_throw();
        }
        catch(const Ice::UnknownUserException&)
        {
        }
        catch(...)
        {
            test(false);
        }
        called();
    }

    virtual void exception_UndeclaredB(const Ice::Exception& exc)
    {
        try
        {
            exc.ice_throw();
        }
        catch(const Ice::UnknownUserException&)
        {
        }
        catch(...)
        {
            test(false);
        }
        called();
    }

    virtual void exception_UndeclaredC(const Ice::Exception& exc)
    {
        try
        {
            exc.ice_throw();
        }
        catch(const Ice::UnknownUserException&)
        {
        }
        catch(...)
        {
            test(false);
        }
        called();
    }

    virtual void exception_AasAObjectNotExist(const Ice::Exception& exc)
    {
        try
        {
            exc.ice_throw();
        }
        catch(const Ice::ObjectNotExistException& ex)
        {
            Ice::Identity id = Ice::stringToIdentity("does not exist");
            test(ex.id == id);
        }
        catch(...)
        {
            test(false);
        }
        called();
    }

    virtual void exception_AasAFacetNotExist(const Ice::Exception& exc)
    {
        try
        {
            exc.ice_throw();
        }
        catch(const Ice::FacetNotExistException& ex)
        {
            test(ex.facet == "no such facet");
        }
        catch(...)
        {
            test(false);
        }
        called();
    }

    virtual void exception_noSuchOperation(const Ice::Exception& exc)
    {
        try
        {
            exc.ice_throw();
        }
        catch(const Ice::OperationNotExistException& ex)
        {
            test(ex.operation == "noSuchOperation");
        }
        catch(...)
        {
            test(false);
        }
        called();
    }

    virtual void exception_LocalException(const Ice::Exception& exc)
    {
        try
        {
            exc.ice_throw();
        }
        catch(const Ice::UnknownLocalException&)
        {
        }
        catch(const Ice::OperationNotExistException&)
        {
        }
        catch(...)
        {
            test(false);
        }
        called();
    }

    virtual void exception_NonIceException(const Ice::Exception& exc)
    {
        try
        {
            exc.ice_throw();
        }
        catch(const Ice::UnknownException&)
        {
        }
        catch(...)
        {
            test(false);
        }
        called();
    }

private:

    Ice::CommunicatorPtr _communicator;
};

typedef IceUtil::Handle<Callback> CallbackPtr;

bool
endsWith(const string& s, const string& findme)
{
    if(s.length() > findme.length())
    {
        return 0 == s.compare(s.length() - findme.length(), findme.length(), findme);
    }
    return false;
}

ThrowerPrxPtr
allTests(const Ice::CommunicatorPtr& communicator)
{
#ifdef ICE_OS_WINRT
    bool winrt = true;
#else
    bool winrt = false;
#endif
    cout << "testing ice_print()/what()... " << flush;
    {
        A a;
        string aMsg = "::Test::A";

        Ice::UnknownLocalException ule("thisFile", 99);
        string uleMsg = "thisFile:99: ::Ice::UnknownLocalException:\nunknown local exception";

        //
        // Test ice_print().
        //
        {
            stringstream str;
            a.ice_print(str);
            test(str.str() == aMsg);
        }
        {
            stringstream str;
            ule.ice_print(str);
            test(str.str() == uleMsg);
        }

        //
        // Test operator<<().
        //
        {
            stringstream str;
            str << a;
            test(str.str() == aMsg);
        }
        {
            stringstream str;
            str << ule;
            test(str.str() == uleMsg);
        }

        //
        // Test what(). (Called twice because of lazy initialization in what().)
        //
        test(aMsg == a.what());
        test(aMsg == a.what());

        test(uleMsg == ule.what());
        test(uleMsg == ule.what());

        {
            E ex("E");
            ostringstream os;
            ex.ice_print(os);
            test(os.str() == "::Test::E");
            test(ex.data == "E");
        }

        //
        // Test custom ice_print
        //
        {
            F ex("F");
            ostringstream os;
            ex.ice_print(os);
            test(os.str() == "::Test::F data:'F'");
            test(ex.data == "F");
        }

        {
            G ex(__FILE__, __LINE__, "G");
            ostringstream os;
            ex.ice_print(os);
            test(endsWith(os.str(), "Test::G"));
            test(ex.data == "G");
        }

        {
            H ex(__FILE__, __LINE__, "H");
            ostringstream os;
            ex.ice_print(os);
            test(endsWith(os.str(), "Test::H data:'H'"));
            test(ex.data == "H");
        }

    }
    cout << "ok" << endl;

    string localOAEndpoint;
    {
        ostringstream ostr;
        if(communicator->getProperties()->getProperty("Ice.Default.Protocol") == "bt")
        {
            ostr << "default -a *";
        }
        else
        {
            ostr << "default -h *";
        }
        localOAEndpoint = ostr.str();
    }

    cout << "testing object adapter registration exceptions... " << flush;
    {
        Ice::ObjectAdapterPtr first;
        try
        {
            first = communicator->createObjectAdapter("TestAdapter0");
            test(false);
        }
        catch(const Ice::InitializationException& ex)
        {
            if(printException)
            {
                Ice::Print printer(communicator->getLogger());
                printer << ex;
            }
            // Expected
        }

<<<<<<< HEAD
        communicator->getProperties()->setProperty("TestAdapter0.Endpoints", localOAEndpoint);
        first = communicator->createObjectAdapter("TestAdapter0");
=======
        string host = communicator->getProperties()->getPropertyAsIntWithDefault("Ice.IPv6", 0) == 0 ?
            "127.0.0.1" : "\"0:0:0:0:0:0:0:1\"";
        communicator->getProperties()->setProperty("TestAdapter0.Endpoints", "default -h " + host);
>>>>>>> 196fb976
        try
        {
            first = communicator->createObjectAdapter("TestAdapter0");
            Ice::ObjectAdapterPtr second = communicator->createObjectAdapter("TestAdapter0");
            test(false);
        }
        catch(const Ice::AlreadyRegisteredException& ex)
        {
            if(printException)
            {
                Ice::Print printer(communicator->getLogger());
                printer << ex;
            }

            // Expected
        }
#ifdef ICE_OS_WINRT
        catch(const Ice::FeatureNotSupportedException&)
        {
            // WinRT doesn't support SSL server side endponints.
        }
#endif

        try
        {
            Ice::ObjectAdapterPtr second =
                communicator->createObjectAdapterWithEndpoints("TestAdapter0", "ssl -h foo -p 12011");
            test(false);
        }
        catch(const Ice::AlreadyRegisteredException& ex)
        {
            if(printException)
            {
                Ice::Print printer(communicator->getLogger());
                printer << ex;
            }

            // Expected.
        }
#ifdef ICE_OS_WINRT
        catch(const Ice::FeatureNotSupportedException&)
        {
            // WinRT doesn't support SSL server side endponints.
        }
#else
		first->deactivate();
#endif
    }

    if(!winrt || (communicator->getProperties()->getProperty("Ice.Default.Protocol") != "ssl" &&
                  communicator->getProperties()->getProperty("Ice.Default.Protocol") != "wss"))
    {
<<<<<<< HEAD
        communicator->getProperties()->setProperty("TestAdapter1.Endpoints", localOAEndpoint);
        Ice::ObjectAdapterPtr adapter = communicator->createObjectAdapter("TestAdapter1");
        Ice::ObjectPtr obj = ICE_MAKE_SHARED(EmptyI);
        adapter->add(obj, Ice::stringToIdentity("x"));
        try
        {
            adapter->add(obj, Ice::stringToIdentity("x"));
            test(false);
        }
        catch(const Ice::AlreadyRegisteredException& ex)
        {
            if(printException)
=======
        cout << "testing servant registration exceptions... " << flush;
        {
            string host = communicator->getProperties()->getPropertyAsIntWithDefault("Ice.IPv6", 0) == 0 ?
                "127.0.0.1" : "\"0:0:0:0:0:0:0:1\"";
            communicator->getProperties()->setProperty("TestAdapter1.Endpoints", "default -h " + host);
            Ice::ObjectAdapterPtr adapter = communicator->createObjectAdapter("TestAdapter1");
            Ice::ObjectPtr obj = new EmptyI;
            adapter->add(obj, communicator->stringToIdentity("x"));
            try
>>>>>>> 196fb976
            {
                adapter->add(obj, communicator->stringToIdentity("x"));
                test(false);
            }
            catch(const Ice::AlreadyRegisteredException& ex)
            {
                if(printException)
                {
                    Ice::Print printer(communicator->getLogger());
                    printer << ex;
                }
            }

<<<<<<< HEAD
        try
        {
            adapter->add(obj, Ice::stringToIdentity(""));
        }
        catch(const Ice::IllegalIdentityException& ex)
        {
            test(ex.id.name == "");
            if(printException)
=======
            try
>>>>>>> 196fb976
            {
                adapter->add(obj, communicator->stringToIdentity(""));
            }
<<<<<<< HEAD
        }

        try
        {
            adapter->add(0, Ice::stringToIdentity("x"));
        }
        catch(const Ice::IllegalServantException& ex)
        {
            if(printException)
=======
            catch(const Ice::IllegalIdentityException& ex)
>>>>>>> 196fb976
            {
                test(ex.id.name == "");
                if(printException)
                {
                    Ice::Print printer(communicator->getLogger());
                    printer << ex;
                }
            }

            try
            {
                adapter->add(0, communicator->stringToIdentity("x"));
            }
            catch(const Ice::IllegalServantException& ex)
            {
                if(printException)
                {
                    Ice::Print printer(communicator->getLogger());
                    printer << ex;
                }
            }

<<<<<<< HEAD
        adapter->remove(Ice::stringToIdentity("x"));
        try
        {
            adapter->remove(Ice::stringToIdentity("x"));
            test(false);
        }
        catch(const Ice::NotRegisteredException& ex)
        {
            if(printException)
=======

            adapter->remove(communicator->stringToIdentity("x"));
            try
>>>>>>> 196fb976
            {
                adapter->remove(communicator->stringToIdentity("x"));
                test(false);
            }
            catch(const Ice::NotRegisteredException& ex)
            {
                if(printException)
                {
                    Ice::Print printer(communicator->getLogger());
                    printer << ex;
                }
            }

            adapter->deactivate();
        }
        cout << "ok" << endl;

<<<<<<< HEAD
    cout << "testing servant locator registrations exceptions... " << flush;
    {
        communicator->getProperties()->setProperty("TestAdapter2.Endpoints", localOAEndpoint);
        Ice::ObjectAdapterPtr adapter = communicator->createObjectAdapter("TestAdapter2");
        Ice::ServantLocatorPtr loc = ICE_MAKE_SHARED(ServantLocatorI);
        adapter->addServantLocator(loc, "x");
        try
=======
        cout << "testing servant locator registrations exceptions... " << flush;
>>>>>>> 196fb976
        {
            string host = communicator->getProperties()->getPropertyAsIntWithDefault("Ice.IPv6", 0) == 0 ?
                "127.0.0.1" : "\"0:0:0:0:0:0:0:1\"";
            communicator->getProperties()->setProperty("TestAdapter2.Endpoints", "default -h " + host);
            Ice::ObjectAdapterPtr adapter = communicator->createObjectAdapter("TestAdapter2");
            Ice::ServantLocatorPtr loc = new ServantLocatorI;
            adapter->addServantLocator(loc, "x");
            try
            {
                adapter->addServantLocator(loc, "x");
                test(false);
            }
            catch(const Ice::AlreadyRegisteredException&)
            {
            }

            adapter->deactivate();
        }
        cout << "ok" << endl;
    }

    cout << "testing value factory registration exception... " << flush;
    {
#ifdef ICE_CPP11_MAPPING
        communicator->getValueFactoryManager()->add(
            [](const std::string&)
            {
                return nullptr;
            },
            "x");
        try
        {
            communicator->getValueFactoryManager()->add(
                [](const std::string&)
                {
                    return nullptr;
                },
                "x");
            test(false);
        }
        catch(const Ice::AlreadyRegisteredException&)
        {
        }
#else
        Ice::ValueFactoryPtr vf = new ValueFactoryI;
        communicator->getValueFactoryManager()->add(vf, "x");
        try
        {
            communicator->getValueFactoryManager()->add(vf, "x");
            test(false);
        }
        catch(const Ice::AlreadyRegisteredException&)
        {
        }
#endif
    }
    cout << "ok" << endl;

    cout << "testing stringToProxy... " << flush;
    string ref = "thrower:" + getTestEndpoint(communicator, 0);
    Ice::ObjectPrxPtr base = communicator->stringToProxy(ref);
    test(base);
    cout << "ok" << endl;

    cout << "testing checked cast... " << flush;
    ThrowerPrxPtr thrower = ICE_CHECKED_CAST(ThrowerPrx, base);
    test(thrower);
#ifdef ICE_CPP11_MAPPING
    test(Ice::targetEqualTo(thrower, base));
#else
    test(thrower == base);
#endif
    cout << "ok" << endl;

    cout << "catching exact types... " << flush;

    try
    {
        thrower->throwAasA(1);
        test(false);
    }
    catch(const A& ex)
    {
        test(ex.aMem == 1);
    }
    catch(const Ice::Exception& ex)
    {
        cout << ex << endl;
        test(false);
    }
    catch(...)
    {
        test(false);
    }

    try
    {
        thrower->throwAorDasAorD(1);
        test(false);
    }
    catch(const A& ex)
    {
        test(ex.aMem == 1);
    }
    catch(...)
    {
        test(false);
    }

    try
    {
        thrower->throwAorDasAorD(-1);
        test(false);
    }
    catch(const D& ex)
    {
        test(ex.dMem == -1);
    }
    catch(...)
    {
        test(false);
    }

    try
    {
        thrower->throwBasB(1, 2);
        test(false);
    }
    catch(const B& ex)
    {
        test(ex.aMem == 1);
        test(ex.bMem == 2);
    }
    catch(...)
    {
        test(false);
    }

    try
    {
        thrower->throwCasC(1, 2, 3);
        test(false);
    }
    catch(const C& ex)
    {
        test(ex.aMem == 1);
        test(ex.bMem == 2);
        test(ex.cMem == 3);
    }
    catch(...)
    {
        test(false);
    }

    try
    {
        thrower->throwModA(1, 2);
        test(false);
    }
    catch(const Mod::A& ex)
    {
        test(ex.aMem == 1);
        test(ex.a2Mem == 2);
    }
    catch(const Ice::OperationNotExistException&)
    {
        //
        // This operation is not supported in Java.
        //
    }
    catch(...)
    {
        test(false);
    }

    cout << "ok" << endl;

    cout << "catching base types... " << flush;

    try
    {
        thrower->throwBasB(1, 2);
        test(false);
    }
    catch(const A& ex)
    {
        test(ex.aMem == 1);
    }
    catch(...)
    {
        test(false);
    }

    try
    {
        thrower->throwCasC(1, 2, 3);
        test(false);
    }
    catch(const B& ex)
    {
        test(ex.aMem == 1);
        test(ex.bMem == 2);
    }
    catch(...)
    {
        test(false);
    }

    try
    {
        thrower->throwModA(1, 2);
        test(false);
    }
    catch(const A& ex)
    {
        test(ex.aMem == 1);
    }
    catch(const Ice::OperationNotExistException&)
    {
        //
        // This operation is not supported in Java.
        //
    }
    catch(...)
    {
        test(false);
    }

    cout << "ok" << endl;

    cout << "catching derived types... " << flush;

    try
    {
        thrower->throwBasA(1, 2);
        test(false);
    }
    catch(const B& ex)
    {
        test(ex.aMem == 1);
        test(ex.bMem == 2);
    }
    catch(...)
    {
        test(false);
    }

    try
    {
        thrower->throwCasA(1, 2, 3);
        test(false);
    }
    catch(const C& ex)
    {
        test(ex.aMem == 1);
        test(ex.bMem == 2);
        test(ex.cMem == 3);
    }
    catch(...)
    {
        test(false);
    }

    try
    {
        thrower->throwCasB(1, 2, 3);
        test(false);
    }
    catch(const C& ex)
    {
        test(ex.aMem == 1);
        test(ex.bMem == 2);
        test(ex.cMem == 3);
    }
    catch(...)
    {
        test(false);
    }

    cout << "ok" << endl;

    if(thrower->supportsUndeclaredExceptions())
    {
        cout << "catching unknown user exception... " << flush;

        try
        {
            thrower->throwUndeclaredA(1);
            test(false);
        }
        catch(const Ice::UnknownUserException&)
        {
        }
        catch(const Ice::Exception& ex)
        {
            cout << ex << endl;
            cout << ex.ice_stackTrace() << endl;
            test(false);
        }
        catch(...)
        {
            test(false);
        }

        try
        {
            thrower->throwUndeclaredB(1, 2);
            test(false);
        }
        catch(const Ice::UnknownUserException&)
        {
        }
        catch(...)
        {
            test(false);
        }

        try
        {
            thrower->throwUndeclaredC(1, 2, 3);
            test(false);
        }
        catch(const Ice::UnknownUserException&)
        {
        }
        catch(...)
        {
            test(false);
        }

        cout << "ok" << endl;
    }

    if(thrower->ice_getConnection())
    {
        cout << "testing memory limit marshal exception..." << flush;
        try
        {
            thrower->throwMemoryLimitException(Ice::ByteSeq());
            test(false);
        }
        catch(const Ice::MemoryLimitException&)
        {
        }
        catch(...)
        {
            test(false);
        }

        try
        {
            thrower->throwMemoryLimitException(Ice::ByteSeq(20 * 1024)); // 20KB
            test(false);
        }
        catch(const Ice::ConnectionLostException&)
        {
        }
        catch(const Ice::LocalException& ex)
        {
            cerr << ex << endl;
            test(false);
        }

        ThrowerPrxPtr thrower2 =
            ICE_UNCHECKED_CAST(ThrowerPrx, communicator->stringToProxy("thrower:" + getTestEndpoint(communicator, 1)));
        try
        {
            thrower2->throwMemoryLimitException(Ice::ByteSeq(2 * 1024 * 1024)); // 2MB (no limits)
        }
        catch(const Ice::MemoryLimitException&)
        {
        }
        ThrowerPrxPtr thrower3 =
            ICE_UNCHECKED_CAST(ThrowerPrx, communicator->stringToProxy("thrower:" + getTestEndpoint(communicator, 2)));
        try
        {
            thrower3->throwMemoryLimitException(Ice::ByteSeq(1024)); // 1KB limit
            test(false);
        }
        catch(const Ice::ConnectionLostException&)
        {
        }

        cout << "ok" << endl;
    }

    cout << "catching object not exist exception... " << flush;

    Ice::Identity id = Ice::stringToIdentity("does not exist");
    try
    {
        ThrowerPrxPtr thrower2 = ICE_UNCHECKED_CAST(ThrowerPrx, thrower->ice_identity(id));
        thrower2->throwAasA(1);
//      thrower2->ice_ping();
        test(false);
    }
    catch(const Ice::ObjectNotExistException& ex)
    {
        test(ex.id == id);
    }
    catch(...)
    {
        test(false);
    }

    cout << "ok" << endl;

    cout << "catching facet not exist exception... " << flush;

    try
    {
#ifdef ICE_CPP11_MAPPING
        ThrowerPrxPtr thrower2 = Ice::uncheckedCast<ThrowerPrx>(thrower, "no such facet");
#else
        ThrowerPrxPtr thrower2 = ThrowerPrx::uncheckedCast(thrower, "no such facet");
#endif
        try
        {
            thrower2->ice_ping();
            test(false);
        }
        catch(const Ice::FacetNotExistException& ex)
        {
            test(ex.facet == "no such facet");
        }
    }
    catch(...)
    {
        test(false);
    }

    cout << "ok" << endl;

    cout << "catching operation not exist exception... " << flush;

    try
    {
        WrongOperationPrxPtr thrower2 = ICE_UNCHECKED_CAST(WrongOperationPrx, thrower);
        thrower2->noSuchOperation();
        test(false);
    }
    catch(const Ice::OperationNotExistException& ex)
    {
        test(ex.operation == "noSuchOperation");
    }
    catch(...)
    {
        test(false);
    }

    cout << "ok" << endl;

    cout << "catching unknown local exception... " << flush;

    try
    {
        thrower->throwLocalException();
        test(false);
    }
    catch(const Ice::UnknownLocalException&)
    {
    }
    catch(...)
    {
        test(false);
    }
    try
    {
        thrower->throwLocalExceptionIdempotent();
        test(false);
    }
    catch(const Ice::UnknownLocalException&)
    {
    }
    catch(const Ice::OperationNotExistException&)
    {
    }
    catch(...)
    {
        test(false);
    }

    cout << "ok" << endl;

    cout << "catching unknown non-Ice exception... " << flush;

    try
    {
        thrower->throwNonIceException();
        test(false);
    }
    catch(const Ice::UnknownException&)
    {
    }
    catch(...)
    {
        test(false);
    }

    cout << "ok" << endl;

    cout << "testing asynchronous exceptions... " << flush;

    try
    {
        thrower->throwAfterResponse();
    }
    catch(...)
    {
        test(false);
    }

    try
    {
        thrower->throwAfterException();
        test(false);
    }
    catch(const A&)
    {
    }
    catch(...)
    {
        test(false);
    }

    cout << "ok" << endl;

    cout << "catching exact types with new AMI mapping... " << flush;
#ifdef ICE_CPP11_MAPPING
    {
        auto f = thrower->throwAasAAsync(1);
        try
        {
            f.get();
            test(false);
        }
        catch(const A& ex)
        {
            test(ex.aMem == 1);
        }
        catch(const Ice::Exception&)
        {
            test(false);
        }
        catch(...)
        {
            test(false);
        }
    }

    {
        auto f = thrower->throwAorDasAorDAsync(1);
        try
        {
            f.get();
            test(false);
        }
        catch(const A& ex)
        {
            test(ex.aMem == 1);
        }
        catch(...)
        {
            test(false);
        }
    }

    {
        auto f = thrower->throwAorDasAorDAsync(-1);
        try
        {
            f.get();
            test(false);
        }
        catch(const D& ex)
        {
            test(ex.dMem == -1);
        }
        catch(...)
        {
            test(false);
        }
    }
    {
        auto f = thrower->throwBasBAsync(1, 2);
        try
        {
            f.get();
            test(false);
        }
        catch(const B& ex)
        {
            test(ex.aMem == 1);
            test(ex.bMem == 2);
        }
        catch(...)
        {
            test(false);
        }
    }
    {
        auto f = thrower->throwCasCAsync(1, 2, 3);
        try
        {
            f.get();
            test(false);
        }
        catch(const C& ex)
        {
            test(ex.aMem == 1);
            test(ex.bMem == 2);
            test(ex.cMem == 3);
        }
        catch(...)
        {
            test(false);
        }
    }
    {
        auto f = thrower->throwModAAsync(1, 2);
        try
        {
            f.get();
        }
        catch(const A& ex)
        {
            test(ex.aMem == 1);
        }
        catch(const Ice::OperationNotExistException&)
        {
            //
            // This operation is not supported in Java.
            //
        }
        catch(...)
        {
            test(false);
        }
    }

    //
    // repeat with callback API and no exception callback
    //
    {
        promise<bool> sent;
        thrower->throwAasAAsync(1,
            []()
            {
                test(false);
            },
            nullptr,
            [&](bool value)
            {
                sent.set_value(value);
            });
        sent.get_future().get(); // Wait for sent
    }

    {
        promise<bool> sent;
        thrower->throwAorDasAorDAsync(1,
            []()
            {
                test(false);
            },
            nullptr,
            [&](bool value)
            {
                sent.set_value(value);
            });
        sent.get_future().get(); // Wait for sent
    }

    {
        promise<bool> sent;
        thrower->throwAorDasAorDAsync(-1,
            []()
            {
                test(false);
            },
            nullptr,
            [&](bool value)
            {
                sent.set_value(value);
            });
        sent.get_future().get(); // Wait for sent
    }

    {
        promise<bool> sent;
        thrower->throwBasBAsync(1, 2,
            []()
            {
                test(false);
            },
            nullptr,
            [&](bool value)
            {
                sent.set_value(value);
            });
        sent.get_future().get(); // Wait for sent
    }

    {
        promise<bool> sent;
        thrower->throwCasCAsync(1, 2, 3,
            []()
            {
                test(false);
            },
            nullptr,
            [&](bool value)
            {
                sent.set_value(value);
            });
        sent.get_future().get(); // Wait for sent
    }

    {
        promise<bool> sent;
        thrower->throwModAAsync(1, 2,
            []()
            {
                test(false);
            },
            nullptr,
            [&](bool value)
            {
                sent.set_value(value);
            });
        sent.get_future().get(); // Wait for sent
    }
#else
    {
        CallbackPtr cb = new Callback;
        Callback_Thrower_throwAasAPtr callback =
            newCallback_Thrower_throwAasA(cb, &Callback::response, &Callback::exception_AasA);
        thrower->begin_throwAasA(1, callback);
        cb->check();
    }
    {
        CallbackPtr cb = new Callback;
        Callback_Thrower_throwAorDasAorDPtr callback =
            newCallback_Thrower_throwAorDasAorD(cb, &Callback::response, &Callback::exception_AorDasAorD);
        thrower->begin_throwAorDasAorD(1, callback);
        cb->check();
    }
    {
        CallbackPtr cb = new Callback;
        Callback_Thrower_throwAorDasAorDPtr callback =
            newCallback_Thrower_throwAorDasAorD(cb, &Callback::response, &Callback::exception_AorDasAorD);
        thrower->begin_throwAorDasAorD(-1, callback);
        cb->check();
    }
    {
        CallbackPtr cb = new Callback;
        Callback_Thrower_throwBasBPtr callback =
            newCallback_Thrower_throwBasB(cb, &Callback::response, &Callback::exception_BasB);
        thrower->begin_throwBasB(1, 2, callback);
        cb->check();
    }
    {
        CallbackPtr cb = new Callback;
        Callback_Thrower_throwCasCPtr callback =
            newCallback_Thrower_throwCasC(cb, &Callback::response, &Callback::exception_CasC);
        thrower->begin_throwCasC(1, 2, 3, callback);
        cb->check();
    }
    {
        CallbackPtr cb = new Callback;
        Callback_Thrower_throwModAPtr callback =
            newCallback_Thrower_throwModA(cb, &Callback::response, &Callback::exception_ModA);
        thrower->begin_throwModA(1, 2, callback);
        cb->check();
    }
#endif
    cout << "ok" << endl;

    cout << "catching derived types with new AMI mapping... " << flush;
#ifdef ICE_CPP11_MAPPING
    {
        auto f = thrower->throwBasAAsync(1, 2);
        try
        {
            f.get();
        }
        catch(const B& ex)
        {
            test(ex.aMem == 1);
            test(ex.bMem == 2);
        }
        catch(...)
        {
            test(false);
        }
    }

    {
        auto f = thrower->throwCasAAsync(1, 2, 3);
        try
        {
            f.get();
        }
        catch(const C& ex)
        {
            test(ex.aMem == 1);
            test(ex.bMem == 2);
            test(ex.cMem == 3);
        }
        catch(...)
        {
            test(false);
        }
    }

    {
        auto f = thrower->throwCasBAsync(1, 2, 3);
        try
        {
            f.get();
        }
        catch(const C& ex)
        {
            test(ex.aMem == 1);
            test(ex.bMem == 2);
            test(ex.cMem == 3);
        }
        catch(...)
        {
            test(false);
        }
    }
#else
    {
        CallbackPtr cb = new Callback;
        Callback_Thrower_throwBasAPtr callback =
            newCallback_Thrower_throwBasA(cb, &Callback::response, &Callback::exception_BasA);
        thrower->begin_throwBasA(1, 2, callback);
        cb->check();
    }

    {
        CallbackPtr cb = new Callback;
        Callback_Thrower_throwCasAPtr callback =
            newCallback_Thrower_throwCasA(cb, &Callback::response, &Callback::exception_CasA);
        thrower->begin_throwCasA(1, 2, 3, callback);
        cb->check();
    }

    {
        CallbackPtr cb = new Callback;
        Callback_Thrower_throwCasBPtr callback =
            newCallback_Thrower_throwCasB(cb, &Callback::response, &Callback::exception_CasB);
        thrower->begin_throwCasB(1, 2, 3, callback);
        cb->check();
    }
#endif
    cout << "ok" << endl;

    if(thrower->supportsUndeclaredExceptions())
    {
        cout << "catching unknown user exception with new AMI mapping... " << flush;
#ifdef ICE_CPP11_MAPPING
        {
            auto f = thrower->throwUndeclaredAAsync(1);
            try
            {
                f.get();
                test(false);
            }
            catch(const Ice::UnknownUserException&)
            {
            }
            catch(const Ice::Exception& ex)
            {
                cout << ex << endl;
                cout << ex.ice_stackTrace() << endl;
                test(false);
            }
            catch(...)
            {
                test(false);
            }
        }

        {
            auto f = thrower->throwUndeclaredBAsync(1, 2);
            try
            {
                f.get();
                test(false);
            }
            catch(const Ice::UnknownUserException&)
            {
            }
            catch(...)
            {
                test(false);
            }
        }

        {
            auto f = thrower->throwUndeclaredCAsync(1, 2, 3);
            try
            {
                f.get();
            }
            catch(const Ice::UnknownUserException&)
            {
            }
            catch(...)
            {
                test(false);
            }
        }
#else
        {
            CallbackPtr cb = new Callback;
            Callback_Thrower_throwUndeclaredAPtr callback =
                newCallback_Thrower_throwUndeclaredA(cb, &Callback::response, &Callback::exception_UndeclaredA);
            thrower->begin_throwUndeclaredA(1, callback);
            cb->check();
        }

        {
            CallbackPtr cb = new Callback;
            Callback_Thrower_throwUndeclaredBPtr callback =
                newCallback_Thrower_throwUndeclaredB(cb, &Callback::response, &Callback::exception_UndeclaredB);
            thrower->begin_throwUndeclaredB(1, 2, callback);
            cb->check();
        }

        {
            CallbackPtr cb = new Callback;
            Callback_Thrower_throwUndeclaredCPtr callback =
                newCallback_Thrower_throwUndeclaredC(cb, &Callback::response, &Callback::exception_UndeclaredC);
            thrower->begin_throwUndeclaredC(1, 2, 3, callback);
            cb->check();
        }
#endif
        cout << "ok" << endl;
    }

    cout << "catching object not exist exception with new AMI mapping... " << flush;

    {
#ifdef ICE_CPP11_MAPPING
        id = Ice::stringToIdentity("does not exist");
        shared_ptr<ThrowerPrx> thrower2 = Ice::uncheckedCast<ThrowerPrx>(thrower->ice_identity(id));
        auto f = thrower2->throwAasAAsync(1);
        try
        {
            f.get();
        }
        catch(const Ice::ObjectNotExistException& ex)
        {
            test(ex.id == id);
        }
        catch(...)
        {
            test(false);
        }
#else
        id = Ice::stringToIdentity("does not exist");
        ThrowerPrx thrower2 = ThrowerPrx::uncheckedCast(thrower->ice_identity(id));
        CallbackPtr cb = new Callback(communicator);
        Callback_Thrower_throwAasAPtr callback =
            newCallback_Thrower_throwAasA(cb, &Callback::response, &Callback::exception_AasAObjectNotExist);
        thrower2->begin_throwAasA(1, callback);
        cb->check();
#endif
    }

    cout << "ok" << endl;

    cout << "catching facet not exist exception with new AMI mapping... " << flush;

    {
#ifdef ICE_CPP11_MAPPING
        shared_ptr<ThrowerPrx> thrower2 = Ice::uncheckedCast<ThrowerPrx>(thrower, "no such facet");
        auto f = thrower2->throwAasAAsync(1);
        try
        {
            f.get();
        }
        catch(const Ice::FacetNotExistException& ex)
        {
            test(ex.facet == "no such facet");
        }
#else
        ThrowerPrx thrower2 = ThrowerPrx::uncheckedCast(thrower, "no such facet");
        CallbackPtr cb = new Callback;
        Callback_Thrower_throwAasAPtr callback =
            newCallback_Thrower_throwAasA(cb, &Callback::response, &Callback::exception_AasAFacetNotExist);
        thrower2->begin_throwAasA(1, callback);
        cb->check();
#endif
    }

    cout << "ok" << endl;

    cout << "catching operation not exist exception with new AMI mapping... " << flush;

    {
#ifdef ICE_CPP11_MAPPING
        shared_ptr<WrongOperationPrx> thrower4 = Ice::uncheckedCast<WrongOperationPrx>(thrower);
        auto f = thrower4->noSuchOperationAsync();
        try
        {
            f.get();
        }
        catch(const Ice::OperationNotExistException& ex)
        {
            test(ex.operation == "noSuchOperation");
        }
        catch(...)
        {
            test(false);
        }
#else
        CallbackPtr cb = new Callback;
        Callback_WrongOperation_noSuchOperationPtr callback =
            newCallback_WrongOperation_noSuchOperation(cb, &Callback::response,
                                                       &Callback::exception_noSuchOperation);
        WrongOperationPrx thrower4 = WrongOperationPrx::uncheckedCast(thrower);
        thrower4->begin_noSuchOperation(callback);
        cb->check();
#endif
    }

    cout << "ok" << endl;

    cout << "catching unknown local exception with new AMI mapping... " << flush;
#ifdef ICE_CPP11_MAPPING
    {
        auto f = thrower->throwLocalExceptionAsync();
        try
        {
            f.get();
            test(false);
        }
        catch(const Ice::UnknownLocalException&)
        {
        }
        catch(...)
        {
            test(false);
        }
    }

    {
        auto f = thrower->throwLocalExceptionIdempotentAsync();
        try
        {
            f.get();
            test(false);
        }
        catch(const Ice::UnknownLocalException&)
        {
        }
        catch(const Ice::OperationNotExistException&)
        {
        }
        catch(...)
        {
            test(false);
        }
    }
#else
    {
        CallbackPtr cb = new Callback;
        Callback_Thrower_throwLocalExceptionPtr callback =
            newCallback_Thrower_throwLocalException(cb, &Callback::response, &Callback::exception_LocalException);
        thrower->begin_throwLocalException(callback);
        cb->check();
    }

    {
        CallbackPtr cb = new Callback;
        Callback_Thrower_throwLocalExceptionIdempotentPtr callback =
            newCallback_Thrower_throwLocalExceptionIdempotent(cb, &Callback::response,
                                                              &Callback::exception_LocalException);
        thrower->begin_throwLocalExceptionIdempotent(callback);
        cb->check();
    }
#endif
    cout << "ok" << endl;

    cout << "catching unknown non-Ice exception with new AMI mapping... " << flush;

    {
#ifdef ICE_CPP11_MAPPING
        auto f = thrower->throwNonIceExceptionAsync();
        try
        {
            f.get();
            test(false);
        }
        catch(const Ice::UnknownException&)
        {
        }
        catch(...)
        {
            test(false);
        }

#else
        CallbackPtr cb = new Callback;
        Callback_Thrower_throwNonIceExceptionPtr callback =
            newCallback_Thrower_throwNonIceException(cb, &Callback::response, &Callback::exception_NonIceException);
        thrower->begin_throwNonIceException(callback);
        cb->check();
#endif
    }

    cout << "ok" << endl;

    return thrower;
}<|MERGE_RESOLUTION|>--- conflicted
+++ resolved
@@ -405,251 +405,192 @@
 ThrowerPrxPtr
 allTests(const Ice::CommunicatorPtr& communicator)
 {
+    cout << "testing ice_print()/what()... " << flush;
+    {
+        A a;
+        string aMsg = "::Test::A";
+
+        Ice::UnknownLocalException ule("thisFile", 99);
+        string uleMsg = "thisFile:99: ::Ice::UnknownLocalException:\nunknown local exception";
+
+        //
+        // Test ice_print().
+        //
+        {
+            stringstream str;
+            a.ice_print(str);
+            test(str.str() == aMsg);
+        }
+        {
+            stringstream str;
+            ule.ice_print(str);
+            test(str.str() == uleMsg);
+        }
+
+        //
+        // Test operator<<().
+        //
+        {
+            stringstream str;
+            str << a;
+            test(str.str() == aMsg);
+        }
+        {
+            stringstream str;
+            str << ule;
+            test(str.str() == uleMsg);
+        }
+
+        //
+        // Test what(). (Called twice because of lazy initialization in what().)
+        //
+        test(aMsg == a.what());
+        test(aMsg == a.what());
+
+        test(uleMsg == ule.what());
+        test(uleMsg == ule.what());
+
+        {
+            E ex("E");
+            ostringstream os;
+            ex.ice_print(os);
+            test(os.str() == "::Test::E");
+            test(ex.data == "E");
+        }
+
+        //
+        // Test custom ice_print
+        //
+        {
+            F ex("F");
+            ostringstream os;
+            ex.ice_print(os);
+            test(os.str() == "::Test::F data:'F'");
+            test(ex.data == "F");
+        }
+
+        {
+            G ex(__FILE__, __LINE__, "G");
+            ostringstream os;
+            ex.ice_print(os);
+            test(endsWith(os.str(), "Test::G"));
+            test(ex.data == "G");
+        }
+
+        {
+            H ex(__FILE__, __LINE__, "H");
+            ostringstream os;
+            ex.ice_print(os);
+            test(endsWith(os.str(), "Test::H data:'H'"));
+            test(ex.data == "H");
+        }
+
+    }
+    cout << "ok" << endl;
+
+    string localOAEndpoint;
+    {
+        ostringstream ostr;
+        if(communicator->getProperties()->getProperty("Ice.Default.Protocol") == "bt")
+        {
+            ostr << "default -a *";
+        }
+        else
+        {
+            ostr << "default -h *";
+        }
+        localOAEndpoint = ostr.str();
+    }
 #ifdef ICE_OS_WINRT
     bool winrt = true;
 #else
     bool winrt = false;
 #endif
-    cout << "testing ice_print()/what()... " << flush;
-    {
-        A a;
-        string aMsg = "::Test::A";
-
-        Ice::UnknownLocalException ule("thisFile", 99);
-        string uleMsg = "thisFile:99: ::Ice::UnknownLocalException:\nunknown local exception";
-
-        //
-        // Test ice_print().
-        //
-        {
-            stringstream str;
-            a.ice_print(str);
-            test(str.str() == aMsg);
-        }
-        {
-            stringstream str;
-            ule.ice_print(str);
-            test(str.str() == uleMsg);
-        }
-
-        //
-        // Test operator<<().
-        //
-        {
-            stringstream str;
-            str << a;
-            test(str.str() == aMsg);
-        }
-        {
-            stringstream str;
-            str << ule;
-            test(str.str() == uleMsg);
-        }
-
-        //
-        // Test what(). (Called twice because of lazy initialization in what().)
-        //
-        test(aMsg == a.what());
-        test(aMsg == a.what());
-
-        test(uleMsg == ule.what());
-        test(uleMsg == ule.what());
-
-        {
-            E ex("E");
-            ostringstream os;
-            ex.ice_print(os);
-            test(os.str() == "::Test::E");
-            test(ex.data == "E");
-        }
-
-        //
-        // Test custom ice_print
-        //
-        {
-            F ex("F");
-            ostringstream os;
-            ex.ice_print(os);
-            test(os.str() == "::Test::F data:'F'");
-            test(ex.data == "F");
-        }
-
-        {
-            G ex(__FILE__, __LINE__, "G");
-            ostringstream os;
-            ex.ice_print(os);
-            test(endsWith(os.str(), "Test::G"));
-            test(ex.data == "G");
-        }
-
-        {
-            H ex(__FILE__, __LINE__, "H");
-            ostringstream os;
-            ex.ice_print(os);
-            test(endsWith(os.str(), "Test::H data:'H'"));
-            test(ex.data == "H");
-        }
-
-    }
-    cout << "ok" << endl;
-
-    string localOAEndpoint;
-    {
-        ostringstream ostr;
-        if(communicator->getProperties()->getProperty("Ice.Default.Protocol") == "bt")
-        {
-            ostr << "default -a *";
-        }
-        else
-        {
-            ostr << "default -h *";
-        }
-        localOAEndpoint = ostr.str();
-    }
-
-    cout << "testing object adapter registration exceptions... " << flush;
-    {
-        Ice::ObjectAdapterPtr first;
-        try
-        {
-            first = communicator->createObjectAdapter("TestAdapter0");
-            test(false);
-        }
-        catch(const Ice::InitializationException& ex)
-        {
-            if(printException)
-            {
-                Ice::Print printer(communicator->getLogger());
-                printer << ex;
-            }
-            // Expected
-        }
-
-<<<<<<< HEAD
-        communicator->getProperties()->setProperty("TestAdapter0.Endpoints", localOAEndpoint);
-        first = communicator->createObjectAdapter("TestAdapter0");
-=======
-        string host = communicator->getProperties()->getPropertyAsIntWithDefault("Ice.IPv6", 0) == 0 ?
-            "127.0.0.1" : "\"0:0:0:0:0:0:0:1\"";
-        communicator->getProperties()->setProperty("TestAdapter0.Endpoints", "default -h " + host);
->>>>>>> 196fb976
-        try
-        {
-            first = communicator->createObjectAdapter("TestAdapter0");
-            Ice::ObjectAdapterPtr second = communicator->createObjectAdapter("TestAdapter0");
-            test(false);
-        }
-        catch(const Ice::AlreadyRegisteredException& ex)
-        {
-            if(printException)
-            {
-                Ice::Print printer(communicator->getLogger());
-                printer << ex;
-            }
-
-            // Expected
-        }
-#ifdef ICE_OS_WINRT
-        catch(const Ice::FeatureNotSupportedException&)
-        {
-            // WinRT doesn't support SSL server side endponints.
-        }
-#endif
-
-        try
-        {
-            Ice::ObjectAdapterPtr second =
-                communicator->createObjectAdapterWithEndpoints("TestAdapter0", "ssl -h foo -p 12011");
-            test(false);
-        }
-        catch(const Ice::AlreadyRegisteredException& ex)
-        {
-            if(printException)
-            {
-                Ice::Print printer(communicator->getLogger());
-                printer << ex;
-            }
-
-            // Expected.
-        }
-#ifdef ICE_OS_WINRT
-        catch(const Ice::FeatureNotSupportedException&)
-        {
-            // WinRT doesn't support SSL server side endponints.
-        }
-#else
-		first->deactivate();
-#endif
-    }
 
     if(!winrt || (communicator->getProperties()->getProperty("Ice.Default.Protocol") != "ssl" &&
                   communicator->getProperties()->getProperty("Ice.Default.Protocol") != "wss"))
     {
-<<<<<<< HEAD
-        communicator->getProperties()->setProperty("TestAdapter1.Endpoints", localOAEndpoint);
-        Ice::ObjectAdapterPtr adapter = communicator->createObjectAdapter("TestAdapter1");
-        Ice::ObjectPtr obj = ICE_MAKE_SHARED(EmptyI);
-        adapter->add(obj, Ice::stringToIdentity("x"));
-        try
-        {
-            adapter->add(obj, Ice::stringToIdentity("x"));
-            test(false);
-        }
-        catch(const Ice::AlreadyRegisteredException& ex)
-        {
-            if(printException)
-=======
-        cout << "testing servant registration exceptions... " << flush;
-        {
-            string host = communicator->getProperties()->getPropertyAsIntWithDefault("Ice.IPv6", 0) == 0 ?
-                "127.0.0.1" : "\"0:0:0:0:0:0:0:1\"";
-            communicator->getProperties()->setProperty("TestAdapter1.Endpoints", "default -h " + host);
-            Ice::ObjectAdapterPtr adapter = communicator->createObjectAdapter("TestAdapter1");
-            Ice::ObjectPtr obj = new EmptyI;
-            adapter->add(obj, communicator->stringToIdentity("x"));
+        cout << "testing object adapter registration exceptions... " << flush;
+        {
+            Ice::ObjectAdapterPtr first;
             try
->>>>>>> 196fb976
-            {
-                adapter->add(obj, communicator->stringToIdentity("x"));
+            {
+                first = communicator->createObjectAdapter("TestAdapter0");
                 test(false);
             }
-            catch(const Ice::AlreadyRegisteredException& ex)
+            catch(const Ice::InitializationException& ex)
             {
                 if(printException)
                 {
                     Ice::Print printer(communicator->getLogger());
                     printer << ex;
                 }
-            }
-
-<<<<<<< HEAD
-        try
-        {
-            adapter->add(obj, Ice::stringToIdentity(""));
-        }
-        catch(const Ice::IllegalIdentityException& ex)
-        {
-            test(ex.id.name == "");
-            if(printException)
-=======
+                // Expected
+            }
+
+            communicator->getProperties()->setProperty("TestAdapter0.Endpoints", localOAEndpoint);
+            first = communicator->createObjectAdapter("TestAdapter0");
             try
->>>>>>> 196fb976
-            {
-                adapter->add(obj, communicator->stringToIdentity(""));
-            }
-<<<<<<< HEAD
-        }
-
-        try
-        {
-            adapter->add(0, Ice::stringToIdentity("x"));
-        }
-        catch(const Ice::IllegalServantException& ex)
-        {
-            if(printException)
-=======
+            {
+                Ice::ObjectAdapterPtr second = communicator->createObjectAdapter("TestAdapter0");
+                test(false);
+            }
+            catch(const Ice::AlreadyRegisteredException& ex)
+            {
+                if(printException)
+                {
+                    Ice::Print printer(communicator->getLogger());
+                    printer << ex;
+                }
+
+                // Expected
+            }
+
+            try
+            {
+                Ice::ObjectAdapterPtr second =
+                    communicator->createObjectAdapterWithEndpoints("TestAdapter0", "ssl -h foo -p 12011");
+                test(false);
+            }
+            catch(const Ice::AlreadyRegisteredException& ex)
+            {
+                if(printException)
+                {
+                    Ice::Print printer(communicator->getLogger());
+                    printer << ex;
+                }
+
+                // Expected.
+            }
+            first->deactivate();
+        }
+        cout << "ok" << endl;
+
+        cout << "testing servant registration exceptions... " << flush;
+        {
+            communicator->getProperties()->setProperty("TestAdapter1.Endpoints", localOAEndpoint);
+            Ice::ObjectAdapterPtr adapter = communicator->createObjectAdapter("TestAdapter1");
+            Ice::ObjectPtr obj = ICE_MAKE_SHARED(EmptyI);
+            adapter->add(obj, Ice::stringToIdentity("x"));
+            try
+            {
+                adapter->add(obj, Ice::stringToIdentity("x"));
+                test(false);
+            }
+            catch(const Ice::AlreadyRegisteredException& ex)
+            {
+                if(printException)
+                {
+                    Ice::Print printer(communicator->getLogger());
+                    printer << ex;
+                }
+            }
+
+            try
+            {
+                adapter->add(obj, Ice::stringToIdentity(""));
+            }
             catch(const Ice::IllegalIdentityException& ex)
->>>>>>> 196fb976
             {
                 test(ex.id.name == "");
                 if(printException)
@@ -661,7 +602,7 @@
 
             try
             {
-                adapter->add(0, communicator->stringToIdentity("x"));
+                adapter->add(0, Ice::stringToIdentity("x"));
             }
             catch(const Ice::IllegalServantException& ex)
             {
@@ -672,23 +613,10 @@
                 }
             }
 
-<<<<<<< HEAD
-        adapter->remove(Ice::stringToIdentity("x"));
-        try
-        {
             adapter->remove(Ice::stringToIdentity("x"));
-            test(false);
-        }
-        catch(const Ice::NotRegisteredException& ex)
-        {
-            if(printException)
-=======
-
-            adapter->remove(communicator->stringToIdentity("x"));
             try
->>>>>>> 196fb976
-            {
-                adapter->remove(communicator->stringToIdentity("x"));
+            {
+                adapter->remove(Ice::stringToIdentity("x"));
                 test(false);
             }
             catch(const Ice::NotRegisteredException& ex)
@@ -704,23 +632,11 @@
         }
         cout << "ok" << endl;
 
-<<<<<<< HEAD
-    cout << "testing servant locator registrations exceptions... " << flush;
-    {
-        communicator->getProperties()->setProperty("TestAdapter2.Endpoints", localOAEndpoint);
-        Ice::ObjectAdapterPtr adapter = communicator->createObjectAdapter("TestAdapter2");
-        Ice::ServantLocatorPtr loc = ICE_MAKE_SHARED(ServantLocatorI);
-        adapter->addServantLocator(loc, "x");
-        try
-=======
         cout << "testing servant locator registrations exceptions... " << flush;
->>>>>>> 196fb976
-        {
-            string host = communicator->getProperties()->getPropertyAsIntWithDefault("Ice.IPv6", 0) == 0 ?
-                "127.0.0.1" : "\"0:0:0:0:0:0:0:1\"";
-            communicator->getProperties()->setProperty("TestAdapter2.Endpoints", "default -h " + host);
+        {
+            communicator->getProperties()->setProperty("TestAdapter2.Endpoints", localOAEndpoint);
             Ice::ObjectAdapterPtr adapter = communicator->createObjectAdapter("TestAdapter2");
-            Ice::ServantLocatorPtr loc = new ServantLocatorI;
+            Ice::ServantLocatorPtr loc = ICE_MAKE_SHARED(ServantLocatorI);
             adapter->addServantLocator(loc, "x");
             try
             {
