// **********************************************************************
//
// Copyright (c) 2003-2016 ZeroC, Inc. All rights reserved.
//
// This copy of Ice is licensed to you under the terms described in the
// ICE_LICENSE file included in this distribution.
//
// **********************************************************************

#include <Ice/Ice.h>
#include <IceSSL/Plugin.h>
#if ICE_USE_OPENSSL
#  include <openssl/ssl.h> // Required for OPENSSL_VERSION_NUMBER
#endif
#include <TestCommon.h>
#include <Test.h>
#include <fstream>

#ifdef __APPLE__
#  include <sys/sysctl.h>
#if TARGET_OS_IPHONE != 0
#include <IceSSL/Util.h> // For loadCertificateChain
#endif
#endif

#ifdef ICE_CPP11_MAPPING
#   define ICE_TARGET_EQUALS(A,B) Ice::targetEquals(A, B)
#else
#   define ICE_TARGET_EQUALS(A,B) A == B
#endif

using namespace std;
using namespace Ice;

#ifdef ICE_USE_OPENSSL
//
// With OpenSSL 1.1.0 we need to set SECLEVEL=0 to allow ADH ciphers
//
#  if OPENSSL_VERSION_NUMBER >= 0x10100000L
const string anonCiphers = "ADH:@SECLEVEL=0";
#  else
const string anonCiphers = "ADH";
#  endif
#endif

void
readFile(const string& file, vector<char>& buffer)
{
    ifstream is(file.c_str(), ios::in | ios::binary);
    if(!is.good())
    {
        throw "error opening file " + file;
    }

    is.seekg(0, is.end);
    buffer.resize(static_cast<int>(is.tellg()));
    is.seekg(0, is.beg);

    is.read(&buffer[0], buffer.size());

    if(!is.good())
    {
        throw "error reading file " + file;
    }
}

#ifdef ICE_USE_SCHANNEL
class ImportCerts
{
public:

    ImportCerts(const string& defaultDir, const char* certificates[])
    {
        //
        // First we need to import some certificates in the user store.
        //
        _store = CertOpenStore(CERT_STORE_PROV_SYSTEM, 0, 0, CERT_SYSTEM_STORE_CURRENT_USER, L"MY");
        test(_store);

        for(int i = 0; certificates[i] != 0; ++i)
        {
            vector<char> buffer;
            readFile(defaultDir + certificates[i], buffer);

            CRYPT_DATA_BLOB p12Blob;
            p12Blob.cbData = static_cast<DWORD>(buffer.size());
            p12Blob.pbData = reinterpret_cast<BYTE*>(&buffer[0]);

            HCERTSTORE p12 = PFXImportCertStore(&p12Blob, L"password", CRYPT_USER_KEYSET);
            _stores.push_back(p12);

            PCCERT_CONTEXT next = 0;
            PCCERT_CONTEXT newCert = 0;
            do
            {
                if((next = CertFindCertificateInStore(p12, X509_ASN_ENCODING | PKCS_7_ASN_ENCODING, 0,
                                                      CERT_FIND_ANY, 0, next)))
                {
                    if(CertAddCertificateContextToStore(_store, next, CERT_STORE_ADD_ALWAYS, &newCert))
                    {
                        _certs.push_back(newCert);
                    }
                }
            }
            while(next);
        }
    }

    ~ImportCerts()
    {
        cleanup();
    }

    void cleanup()
    {
        for(vector<PCCERT_CONTEXT>::const_iterator i = _certs.begin(); i != _certs.end(); ++i)
        {
            PCCERT_CONTEXT cert = *i;

            // Retrieve the certificate CERT_KEY_PROV_INFO_PROP_ID property, we use the CRYPT_KEY_PROV_INFO
            // data to then remove the key set associated with the certificate.
            //
            DWORD size = 0;
            if(CertGetCertificateContextProperty(cert, CERT_KEY_PROV_INFO_PROP_ID, 0, &size))
            {
                vector<char> buf(size);
                if(CertGetCertificateContextProperty(cert, CERT_KEY_PROV_INFO_PROP_ID, &buf[0], &size))
                {
                    CRYPT_KEY_PROV_INFO* keyProvInfo = reinterpret_cast<CRYPT_KEY_PROV_INFO*>(&buf[0]);
                    HCRYPTPROV cryptProv = 0;
                    if(CryptAcquireContextW(&cryptProv, keyProvInfo->pwszContainerName, keyProvInfo->pwszProvName,
                                            keyProvInfo->dwProvType, 0))
                    {
                        CryptAcquireContextW(&cryptProv, keyProvInfo->pwszContainerName, keyProvInfo->pwszProvName,
                                             keyProvInfo->dwProvType, CRYPT_DELETEKEYSET);
                    }
                }
            }
            CertDeleteCertificateFromStore(cert);
        }
        _certs.clear();
        for(vector<HCERTSTORE>::const_iterator i = _stores.begin(); i != _stores.end(); ++i)
        {
            CertCloseStore(*i, 0);
        }
        _stores.clear();
        if(_store)
        {
            CertCloseStore(_store, 0);
            _store = 0;
        }
    }

private:

    HCERTSTORE _store;
    vector<HCERTSTORE> _stores;
    vector<PCCERT_CONTEXT> _certs;
};

#elif defined(__APPLE__) && TARGET_OS_IPHONE != 0
class ImportCerts
{
public:

    ImportCerts(const string& defaultDir, const char* certificates[])
    {
        for(int i = 0; certificates[i] != 0; ++i)
        {
            string resolved;
            if(IceSSL::checkPath(certificates[i], defaultDir, false, resolved))
            {
                CFArrayRef certs = IceSSL::loadCertificateChain(resolved, "", "", "", "password", 0, 0);
                SecIdentityRef identity = (SecIdentityRef)CFArrayGetValueAtIndex(certs, 0);
                CFRetain(identity);
                _identities.push_back(identity);
                OSStatus err;
                CFMutableDictionaryRef query;

                query = CFDictionaryCreateMutable(0, 1, &kCFTypeDictionaryKeyCallBacks, &kCFTypeDictionaryValueCallBacks);
                CFDictionarySetValue(query, kSecValueRef, identity);
                if((err = SecItemAdd(query, 0)))
                {
                    cerr << "failed to add identity " << certificates[i] << ": " << err << endl;
                }
                CFRelease(query);

                // query = CFDictionaryCreateMutable(0, 0, &kCFTypeDictionaryKeyCallBacks, &kCFTypeDictionaryValueCallBacks);
                // CFDictionarySetValue(query, kSecClass, kSecClassCertificate);
                // CFDictionarySetValue(query, kSecReturnRef, kCFBooleanTrue);
                // CFDictionarySetValue(query, kSecMatchLimit, kSecMatchLimitAll);
                // CFArrayRef array = 0;
                // err = SecItemCopyMatching(query, (CFTypeRef*)&array);
                // printf("Certificates\n");
                // for(int i = 0; i < CFArrayGetCount(array); ++i)
                // {
                //     printf("Cert %d: %s\n", i, (new IceSSL::Certificate((SecCertificateRef)CFArrayGetValueAtIndex(array, i)))->toString().c_str());
                // }
                // CFRelease(certs);
            }
        }
        // Nothing to do.
    }

    ~ImportCerts()
    {
        cleanup();
    }

    void cleanup()
    {
        CFMutableDictionaryRef query;
        for(vector<SecIdentityRef>::const_iterator p = _identities.begin(); p != _identities.end(); ++p)
        {
            query = CFDictionaryCreateMutable(0, 1, &kCFTypeDictionaryKeyCallBacks, &kCFTypeDictionaryValueCallBacks);
            CFDictionarySetValue(query, kSecClass, kSecClassIdentity);
            CFDictionarySetValue(query, kSecValueRef, *p);
            SecItemDelete(query);
            CFRelease(query);

            SecCertificateRef cert;
            SecIdentityCopyCertificate(*p, &cert);
            query = CFDictionaryCreateMutable(0, 1, &kCFTypeDictionaryKeyCallBacks, &kCFTypeDictionaryValueCallBacks);
            CFDictionarySetValue(query, kSecClass, kSecClassCertificate);
            CFDictionarySetValue(query, kSecValueRef, cert);
            SecItemDelete(query);
            CFRelease(query);

            CFRelease(*p);
        }
        _identities.clear();
    }

private:

    vector<SecIdentityRef> _identities;
};
#else
class ImportCerts
{
public:

    ImportCerts(const string& defaultDir, const char* certificates[])
    {
        // Nothing to do.
    }

    void cleanup()
    {
    }
};
#endif

class PasswordPromptI : public IceSSL::PasswordPrompt
{
public:

    PasswordPromptI(const string& password) : _password(password), _count(0)
    {
    }

    virtual string getPassword()
    {
        ++_count;
        return _password;
    }

    int count() const
    {
        return _count;
    }

private:

    string _password;
    int _count;
};
ICE_DEFINE_PTR(PasswordPromptIPtr, PasswordPromptI);

class CertificateVerifierI : public IceSSL::CertificateVerifier
{
public:

    CertificateVerifierI()
    {
        reset();
    }

    virtual bool
    verify(const IceSSL::NativeConnectionInfoPtr& info)
    {
        if(info->nativeCerts.size() > 0)
        {
#if !defined(__APPLE__) || TARGET_OS_IPHONE == 0
            //
            // Subject alternative name
            //
            {
                vector<pair<int, string> > altNames = info->nativeCerts[0]->getSubjectAlternativeNames();
                vector<string> ipAddresses;
                vector<string> dnsNames;
                for(vector<pair<int, string> >::const_iterator p = altNames.begin(); p != altNames.end(); ++p)
                {
                    if(p->first == 7)
                    {
                        ipAddresses.push_back(p->second);
                    }
                    else if(p->first == 2)
                    {
                        dnsNames.push_back(p->second);
                    }

                }

                test(find(dnsNames.begin(), dnsNames.end(), "server") != dnsNames.end());
                test(find(ipAddresses.begin(), ipAddresses.end(), "127.0.0.1") != ipAddresses.end());
            }

            //
            // Issuer alternative name
            //
            {
                vector<pair<int, string> > altNames = info->nativeCerts[0]->getIssuerAlternativeNames();
                vector<string> ipAddresses;
                vector<string> emailAddresses;
                for(vector<pair<int, string> >::const_iterator p = altNames.begin(); p != altNames.end(); ++p)
                {
                    if(p->first == 7)
                    {
                        ipAddresses.push_back(p->second);
                    }
                    else if(p->first == 1)
                    {
                        emailAddresses.push_back(p->second);
                    }
                }

                test(find(ipAddresses.begin(), ipAddresses.end(), "127.0.0.1") != ipAddresses.end());
                test(find(emailAddresses.begin(), emailAddresses.end(), "issuer@zeroc.com") != emailAddresses.end());
            }
#endif
        }

        _hadCert = info->nativeCerts.size() != 0;
        _invoked = true;
        return _returnValue;
    }

    void reset()
    {
        _returnValue = true;
        _invoked = false;
        _hadCert = false;
    }

    void returnValue(bool b)
    {
        _returnValue = b;
    }

    bool invoked() const
    {
        return _invoked;
    }

    bool hadCert() const
    {
        return _hadCert;
    }

private:

    bool _returnValue;
    bool _invoked;
    bool _hadCert;
};
ICE_DEFINE_PTR(CertificateVerifierIPtr, CertificateVerifierI);

int keychainN = 0;

static PropertiesPtr
createClientProps(const Ice::PropertiesPtr& defaultProps, const string& defaultDir, const string& defaultHost, bool p12)
{
    PropertiesPtr result = createProperties();
    //
    // Don't set the plugin property, the client registered the plugin with registerIceSSL.
    //
    //result->setProperty("Ice.Plugin.IceSSL", "IceSSL:createIceSSL");
    if(!defaultDir.empty())
    {
        result->setProperty("IceSSL.DefaultDir", defaultDir);
    }
    if(!defaultProps->getProperty("Ice.IPv6").empty())
    {
        result->setProperty("Ice.IPv6", defaultProps->getProperty("Ice.IPv6"));
    }
    if(!defaultHost.empty())
    {
        result->setProperty("Ice.Default.Host", defaultHost);
    }
    if(p12)
    {
        result->setProperty("IceSSL.Password", "password");
    }
//    result->setProperty("IceSSL.Trace.Security", "1");
//    result->setProperty("Ice.Trace.Network", "1");
#ifdef ICE_USE_SECURE_TRANSPORT
    ostringstream keychainName;
    keychainName << "../certs/keychain/client" << keychainN++ << ".keychain";
    const string keychainPassword = "password";
    result->setProperty("IceSSL.Keychain", keychainName.str());
    result->setProperty("IceSSL.KeychainPassword", keychainPassword);
#endif
    return result;
}

static Test::Properties
createServerProps(const Ice::PropertiesPtr& defaultProps, const string& defaultDir, const string& defaultHost, bool p12)
{
    Test::Properties result;
    result["Ice.Plugin.IceSSL"] = "IceSSL:createIceSSL";
    if(!defaultDir.empty())
    {
        result["IceSSL.DefaultDir"] = defaultDir;
    }
    if(!defaultProps->getProperty("Ice.IPv6").empty())
    {
        result["Ice.IPv6"] = defaultProps->getProperty("Ice.IPv6");
    }
    if(!defaultHost.empty())
    {
        result["Ice.Default.Host"] = defaultHost;
    }
    if(p12)
    {
        result["IceSSL.Password"] = "password";
    }
//    result["Ice.Trace.Network"] = "1";
//    result["IceSSL.Trace.Security"] = "1";
#ifdef ICE_USE_SECURE_TRANSPORT
    ostringstream keychainName;
    keychainName << "../certs/keychain/server" << keychainN << ".keychain";
    result["IceSSL.Keychain"] = keychainName.str();
    result["IceSSL.KeychainPassword"] = "password";
#endif
    return result;
}

static Test::Properties
createServerProps(const Ice::PropertiesPtr& defaultProps, const string& defaultDir, const string& defaultHost,
                  bool p12, const string& cert, const string& ca)
{
    Test::Properties d;

    //
    // If no CA is specified, we don't set IceSSL.DefaultDir since
    // with OpenSSL the CAs might still be found.
    //
    d = createServerProps(defaultProps, defaultDir, defaultHost, p12);
    if(!ca.empty())
    {
        d["IceSSL.CAs"] = ca + ".pem";
    }

    if(!cert.empty())
    {
        if(p12)
        {
            d["IceSSL.CertFile"] = cert + ".p12";
        }
        else
        {
            d["IceSSL.CertFile"] = cert + "_pub.pem";
            d["IceSSL.KeyFile"] = cert + "_priv.pem";
        }
    }
    return d;
}

static PropertiesPtr
createClientProps(const Ice::PropertiesPtr& defaultProps, const string& defaultDir, const string& defaultHost,
                  bool p12, const string& cert, const string& ca)
{
    Ice::PropertiesPtr properties;

    properties = createClientProps(defaultProps, defaultDir, defaultHost, p12);
    if(!ca.empty())
    {
        properties->setProperty("IceSSL.CAs", ca + ".pem");
    }

    if(!cert.empty())
    {
        if(p12)
        {
            properties->setProperty("IceSSL.CertFile", cert + ".p12");
        }
        else
        {
            properties->setProperty("IceSSL.CertFile", cert + "_pub.pem");
            properties->setProperty("IceSSL.KeyFile", cert + "_priv.pem");
        }
    }
    return properties;
}

void verify(const IceSSL::CertificatePtr& cert, const IceSSL::CertificatePtr& ca)
{
    cerr << "Verify signature: ";
    if(cert->verify(ca))
    {
        cerr << " VALID";
    }
    else
    {
        cerr << " INVALID";
    }
    cerr << endl;
}

Test::ServerFactoryPrxPtr
allTests(const CommunicatorPtr& communicator, const string& testDir, bool p12)
{
    bool elCapitanUpdate2OrLower = false;
#ifdef __APPLE__
    bool isElCapitan = false;
    vector<char> s(256);
    size_t size = s.size();
    int ret = sysctlbyname("kern.osrelease", &s[0], &size, NULL, 0);
    if(ret == 0)
    {
        isElCapitan = string(&s[0]).find("15.") == 0;
        if(isElCapitan)
        {
            size_t first = string(&s[0]).find_first_of(".");
            size_t last = string(&s[0]).find_last_of(".");
            int minorVersion = atoi(string(&s[0]).substr(first + 1, last - first - 1).c_str());
            elCapitanUpdate2OrLower = minorVersion <= 2;
        }
    }
#endif
    string factoryRef = "factory:tcp -p 12010";
    ObjectPrxPtr base = communicator->stringToProxy(factoryRef);
    test(base);
    Test::ServerFactoryPrxPtr factory = ICE_CHECKED_CAST(Test::ServerFactoryPrx, base);

    string defaultHost = communicator->getProperties()->getProperty("Ice.Default.Host");
#if !defined(__APPLE__) || TARGET_OS_IPHONE == 0
    string defaultDir = testDir + "/../certs";
#else
    string defaultDir = "certs";
#endif

    Ice::PropertiesPtr defaultProps = communicator->getProperties();
#ifdef _WIN32
    string sep = ";";
#else
    string sep = ":";
#endif

    IceSSL::NativeConnectionInfoPtr info;

    cout << "testing manual initialization... " << flush;
    {
        InitializationData initData;
        initData.properties = createClientProps(defaultProps, defaultDir, defaultHost, p12);
        initData.properties->setProperty("Ice.InitPlugins", "0");
        CommunicatorPtr comm = initialize(initData);
        ObjectPrxPtr p = comm->stringToProxy("dummy:ssl -p 9999");
        try
        {
            p->ice_ping();
            test(false);
        }
        catch(const PluginInitializationException&)
        {
            // Expected.
        }
        catch(const LocalException&)
        {
            test(false);
        }
        comm->destroy();
    }

//
// Anonymous cipher are not supported with SChannel
//
#if !defined(ICE_USE_SCHANNEL)
    {
        InitializationData initData;
        initData.properties = createClientProps(defaultProps, defaultDir, defaultHost, p12);
        initData.properties->setProperty("Ice.InitPlugins", "0");
#  ifdef ICE_USE_OPENSSL
        initData.properties->setProperty("IceSSL.Ciphers", anonCiphers);
#  else
        initData.properties->setProperty("IceSSL.Ciphers", "DH_anon_WITH_AES_256_CBC_SHA");
#  endif
        initData.properties->setProperty("IceSSL.VerifyPeer", "0");
        CommunicatorPtr comm = initialize(initData);
        PluginManagerPtr pm = comm->getPluginManager();
        pm->initializePlugins();
        ObjectPrxPtr obj = comm->stringToProxy(factoryRef);
        test(obj);
        Test::ServerFactoryPrxPtr fact = ICE_CHECKED_CAST(Test::ServerFactoryPrx, obj);
        Test::Properties d = createServerProps(defaultProps, defaultDir, defaultHost, p12);
#  ifdef ICE_USE_OPENSSL
        d["IceSSL.Ciphers"] = anonCiphers;
#  else
        d["IceSSL.Ciphers"] = "DH_anon_WITH_AES_256_CBC_SHA";
#  endif
        d["IceSSL.VerifyPeer"] = "0";
        Test::ServerPrxPtr server = fact->createServer(d);
        try
        {
            server->ice_ping();
        }
        catch(const LocalException&)
        {
            test(false);
        }
        fact->destroyServer(server);
        comm->destroy();
    }
#endif
    cout << "ok" << endl;

    cout << "testing certificate verification... " << flush;
    {
        //
        // Test IceSSL.VerifyPeer=0. Client does not have a certificate,
        // and doesn't trust the server certificate.
        //
        InitializationData initData;
        initData.properties = createClientProps(defaultProps, defaultDir, defaultHost, p12, "", "");
        initData.properties->setProperty("IceSSL.VerifyPeer", "0");
        CommunicatorPtr comm = initialize(initData);
        Test::ServerFactoryPrxPtr fact = ICE_CHECKED_CAST(Test::ServerFactoryPrx, comm->stringToProxy(factoryRef));
        test(fact);

        Test::Properties d = createServerProps(defaultProps, defaultDir, defaultHost, p12, "s_rsa_ca1", "");
        d["IceSSL.VerifyPeer"] = "0";
        Test::ServerPrxPtr server = fact->createServer(d);
        try
        {
            server->noCert();
            test(!ICE_DYNAMIC_CAST(IceSSL::ConnectionInfo, server->ice_getConnection()->getInfo())->verified);
        }
        catch(const LocalException& ex)
        {
            cerr << ex << endl;
            test(false);
        }
        fact->destroyServer(server);
        comm->destroy();

        //
        // Test IceSSL.VerifyPeer=0. Client does not have a certificate,
        // but it still verifies the server's.
        //
        initData.properties = createClientProps(defaultProps, defaultDir, defaultHost, p12, "", "cacert1");
        comm = initialize(initData);
        fact = ICE_CHECKED_CAST(Test::ServerFactoryPrx, comm->stringToProxy(factoryRef));
        test(fact);

        d = createServerProps(defaultProps, defaultDir, defaultHost, p12, "s_rsa_ca1", "");
        d["IceSSL.VerifyPeer"] = "0";
        server = fact->createServer(d);
        try
        {
            server->noCert();
            test(ICE_DYNAMIC_CAST(IceSSL::ConnectionInfo, server->ice_getConnection()->getInfo())->verified);
        }
        catch(const LocalException&)
        {
            test(false);
        }
        fact->destroyServer(server);

        //
        // Test IceSSL.VerifyPeer=1. Client does not have a certificate.
        //
        d = createServerProps(defaultProps, defaultDir, defaultHost, p12, "s_rsa_ca1", "");
        d["IceSSL.VerifyPeer"] = "1";
        server = fact->createServer(d);
        try
        {
            server->noCert();
        }
        catch(const LocalException&)
        {
            test(false);
        }
        fact->destroyServer(server);

        //
        // Test IceSSL.VerifyPeer=2. This should fail because the client
        // does not supply a certificate.
        //
        d = createServerProps(defaultProps, defaultDir, defaultHost, p12, "s_rsa_ca1", "");
        d["IceSSL.VerifyPeer"] = "2";
        server = fact->createServer(d);
        try
        {
            server->ice_ping();
            test(false);
        }
        catch(const ProtocolException&)
        {
            // Expected, if reported as an SSL alert by the server.
        }
        catch(const ConnectionLostException&)
        {
            // Expected.
        }
        catch(const LocalException&)
        {
            test(false);
        }
        fact->destroyServer(server);
        comm->destroy();

        //
        // Test IceSSL.VerifyPeer=1. Client has a certificate.
        //
        // Provide "cacert1" to the client to verify the server
        // certificate (without this the client connection wouln't be
        // able to provide the certificate chain).
        //
        initData.properties = createClientProps(defaultProps, defaultDir, defaultHost, p12, "c_rsa_ca1", "cacert1");
        comm = initialize(initData);
        fact = ICE_CHECKED_CAST(Test::ServerFactoryPrx, comm->stringToProxy(factoryRef));
        test(fact);

        d = createServerProps(defaultProps, defaultDir, defaultHost, p12, "s_rsa_ca1", "cacert1");
        d["IceSSL.VerifyPeer"] = "1";
        server = fact->createServer(d);
        try
        {
            IceSSL::CertificatePtr clientCert = IceSSL::Certificate::load(defaultDir + "/c_rsa_ca1_pub.pem");
            server->checkCert(clientCert->getSubjectDN(), clientCert->getIssuerDN());

            //
            // Validate that we can get the connection info. Validate
            // that the certificates have the same DN.
            //
            // Validate some aspects of the Certificate class.
            //
            IceSSL::CertificatePtr serverCert = IceSSL::Certificate::load(defaultDir + "/s_rsa_ca1_pub.pem");
            test(ICE_TARGET_EQUALS(IceSSL::Certificate::decode(serverCert->encode()), serverCert));
            test(ICE_TARGET_EQUALS(serverCert, serverCert));
#if !defined(__APPLE__) || TARGET_OS_IPHONE == 0
            test(serverCert->checkValidity());
            test(!serverCert->checkValidity(IceUtil::Time::seconds(0)));
#endif

            IceSSL::CertificatePtr caCert = IceSSL::Certificate::load(defaultDir + "/cacert1.pem");
            IceSSL::CertificatePtr caCert2 = IceSSL::Certificate::load(defaultDir + "/cacert2.pem");
            test(ICE_TARGET_EQUALS(caCert, caCert));
#if !defined(__APPLE__) || TARGET_OS_IPHONE == 0
            test(caCert->checkValidity());
            test(!caCert->checkValidity(IceUtil::Time::seconds(0)));
#endif

            test(!serverCert->verify(serverCert));
            test(serverCert->verify(caCert));
            test(!serverCert->verify(caCert2));
            test(caCert->verify(caCert));

            info = ICE_DYNAMIC_CAST(IceSSL::NativeConnectionInfo, server->ice_getConnection()->getInfo());
            test(info->nativeCerts.size() == 2);
            test(info->verified);

            test(ICE_TARGET_EQUALS(caCert, info->nativeCerts[1]));
            test(ICE_TARGET_EQUALS(serverCert, info->nativeCerts[0]));

            test(!(ICE_TARGET_EQUALS(serverCert, info->nativeCerts[1])));
            test(!(ICE_TARGET_EQUALS(caCert, info->nativeCerts[0])));

#if !defined(__APPLE__) || TARGET_OS_IPHONE == 0
            test(info->nativeCerts[0]->checkValidity() && info->nativeCerts[1]->checkValidity());
            test(!info->nativeCerts[0]->checkValidity(IceUtil::Time::seconds(0)) &&
                 !info->nativeCerts[1]->checkValidity(IceUtil::Time::seconds(0)));
#endif
            test(info->nativeCerts[0]->verify(info->nativeCerts[1]));
            test(info->nativeCerts.size() == 2 &&
                 info->nativeCerts[0]->getSubjectDN() == serverCert->getSubjectDN() &&
                 info->nativeCerts[0]->getIssuerDN() == serverCert->getIssuerDN());
        }
        catch(const LocalException& ex)
        {
            cerr << ex << endl;
            test(false);
        }
        fact->destroyServer(server);

        //
        // Test IceSSL.VerifyPeer=2. Client has a certificate.
        //
        d = createServerProps(defaultProps, defaultDir, defaultHost, p12, "s_rsa_ca1", "cacert1");
        d["IceSSL.VerifyPeer"] = "2";
        server = fact->createServer(d);
        try
        {
            IceSSL::CertificatePtr clientCert = IceSSL::Certificate::load(defaultDir + "/c_rsa_ca1_pub.pem");
            server->checkCert(clientCert->getSubjectDN(), clientCert->getIssuerDN());
        }
        catch(const LocalException&)
        {
            test(false);
        }
        fact->destroyServer(server);

        comm->destroy();

        //
        // Test IceSSL.VerifyPeer=1. This should fail because the client doesn't
        // trust the server's CA.
        //
        initData.properties = createClientProps(defaultProps, defaultDir, defaultHost, p12, "", "");
        initData.properties->setProperty("IceSSL.VerifyPeer", "1");
        comm = initialize(initData);
        fact = ICE_CHECKED_CAST(Test::ServerFactoryPrx, comm->stringToProxy(factoryRef));
        test(fact);
        d = createServerProps(defaultProps, defaultDir, defaultHost, p12, "s_rsa_ca1", "cacert1");
        d["IceSSL.VerifyPeer"] = "0";
        server = fact->createServer(d);
        try
        {
            server->ice_ping();
            test(false);
        }
        catch(const SecurityException&)
        {
            // Expected.
        }
        catch(const LocalException&)
        {
            test(false);
        }
        fact->destroyServer(server);

        comm->destroy();

        //
        // Test IceSSL.VerifyPeer=1. This should fail because the server doesn't
        // trust the client's CA.
        //
        initData.properties = createClientProps(defaultProps, defaultDir, defaultHost, p12, "c_rsa_ca2", "");
        initData.properties->setProperty("IceSSL.VerifyPeer", "0");
        comm = initialize(initData);
        fact = ICE_CHECKED_CAST(Test::ServerFactoryPrx, comm->stringToProxy(factoryRef));
        test(fact);
        d = createServerProps(defaultProps, defaultDir, defaultHost, p12, "s_rsa_ca1", "");
        d["IceSSL.VerifyPeer"] = "1";
        server = fact->createServer(d);
        try
        {
            server->ice_ping();
            test(false);
        }
        catch(const ConnectionLostException&)
        {
            // Expected.
        }
        catch(const LocalException&)
        {
           test(false);
        }
        fact->destroyServer(server);
        comm->destroy();

        //
        // This should succeed because the self signed certificate used by the server is
        // trusted.
        //
        initData.properties = createClientProps(defaultProps, defaultDir, defaultHost, p12, "", "cacert2");
        comm = initialize(initData);
        fact = ICE_CHECKED_CAST(Test::ServerFactoryPrx, comm->stringToProxy(factoryRef));
        test(fact);
        d = createServerProps(defaultProps, defaultDir, defaultHost, p12, "cacert2", "");
        d["IceSSL.VerifyPeer"] = "0";
        server = fact->createServer(d);
        try
        {
            server->ice_ping();
        }
        catch(const LocalException&)
        {
            test(false);
        }
        fact->destroyServer(server);
        comm->destroy();

        //
        // This should fail because the self signed certificate used by the server is not
        // trusted.
        //
        initData.properties = createClientProps(defaultProps, defaultDir, defaultHost, p12, "", "");
        comm = initialize(initData);
        fact = ICE_CHECKED_CAST(Test::ServerFactoryPrx, comm->stringToProxy(factoryRef));
        test(fact);
        d = createServerProps(defaultProps, defaultDir, defaultHost, p12, "cacert2", "");
        d["IceSSL.VerifyPeer"] = "0";
        server = fact->createServer(d);
        try
        {
            server->ice_ping();
            test(false);
        }
        catch(const SecurityException&)
        {
            // Expected.
        }
        catch(const LocalException&)
        {
            test(false);
        }
        fact->destroyServer(server);
        comm->destroy();

        //
        // Verify that IceSSL.CheckCertName has no effect in a server.
        //
        initData.properties = createClientProps(defaultProps, defaultDir, defaultHost, p12, "c_rsa_ca1", "cacert1");
        comm = initialize(initData);
        fact = ICE_CHECKED_CAST(Test::ServerFactoryPrx, comm->stringToProxy(factoryRef));
        test(fact);
        d = createServerProps(defaultProps, defaultDir, defaultHost, p12, "s_rsa_ca1", "cacert1");
        d["IceSSL.CheckCertName"] = "1";
        server = fact->createServer(d);
        try
        {
            server->ice_ping();
        }
        catch(const LocalException&)
        {
            test(false);
        }
        fact->destroyServer(server);
        comm->destroy();

        //
        // Test IceSSL.CheckCertName. The test certificates for the server contain "127.0.0.1"
        // as the common name or as a subject alternative name, so we only perform this test when
        // the default host is "127.0.0.1".
        //
        if(defaultHost == "127.0.0.1")
        {
            //
            // Test subject alternative name.
            //
            initData.properties = createClientProps(defaultProps, defaultDir, defaultHost, p12, "c_rsa_ca1", "cacert1");
            initData.properties->setProperty("IceSSL.CheckCertName", "1");
            comm = initialize(initData);

            fact = ICE_CHECKED_CAST(Test::ServerFactoryPrx, comm->stringToProxy(factoryRef));
            test(fact);
            d = createServerProps(defaultProps, defaultDir, defaultHost, p12, "s_rsa_ca1", "cacert1");
            server = fact->createServer(d);
            try
            {
                server->ice_ping();
            }
            catch(const LocalException&)
            {
                test(false);
            }
            fact->destroyServer(server);
            comm->destroy();

            //
            // Test common name.
            //
            initData.properties = createClientProps(defaultProps, defaultDir, defaultHost, p12, "c_rsa_ca1", "cacert1");
            initData.properties->setProperty("IceSSL.CheckCertName", "1");
            comm = initialize(initData);

            fact = ICE_CHECKED_CAST(Test::ServerFactoryPrx, comm->stringToProxy(factoryRef));
            test(fact);
            d = createServerProps(defaultProps, defaultDir, defaultHost, p12, "s_rsa_ca1_cn1", "cacert1");
            server = fact->createServer(d);
            try
            {
                server->ice_ping();
            }
            catch(const LocalException& ex)
            {
                cerr << ex << endl;
                test(false);
            }
            fact->destroyServer(server);
            comm->destroy();

            //
            // Test common name again. The certificate used in this test has "127.0.0.11" as its
            // common name, therefore the address "127.0.0.1" must NOT match.
            //
            initData.properties = createClientProps(defaultProps, defaultDir, defaultHost, p12, "c_rsa_ca1", "cacert1");
            initData.properties->setProperty("IceSSL.CheckCertName", "1");
            comm = initialize(initData);

            fact = ICE_CHECKED_CAST(Test::ServerFactoryPrx, comm->stringToProxy(factoryRef));
            test(fact);
            d = createServerProps(defaultProps, defaultDir, defaultHost, p12, "s_rsa_ca1_cn2", "cacert1");
            server = fact->createServer(d);
            try
            {
                server->ice_ping();
                test(false);
            }
            catch(const LocalException&)
            {
                // Expected.
            }
            fact->destroyServer(server);
            comm->destroy();
        }
    }
    cout << "ok" << endl;

    cout << "testing certificate chains... " << flush;
    {
        const char* certificates[] = {"/s_rsa_cai2.p12", 0};
        ImportCerts import(defaultDir, certificates);

        InitializationData initData;
        initData.properties = createClientProps(defaultProps, defaultDir, defaultHost, p12, "", "");
        initData.properties->setProperty("IceSSL.VerifyPeer", "0");
        CommunicatorPtr comm = initialize(initData);

        Test::ServerFactoryPrxPtr fact = ICE_CHECKED_CAST(Test::ServerFactoryPrx, comm->stringToProxy(factoryRef));
        test(fact);

        //
        // The client can't verify the server certificate but it should
        // still provide it. "s_rsa_ca1" doesn't include the root so the
        // cert size should be 1.
        //
        Test::Properties d = createServerProps(defaultProps, defaultDir, defaultHost, p12, "s_rsa_ca1", "");
        d["IceSSL.VerifyPeer"] = "0";
        Test::ServerPrxPtr server = fact->createServer(d);
        try
        {
            info = ICE_DYNAMIC_CAST(IceSSL::NativeConnectionInfo, server->ice_getConnection()->getInfo());
            test(info->nativeCerts.size() == 1);
            test(!info->verified);
        }
        catch(const Ice::LocalException&)
        {
            import.cleanup();
            test(false);
        }
        fact->destroyServer(server);

        //
        // Setting the CA for the server shouldn't change anything, it
        // shouldn't modify the cert chain sent to the client.
        //
        d = createServerProps(defaultProps, defaultDir, defaultHost, p12, "s_rsa_ca1", "cacert1");
        d["IceSSL.VerifyPeer"] = "0";
        server = fact->createServer(d);
        try
        {
            info = ICE_DYNAMIC_CAST(IceSSL::NativeConnectionInfo, server->ice_getConnection()->getInfo());
#ifdef ICE_USE_OPENSSL
            test(info->nativeCerts.size() == 2); // TODO: Fix OpenSSL
#else
            test(info->nativeCerts.size() == 1);
#endif
            test(!info->verified);
        }
        catch(const Ice::LocalException& ex)
        {
            cerr << ex << endl;
            import.cleanup();
            test(false);
        }
        fact->destroyServer(server);

        //
        // The client can't verify the server certificate but should
        // still provide it. "s_rsa_wroot_ca1" includes the root so
        // the cert size should be 2.
        //
        if(p12)
        {
            d = createServerProps(defaultProps, defaultDir, defaultHost, p12, "s_rsa_wroot_ca1", "");
            d["IceSSL.VerifyPeer"] = "0";
            server = fact->createServer(d);
            try
            {
                info = ICE_DYNAMIC_CAST(IceSSL::NativeConnectionInfo, server->ice_getConnection()->getInfo());
#ifdef ICE_USE_SCHANNEL
                test(info->nativeCerts.size() == 1); // SChannel never sends the root certificate
#else
                test(info->nativeCerts.size() == 2);
#endif
                test(!info->verified);
            }
            catch(const Ice::LocalException& ex)
            {
                cerr << ex << endl;
                import.cleanup();
                test(false);
            }
            fact->destroyServer(server);
        }
        comm->destroy();

        //
        // Now the client verifies the server certificate
        //
        initData.properties = createClientProps(defaultProps, defaultDir, defaultHost, p12, "", "cacert1");
        initData.properties->setProperty("IceSSL.VerifyPeer", "1");
        comm = initialize(initData);

        fact = ICE_CHECKED_CAST(Test::ServerFactoryPrx, comm->stringToProxy(factoryRef));
        test(fact);

        {
            Test::Properties d = createServerProps(defaultProps, defaultDir, defaultHost, p12, "s_rsa_ca1", "");
            d["IceSSL.VerifyPeer"] = "0";
            Test::ServerPrxPtr server = fact->createServer(d);
            try
            {
                info = ICE_DYNAMIC_CAST(IceSSL::NativeConnectionInfo, server->ice_getConnection()->getInfo());
                test(info->nativeCerts.size() == 2);
                test(info->verified);
            }
            catch(const Ice::LocalException& ex)
            {
                cerr << ex << endl;
                import.cleanup();
                test(false);
            }
            fact->destroyServer(server);
        }
        comm->destroy();

        //
        // Try certificate with one intermediate and VerifyDepthMax=2
        //
        initData.properties = createClientProps(defaultProps, defaultDir, defaultHost, p12, "", "cacert1");
        initData.properties->setProperty("IceSSL.VerifyPeer", "1");
        initData.properties->setProperty("IceSSL.VerifyDepthMax", "2");
        comm = initialize(initData);

        fact = ICE_CHECKED_CAST(Test::ServerFactoryPrx, comm->stringToProxy(factoryRef));
        test(fact);

        {
            Test::Properties d = createServerProps(defaultProps, defaultDir, defaultHost, p12, "s_rsa_cai1", "");
            d["IceSSL.VerifyPeer"] = "0";
            Test::ServerPrxPtr server = fact->createServer(d);
            try
            {
                ICE_DYNAMIC_CAST(IceSSL::NativeConnectionInfo, server->ice_getConnection()->getInfo());
                import.cleanup();
                test(false);
            }
            catch(const Ice::SecurityException&)
            {
                // Chain length too long
            }
            catch(const Ice::LocalException& ex)
            {
                cerr << ex << endl;
                import.cleanup();
                test(false);
            }
            fact->destroyServer(server);
        }
        comm->destroy();

        //
        // Try with VerifyDepthMax set to 3 (the default)
        //
        initData.properties = createClientProps(defaultProps, defaultDir, defaultHost, p12, "", "cacert1");
        initData.properties->setProperty("IceSSL.VerifyPeer", "1");
        //initData.properties->setProperty("IceSSL.VerifyDepthMax", "3");
        comm = initialize(initData);

        fact = ICE_CHECKED_CAST(Test::ServerFactoryPrx, comm->stringToProxy(factoryRef));
        test(fact);

        {
            Test::Properties d = createServerProps(defaultProps, defaultDir, defaultHost, p12, "s_rsa_cai1", "");
            d["IceSSL.VerifyPeer"] = "0";
            Test::ServerPrxPtr server = fact->createServer(d);
            try
            {
                info = ICE_DYNAMIC_CAST(IceSSL::NativeConnectionInfo, server->ice_getConnection()->getInfo());
                test(info->nativeCerts.size() == 3);
                test(info->verified);
            }
            catch(const Ice::LocalException&)
            {
                import.cleanup();
                test(false);
            }
            fact->destroyServer(server);
        }

        {
            Test::Properties d = createServerProps(defaultProps, defaultDir, defaultHost, p12, "s_rsa_cai2", "");
            d["IceSSL.VerifyPeer"] = "0";
            Test::ServerPrxPtr server = fact->createServer(d);
            try
            {
                ICE_DYNAMIC_CAST(IceSSL::NativeConnectionInfo, server->ice_getConnection()->getInfo());
                import.cleanup();
                test(false);
            }
            catch(const Ice::SecurityException&)
            {
                // Chain length too long
            }
            fact->destroyServer(server);
        }
        comm->destroy();

        //
        // Increase VerifyDepthMax to 4
        //
        initData.properties = createClientProps(defaultProps, defaultDir, defaultHost, p12, "", "cacert1");
        initData.properties->setProperty("IceSSL.VerifyPeer", "1");
        initData.properties->setProperty("IceSSL.VerifyDepthMax", "4");
        comm = initialize(initData);

        fact = ICE_CHECKED_CAST(Test::ServerFactoryPrx, comm->stringToProxy(factoryRef));
        test(fact);

        {
            Test::Properties d = createServerProps(defaultProps, defaultDir, defaultHost, p12, "s_rsa_cai2", "");
            d["IceSSL.VerifyPeer"] = "0";
            Test::ServerPrxPtr server = fact->createServer(d);
            try
            {
                info = ICE_DYNAMIC_CAST(IceSSL::NativeConnectionInfo, server->ice_getConnection()->getInfo());
                test(info->nativeCerts.size() == 4);
                test(info->verified);
            }
            catch(const Ice::LocalException&)
            {
                import.cleanup();
                test(false);
            }
            fact->destroyServer(server);
        }

        comm->destroy();

        //
        // Increase VerifyDepthMax to 4
        //
        initData.properties = createClientProps(defaultProps, defaultDir, defaultHost, p12, "c_rsa_cai2", "cacert1");
        initData.properties->setProperty("IceSSL.VerifyPeer", "1");
        initData.properties->setProperty("IceSSL.VerifyDepthMax", "4");
        comm = initialize(initData);

        fact = ICE_CHECKED_CAST(Test::ServerFactoryPrx, comm->stringToProxy(factoryRef));
        test(fact);

        {
            Test::Properties d = createServerProps(defaultProps, defaultDir, defaultHost, p12, "s_rsa_cai2", "cacert1");
            d["IceSSL.VerifyPeer"] = "2";
            Test::ServerPrxPtr server = fact->createServer(d);
            try
            {
                server->ice_getConnection();
                import.cleanup();
                test(false);
            }
            catch(const Ice::ProtocolException&)
            {
                // Expected
            }
            catch(const Ice::ConnectionLostException&)
            {
                // Expected
            }
            catch(const Ice::LocalException&)
            {
                import.cleanup();
                test(false);
            }
            fact->destroyServer(server);
        }

        {
            Test::Properties d = createServerProps(defaultProps, defaultDir, defaultHost, p12, "s_rsa_cai2", "cacert1");
            d["IceSSL.VerifyPeer"] = "2";
            d["IceSSL.VerifyDepthMax"] = "4";
            Test::ServerPrxPtr server = fact->createServer(d);
            try
            {
                server->ice_getConnection();
            }
            catch(const Ice::LocalException&)
            {
                import.cleanup();
                test(false);
            }
            fact->destroyServer(server);
        }

        comm->destroy();
        import.cleanup();
    }
    cout << "ok" << endl;

    cout << "testing custom certificate verifier... " << flush;
    {
//
// Anonymous ciphers are not supported with SChannel.
//
#ifndef ICE_USE_SCHANNEL
        //
        // ADH is allowed but will not have a certificate.
        //
        InitializationData initData;
        initData.properties = createClientProps(defaultProps, defaultDir, defaultHost, p12);
#  ifdef ICE_USE_OPENSSL
        initData.properties->setProperty("IceSSL.Ciphers", anonCiphers);
#  else
        initData.properties->setProperty("IceSSL.Ciphers", "(DH_anon*)");
#  endif
        initData.properties->setProperty("IceSSL.VerifyPeer", "0");
        CommunicatorPtr comm = initialize(initData);
        IceSSL::PluginPtr plugin = ICE_DYNAMIC_CAST(IceSSL::Plugin, comm->getPluginManager()->getPlugin("IceSSL"));
        test(plugin);
        CertificateVerifierIPtr verifier = ICE_MAKE_SHARED(CertificateVerifierI);
        plugin->setCertificateVerifier(verifier);

        Test::ServerFactoryPrxPtr fact = ICE_CHECKED_CAST(Test::ServerFactoryPrx, comm->stringToProxy(factoryRef));
        test(fact);
        Test::Properties d = createServerProps(defaultProps, defaultDir, defaultHost, p12);
#  ifdef ICE_USE_OPENSSL
        //
        // With OpenSSL 1.1.0 we need to set SECLEVEL=0 to allow ADH ciphers
        //
        string cipherSub = "ADH-";
        d["IceSSL.Ciphers"] = anonCiphers;
#  else
        string cipherSub = "DH_anon";
        d["IceSSL.Ciphers"] = "(DH_anon*)";
#  endif
        d["IceSSL.VerifyPeer"] = "0";
        Test::ServerPrxPtr server = fact->createServer(d);
        try
        {
            server->checkCipher(cipherSub);
            info = ICE_DYNAMIC_CAST(IceSSL::NativeConnectionInfo, server->ice_getConnection()->getInfo());
            test(info->cipher.compare(0, cipherSub.size(), cipherSub) == 0);
        }
        catch(const LocalException&)
        {
            test(false);
        }
        test(verifier->invoked());
        test(!verifier->hadCert());

        //
        // Have the verifier return false. Close the connection explicitly
        // to force a new connection to be established.
        //
        verifier->reset();
        verifier->returnValue(false);
        server->ice_getConnection()->close(false);
        try
        {
            server->ice_ping();
            test(false);
        }
        catch(const SecurityException&)
        {
            // Expected.
        }
        catch(const LocalException&)
        {
            test(false);
        }
        test(verifier->invoked());
        test(!verifier->hadCert());

        fact->destroyServer(server);
        comm->destroy();
#endif
    }
    {
        //
        // Verify that a server certificate is present.
        //
        InitializationData initData;
        initData.properties = createClientProps(defaultProps, defaultDir, defaultHost, p12, "c_rsa_ca1", "cacert1");
        initData.properties->setProperty("IceSSL.VerifyPeer", "0");
        CommunicatorPtr comm = initialize(initData);
        IceSSL::PluginPtr plugin = ICE_DYNAMIC_CAST(IceSSL::Plugin, comm->getPluginManager()->getPlugin("IceSSL"));
        test(plugin);
        CertificateVerifierIPtr verifier = ICE_MAKE_SHARED(CertificateVerifierI);
        plugin->setCertificateVerifier(verifier);

        Test::ServerFactoryPrxPtr fact = ICE_CHECKED_CAST(Test::ServerFactoryPrx, comm->stringToProxy(factoryRef));
        test(fact);
        Test::Properties d = createServerProps(defaultProps, defaultDir, defaultHost, p12, "s_rsa_ca1", "cacert1");
        d["IceSSL.VerifyPeer"] = "2";
        Test::ServerPrxPtr server = fact->createServer(d);
        try
        {
            server->ice_ping();
        }
        catch(const LocalException&)
        {
            test(false);
        }
        test(verifier->invoked());
        test(verifier->hadCert());
        fact->destroyServer(server);
        comm->destroy();
    }
    cout << "ok" << endl;


    cout << "testing protocols... " << flush;
    {
#ifndef ICE_USE_SECURE_TRANSPORT
        //
        // This should fail because the client and server have no protocol
        // in common.
        //
        InitializationData initData;
        initData.properties = createClientProps(defaultProps, defaultDir, defaultHost, p12, "c_rsa_ca1", "cacert1");
        initData.properties->setProperty("IceSSL.VerifyPeer", "0");
        initData.properties->setProperty("IceSSL.Protocols", "tls1_1");
        CommunicatorPtr comm = initialize(initData);

        Test::ServerFactoryPrxPtr fact = ICE_CHECKED_CAST(Test::ServerFactoryPrx, comm->stringToProxy(factoryRef));
        test(fact);
        Test::Properties d = createServerProps(defaultProps, defaultDir, defaultHost, p12, "s_rsa_ca1", "cacert1");
        d["IceSSL.VerifyPeer"] = "0";
        d["IceSSL.Protocols"] = "tls1_2";
        Test::ServerPrxPtr server = fact->createServer(d);
        try
        {
            server->ice_ping();
            test(false);
        }
        catch(const ProtocolException&)
        {
            // Expected on some platforms.
        }
        catch(const ConnectionLostException&)
        {
            // Expected on some platforms.
        }
        catch(const LocalException&)
        {
            test(false);
        }
        fact->destroyServer(server);
        comm->destroy();

        //
        // This should succeed.
        //
        comm = initialize(initData);
        fact = ICE_CHECKED_CAST(Test::ServerFactoryPrx, comm->stringToProxy(factoryRef));
        test(fact);
        d = createServerProps(defaultProps, defaultDir, defaultHost, p12, "s_rsa_ca1", "cacert1");
        d["IceSSL.VerifyPeer"] = "0";
        d["IceSSL.Protocols"] = "tls1_1, tls1_2";
        server = fact->createServer(d);
        try
        {
            server->ice_ping();
        }
        catch(const LocalException& ex)
        {
            //
            // OpenSSL < 1.0 doesn't support tls 1.1 so it will also fail, we ignore in this
            // case.
            //
#if defined(ICE_USE_SCHANNEL) || (defined(OPENSSL_VERSION_NUMBER) && OPENSSL_VERSION_NUMBER >= 0x10000000L)
            cerr << ex << endl;
            test(false);
#endif
        }
        fact->destroyServer(server);
        comm->destroy();

        //
        // This should fail because the client only accept SSLv3 and the server
        // use the default protocol set that disables SSLv3
        //
        {
            InitializationData initData;
            initData.properties = createClientProps(defaultProps, defaultDir, defaultHost, p12, "c_rsa_ca1", "cacert1");
            initData.properties->setProperty("IceSSL.VerifyPeer", "0");
            initData.properties->setProperty("IceSSL.Protocols", "ssl3");
            CommunicatorPtr comm = initialize(initData);

            Test::ServerFactoryPrxPtr fact = ICE_CHECKED_CAST(Test::ServerFactoryPrx, comm->stringToProxy(factoryRef));
            test(fact);
            Test::Properties d = createServerProps(defaultProps, defaultDir, defaultHost, p12, "s_rsa_ca1", "cacert1");
            d["IceSSL.VerifyPeer"] = "0";
            Test::ServerPrxPtr server = fact->createServer(d);
            try
            {
                server->ice_ping();
                test(false);
            }
            catch(const ProtocolException&)
            {
                // Expected on some platforms.
            }
            catch(const ConnectionLostException&)
            {
                // Expected on some platforms.
            }
            catch(const LocalException&)
            {
                test(false);
            }
            fact->destroyServer(server);
            comm->destroy();
        }

        //
        // SSLv3 is now disabled by default with some SSL implementations.
        //
        // //
        // // This should success because both have SSLv3 enabled
        // //
        // {
        //     InitializationData initData;
        //     initData.properties = createClientProps(defaultProps, defaultDir, defaultHost, p12, "", "cacert1");
        //     initData.properties->setProperty("IceSSL.Protocols", "ssl3");
        //     CommunicatorPtr comm = initialize(initData);

        //     Test::ServerFactoryPrxPtr fact = ICE_CHECKED_CAST(Test::ServerFactoryPrx, comm->stringToProxy(factoryRef));
        //     test(fact);
        //     Test::Properties d = createServerProps(defaultProps, defaultDir, defaultHost, p12, "s_rsa_ca1", "");
        //     d["IceSSL.VerifyPeer"] = "0";
        //     d["IceSSL.Protocols"] = "ssl3, tls, tls1_1, tls1_2";
        //     Test::ServerPrxPtr server = fact->createServer(d);
        //     try
        //     {
        //         server->ice_ping();
        //     }
        //     catch(const LocalException& ex)
        //     {
        //         test(false);
        //     }
        //     fact->destroyServer(server);
        //     comm->destroy();
        // }
#else
        //
        // In OS X we don't support IceSSL.Protocols as secure transport doesn't allow to set the enabled protocols
        // instead we use IceSSL.ProtocolVersionMax IceSSL.ProtocolVersionMin to set the maximun and minimum
        // enabled protocol versions. See the test bellow.
        //

        //
        // This should fail because the client and server have no protocol
        // in common.
        //
        InitializationData initData;
        initData.properties = createClientProps(defaultProps, defaultDir, defaultHost, p12);
        initData.properties->setProperty("IceSSL.Ciphers", "(DH_anon*)");
        initData.properties->setProperty("IceSSL.VerifyPeer", "0");
        initData.properties->setProperty("IceSSL.ProtocolVersionMax", "tls1");
        initData.properties->setProperty("IceSSL.ProtocolVersionMin", "tls1");
        CommunicatorPtr comm = initialize(initData);
        Test::ServerFactoryPrxPtr fact = ICE_CHECKED_CAST(Test::ServerFactoryPrx, comm->stringToProxy(factoryRef));
        test(fact);
        Test::Properties d = createServerProps(defaultProps, defaultDir, defaultHost, p12);
        d["IceSSL.Ciphers"] = "(DH_anon*)";
        d["IceSSL.VerifyPeer"] = "0";
        d["IceSSL.ProtocolVersionMax"] = "tls1_2";
        d["IceSSL.ProtocolVersionMin"] = "tls1_2";
        Test::ServerPrxPtr server = fact->createServer(d);
        try
        {
            server->ice_ping();
            test(false);
        }
        catch(const ProtocolException&)
        {
            // Expected on some platforms.
        }
        catch(const ConnectionLostException&)
        {
            // Expected on some platforms.
        }
        catch(const LocalException&)
        {
            test(false);
        }
        fact->destroyServer(server);
        comm->destroy();

        //
        // This should succeed.
        //
        comm = initialize(initData);
        fact = ICE_CHECKED_CAST(Test::ServerFactoryPrx, comm->stringToProxy(factoryRef));
        test(fact);
        d = createServerProps(defaultProps, defaultDir, defaultHost, p12);
        d["IceSSL.Ciphers"] = "(DH_anon*)";
        d["IceSSL.VerifyPeer"] = "0";
        d["IceSSL.ProtocolVersionMax"] = "tls1";
        d["IceSSL.ProtocolVersionMin"] = "ssl3";
        server = fact->createServer(d);
        try
        {
            server->ice_ping();
        }
        catch(const LocalException&)
        {
            test(false);
        }
        fact->destroyServer(server);
        comm->destroy();

        //
        // This should fail because the client only accept SSLv3 and the server
        // use the default protocol set that disables SSLv3
        //
        {
            InitializationData initData;
            initData.properties = createClientProps(defaultProps, defaultDir, defaultHost, p12, "c_rsa_ca1", "cacert1");
            initData.properties->setProperty("IceSSL.VerifyPeer", "0");
            initData.properties->setProperty("IceSSL.ProtocolVersionMin", "ssl3");
            initData.properties->setProperty("IceSSL.ProtocolVersionMax", "ssl3");
            CommunicatorPtr comm = initialize(initData);

            Test::ServerFactoryPrxPtr fact = ICE_CHECKED_CAST(Test::ServerFactoryPrx, comm->stringToProxy(factoryRef));
            test(fact);
            Test::Properties d = createServerProps(defaultProps, defaultDir, defaultHost, p12, "s_rsa_ca1", "cacert1");
            d["IceSSL.VerifyPeer"] = "0";
            Test::ServerPrxPtr server = fact->createServer(d);
            try
            {
                server->ice_ping();
                test(false);
            }
            catch(const ProtocolException&)
            {
                // Expected on some platforms.
            }
            catch(const ConnectionLostException&)
            {
                // Expected on some platforms.
            }
            catch(const LocalException&)
            {
                test(false);
            }
            fact->destroyServer(server);
            comm->destroy();
        }

        //
        // This should succeed because both have SSLv3 enabled
        //
        {
            InitializationData initData;
            initData.properties = createClientProps(defaultProps, defaultDir, defaultHost, p12, "c_rsa_ca1", "cacert1");
            initData.properties->setProperty("IceSSL.VerifyPeer", "0");
            initData.properties->setProperty("IceSSL.ProtocolVersionMin", "ssl3");
            initData.properties->setProperty("IceSSL.ProtocolVersionMax", "ssl3");
            CommunicatorPtr comm = initialize(initData);

            Test::ServerFactoryPrxPtr fact = ICE_CHECKED_CAST(Test::ServerFactoryPrx, comm->stringToProxy(factoryRef));
            test(fact);
            Test::Properties d = createServerProps(defaultProps, defaultDir, defaultHost, p12, "s_rsa_ca1", "cacert1");
            d["IceSSL.VerifyPeer"] = "0";
            d["IceSSL.ProtocolVersionMin"] = "ssl3";
            Test::ServerPrxPtr server = fact->createServer(d);
            try
            {
                server->ice_ping();
            }
            catch(const LocalException&)
            {
                // OS X 10.11 versions prior to 10.11.2 will throw an exception as SSLv3 is totally disabled.
                if(!elCapitanUpdate2OrLower)
                {
                    test(false);
                }
            }
            fact->destroyServer(server);
            comm->destroy();
        }
#endif
    }
    cout << "ok" << endl;

    cout << "testing expired certificates... " << flush;
    {
        //
        // This should fail because the server's certificate is expired.
        //
#if !defined(__APPLE__) || TARGET_OS_IPHONE == 0
        {
            IceSSL::CertificatePtr cert = IceSSL::Certificate::load(defaultDir + "/s_rsa_ca1_exp_pub.pem");
            test(!cert->checkValidity());
        }
#endif

        InitializationData initData;
        initData.properties = createClientProps(defaultProps, defaultDir, defaultHost, p12, "c_rsa_ca1", "cacert1");
        CommunicatorPtr comm = initialize(initData);
        Test::ServerFactoryPrxPtr fact = ICE_CHECKED_CAST(Test::ServerFactoryPrx, comm->stringToProxy(factoryRef));
        test(fact);
        Test::Properties d = createServerProps(defaultProps, defaultDir, defaultHost, p12, "s_rsa_ca1_exp", "cacert1");
        Test::ServerPrxPtr server = fact->createServer(d);
        try
        {
            server->ice_ping();
            test(false);
        }
        catch(const SecurityException&)
        {
            // Expected.
        }
        catch(const LocalException& ex)
        {
            cerr << ex << endl;
            test(false);
        }
        fact->destroyServer(server);
        comm->destroy();

        //
        // This should fail because the client's certificate is expired.
        //
#if !defined(__APPLE__) || TARGET_OS_IPHONE == 0
        {
            IceSSL::CertificatePtr cert = IceSSL::Certificate::load(defaultDir + "/c_rsa_ca1_exp_pub.pem");
            test(!cert->checkValidity());
        }
#endif

        initData.properties = createClientProps(defaultProps, defaultDir, defaultHost, p12, "c_rsa_ca1_exp", "cacert1");
        comm = initialize(initData);
        fact = ICE_CHECKED_CAST(Test::ServerFactoryPrx, comm->stringToProxy(factoryRef));
        test(fact);
        d = createServerProps(defaultProps, defaultDir, defaultHost, p12, "s_rsa_ca1", "cacert1");
        server = fact->createServer(d);
        try
        {
            server->ice_ping();
            test(false);
        }
        catch(const ConnectionLostException&)
        {
            // Expected.
        }
        catch(const LocalException& ex)
        {
            cerr << ex << endl;
            test(false);
        }
        fact->destroyServer(server);
        comm->destroy();
    }
    cout << "ok" << endl;

#ifdef ICE_USE_OPENSSL
    cout << "testing CA certificate directory... " << flush;
    {
        //
        // Don't specify CAs explicitly; we let OpenSSL find the CA
        // certificate in the default directory.
        //
        InitializationData initData;
        initData.properties = createClientProps(defaultProps, defaultDir, defaultHost, p12, "c_rsa_ca1", "");
        initData.properties->setProperty("IceSSL.CAs", defaultDir);
        CommunicatorPtr comm = initialize(initData);
        Test::ServerFactoryPrxPtr fact = ICE_CHECKED_CAST(Test::ServerFactoryPrx, comm->stringToProxy(factoryRef));
        test(fact);
        Test::Properties d = createServerProps(defaultProps, defaultDir, defaultHost, p12, "s_rsa_ca1", "");
        d["IceSSL.CAs"] = defaultDir;
        Test::ServerPrxPtr server = fact->createServer(d);
        try
        {
            server->ice_ping();
        }
        catch(const LocalException& ex)
        {
            cerr << ex << endl;
            test(false);
        }
        fact->destroyServer(server);
        comm->destroy();
    }
    cout << "ok" << endl;
#endif

    cout << "testing multiple CA certificates... " << flush;
    {
        InitializationData initData;
        initData.properties = createClientProps(defaultProps, defaultDir, defaultHost, p12, "c_rsa_ca1", "cacerts");
        CommunicatorPtr comm = initialize(initData);
        Test::ServerFactoryPrxPtr fact = ICE_CHECKED_CAST(Test::ServerFactoryPrx, comm->stringToProxy(factoryRef));
        test(fact);
        Test::Properties d = createServerProps(defaultProps, defaultDir, defaultHost, p12, "s_rsa_ca2", "cacerts");
        d["IceSSL.VerifyPeer"] = "2";
        Test::ServerPrxPtr server = fact->createServer(d);
        try
        {
            server->ice_ping();
        }
        catch(const Ice::LocalException&)
        {
            test(false);
        }
        fact->destroyServer(server);
        comm->destroy();
    }
    cout << "ok" << endl;

#ifndef ICE_USE_OPENSSL
    cout << "testing DER CA certificate... " << flush;
    {
        InitializationData initData;
        initData.properties = createClientProps(defaultProps, defaultDir, defaultHost, p12, "c_rsa_ca1", "");
        initData.properties->setProperty("IceSSL.CAs", "cacert1.der");
        CommunicatorPtr comm = initialize(initData);
        Test::ServerFactoryPrxPtr fact = ICE_CHECKED_CAST(Test::ServerFactoryPrx, comm->stringToProxy(factoryRef));
        test(fact);
        Test::Properties d = createServerProps(defaultProps, defaultDir, defaultHost, p12, "s_rsa_ca1", "");
        d["IceSSL.VerifyPeer"] = "2";
        d["IceSSL.CAs"] = "cacert1.der";
        Test::ServerPrxPtr server = fact->createServer(d);
        try
        {
            server->ice_ping();
        }
        catch(const Ice::LocalException&)
        {
            test(false);
        }
        fact->destroyServer(server);
        comm->destroy();
    }
    cout << "ok" << endl;
#endif

    //
    // SChannel doesn't support PEM Password protected certificates certificates
    //
#ifdef ICE_USE_SCHANNEL
    if(p12)
    {
#endif
    cout << "testing password prompt... " << flush;
    {
        //
        // Use the correct password.
        //
        InitializationData initData;
        initData.properties = createClientProps(defaultProps, defaultDir, defaultHost, p12, "c_rsa_pass_ca1","cacert1");
        initData.properties->setProperty("IceSSL.Password", ""); // Clear the password

        initData.properties->setProperty("Ice.InitPlugins", "0");
        CommunicatorPtr comm = initialize(initData);
        PluginManagerPtr pm = comm->getPluginManager();
        IceSSL::PluginPtr plugin = ICE_DYNAMIC_CAST(IceSSL::Plugin, pm->getPlugin("IceSSL"));
        test(plugin);
        PasswordPromptIPtr prompt = ICE_MAKE_SHARED(PasswordPromptI, "client");
        plugin->setPasswordPrompt(prompt);
        pm->initializePlugins();
        test(prompt->count() == 1);
        Test::ServerFactoryPrxPtr fact = ICE_CHECKED_CAST(Test::ServerFactoryPrx, comm->stringToProxy(factoryRef));
        test(fact);
        Test::Properties d = createServerProps(defaultProps, defaultDir, defaultHost, p12, "s_rsa_ca1", "cacert1");
        Test::ServerPrxPtr server = fact->createServer(d);
        try
        {
            server->ice_ping();
        }
        catch(const LocalException& ex)
        {
            cerr << ex << endl;
            test(false);
        }
        fact->destroyServer(server);
        comm->destroy();

        //
        // Use an incorrect password and check that retries are attempted.
        //
        initData.properties = createClientProps(defaultProps, defaultDir, defaultHost, p12, "c_rsa_pass_ca1","cacert1");
        initData.properties->setProperty("IceSSL.Password", ""); // Clear password
        initData.properties->setProperty("IceSSL.PasswordRetryMax", "4");
        initData.properties->setProperty("Ice.InitPlugins", "0");
        comm = initialize(initData);
        pm = comm->getPluginManager();
        plugin = ICE_DYNAMIC_CAST(IceSSL::Plugin, pm->getPlugin("IceSSL"));
        test(plugin);
        prompt = ICE_MAKE_SHARED(PasswordPromptI, "invalid");
        plugin->setPasswordPrompt(prompt);
        try
        {
            pm->initializePlugins();
            test(false);
        }
        catch(const PluginInitializationException&)
        {
            // Expected.
        }
        catch(const LocalException& ex)
        {
            cerr << ex << endl;
            test(false);
        }
        test(prompt->count() == 4);
        comm->destroy();
    }
    cout << "ok" << endl;
#ifdef ICE_USE_SCHANNEL
    }
#endif
    cout << "testing ciphers... " << flush;
#ifndef ICE_USE_SCHANNEL
    {
        //
        // The server has a certificate but the client doesn't. They should
        // negotiate to use ADH since we explicitly enable it.
        //
        InitializationData initData;
        initData.properties = createClientProps(defaultProps, defaultDir, defaultHost, p12);
#  ifdef ICE_USE_OPENSSL
        initData.properties->setProperty("IceSSL.Ciphers", anonCiphers);
#  else
        initData.properties->setProperty("IceSSL.Ciphers", "(DH_anon*)");
#  endif
        CommunicatorPtr comm = initialize(initData);
        Test::ServerFactoryPrxPtr fact = ICE_CHECKED_CAST(Test::ServerFactoryPrx, comm->stringToProxy(factoryRef));
        test(fact);
        Test::Properties d = createServerProps(defaultProps, defaultDir, defaultHost, p12, "s_rsa_ca1", "cacert1");
#  ifdef ICE_USE_OPENSSL
        //
        // With OpenSSL 1.1.0 we need to set SECLEVEL=0 to allow ADH ciphers
        //
        string cipherSub = "ADH-";
        d["IceSSL.Ciphers"] = "RSA:" + anonCiphers;
#  else
        string cipherSub = "DH_";
        d["IceSSL.Ciphers"] = "(RSA_*) (DH_anon*)";
#  endif
        d["IceSSL.VerifyPeer"] = "1";
        Test::ServerPrxPtr server = fact->createServer(d);
        try
        {
            server->checkCipher(cipherSub);
            info = ICE_DYNAMIC_CAST(IceSSL::NativeConnectionInfo, server->ice_getConnection()->getInfo());
            test(info->cipher.compare(0, cipherSub.size(), cipherSub) == 0);
        }
        catch(const LocalException& ex)
        {
#  ifndef ICE_USE_SECURE_TRANSPORT
            //
            // OS X 10.10 bug the handshake fails attempting client auth
            // with anon cipher.
            //
            cerr << ex << endl;
            test(false);
#  endif
        }
        fact->destroyServer(server);
        comm->destroy();
    }

    //
    // El Capitan SSLHandshake segfaults with this test, Apple bug #22148512
    // This is fixed in 10.11.3
    if(!elCapitanUpdate2OrLower)
    {
        //
        // This should fail because we disabled all anonymous ciphers and the server doesn't
        // provide a certificate.
        //
        InitializationData initData;
        initData.properties = createClientProps(defaultProps, defaultDir, defaultHost, p12);
#  ifdef ICE_USE_OPENSSL
        initData.properties->setProperty("IceSSL.Ciphers", "ALL:!ADH");
#  else
        initData.properties->setProperty("IceSSL.Ciphers", "ALL !(DH_anon*)");
#  endif
        CommunicatorPtr comm = initialize(initData);
        Test::ServerFactoryPrxPtr fact = ICE_CHECKED_CAST(Test::ServerFactoryPrx, comm->stringToProxy(factoryRef));
        test(fact);
        Test::Properties d = createServerProps(defaultProps, defaultDir, defaultHost, p12);
        d["IceSSL.VerifyPeer"] = "0";
        Test::ServerPrxPtr server = fact->createServer(d);
        try
        {
            server->ice_ping();
            test(false);
        }
        catch(const ProtocolException&)
        {
            // Expected
        }
        catch(const ConnectionLostException&)
        {
            // Expected
        }
        catch(const LocalException& ex)
        {
            cerr << ex << endl;
            test(false);
        }
        fact->destroyServer(server);
        comm->destroy();
    }
#  ifdef ICE_USE_SECURE_TRANSPORT
    {
        //
        // This should fail because the client disabled all ciphers.
        //
        InitializationData initData;
        initData.properties = createClientProps(defaultProps, defaultDir, defaultHost, p12, "c_rsa_ca1", "cacert1");
        initData.properties->setProperty("IceSSL.Ciphers", "NONE");
        try
        {
            CommunicatorPtr comm = initialize(initData);
            test(false);
        }
        catch(const Ice::PluginInitializationException&)
        {
            //Expected when disabled all cipher suites.
        }
        catch(const Ice::LocalException& ex)
        {
            cerr << ex << endl;
            test(false);
        }
    }
    {
        //
        // Test IceSSL.DHParams
        //
        InitializationData initData;
        initData.properties = createClientProps(defaultProps, defaultDir, defaultHost, p12);
        initData.properties->setProperty("IceSSL.Ciphers", "(DH_anon*)");
        CommunicatorPtr comm = initialize(initData);
        Test::ServerFactoryPrxPtr fact = ICE_CHECKED_CAST(Test::ServerFactoryPrx, comm->stringToProxy(factoryRef));
        test(fact);
        Test::Properties d = createServerProps(defaultProps, defaultDir, defaultHost, p12);
        d["IceSSL.Ciphers"] = "(DH_anon*)";
        d["IceSSL.DHParams"] = "dh_params512.der";
        d["IceSSL.VerifyPeer"] = "0";
        Test::ServerPrxPtr server = fact->createServer(d);
        try
        {
            server->checkCipher("DH_anon");
        }
        catch(const LocalException& ex)
        {
            if(!isElCapitan) // DH params too weak for El Capitan
            {
                cerr << ex << endl;
                test(false);
            }
        }
        fact->destroyServer(server);
        comm->destroy();
    }

    {
        //
        // Test IceSSL.DHParams
        //
        InitializationData initData;
        initData.properties = createClientProps(defaultProps, defaultDir, defaultHost, p12);
        initData.properties->setProperty("IceSSL.Ciphers", "(DH_anon*)");
        CommunicatorPtr comm = initialize(initData);
        Test::ServerFactoryPrxPtr fact = ICE_CHECKED_CAST(Test::ServerFactoryPrx, comm->stringToProxy(factoryRef));
        test(fact);
        Test::Properties d = createServerProps(defaultProps, defaultDir, defaultHost, p12);
        d["IceSSL.Ciphers"] = "(DH_anon*)";
        d["IceSSL.DHParams"] = "dh_params1024.der";
        d["IceSSL.VerifyPeer"] = "0";
        Test::ServerPrxPtr server = fact->createServer(d);
        try
        {
            server->checkCipher("DH_anon");
        }
        catch(const LocalException& ex)
        {
            cerr << ex << endl;
            test(false);
        }
        fact->destroyServer(server);
        comm->destroy();
    }
#  endif
#else // SChannel ciphers
    {
        //
        // Client and server should negotiate to use 3DES as it is enabled in both.
        //
        InitializationData initData;
        initData.properties = createClientProps(defaultProps, defaultDir, defaultHost, p12, "c_rsa_ca1", "cacert1");
        initData.properties->setProperty("IceSSL.Ciphers", "3DES");

        CommunicatorPtr comm = initialize(initData);
        Test::ServerFactoryPrxPtr fact = ICE_CHECKED_CAST(Test::ServerFactoryPrx, comm->stringToProxy(factoryRef));
        test(fact);

        Test::Properties d = createServerProps(defaultProps, defaultDir, defaultHost, p12, "s_rsa_ca1", "cacert1");
        d["IceSSL.Ciphers"] = "3DES AES_256";

        Test::ServerPrxPtr server = fact->createServer(d);
        try
        {
            server->checkCipher("3DES");
            info = ICE_DYNAMIC_CAST(IceSSL::NativeConnectionInfo, server->ice_getConnection()->getInfo());
            test(info->cipher.compare(0, 4, "3DES") == 0);
        }
        catch(const LocalException& ex)
        {
            cerr << ex << endl;
            test(false);
        }
        fact->destroyServer(server);
        comm->destroy();
    }
    {
        //
        // Client and server doesn't enable a common cipher negotiate to use 3DES as it is enabled in both.
        //
        InitializationData initData;
        initData.properties = createClientProps(defaultProps, defaultDir, defaultHost, p12, "c_rsa_ca1", "cacert1");
        initData.properties->setProperty("IceSSL.Ciphers", "3DES");

        CommunicatorPtr comm = initialize(initData);
        Test::ServerFactoryPrxPtr fact = ICE_CHECKED_CAST(Test::ServerFactoryPrx, comm->stringToProxy(factoryRef));
        test(fact);

        Test::Properties d = createServerProps(defaultProps, defaultDir, defaultHost, p12, "s_rsa_ca1", "cacert1");
        d["IceSSL.Ciphers"] = "AES_256";
        Test::ServerPrxPtr server = fact->createServer(d);
        try
        {
            server->checkCipher("3DES");
            test(false);
        }
        catch(const Ice::ConnectionLostException&)
        {
            //expected
        }
        catch(const LocalException& ex)
        {
            cerr << ex << endl;
            test(false);
        }
        fact->destroyServer(server);
        comm->destroy();
    }
#endif

    //
    // No DSA support in Secure Transport / AIX 7.1
    //
#if !defined(ICE_USE_SECURE_TRANSPORT) && !defined(_AIX)
    {

    //
    // DSA PEM certificates are not supported with SChannel.
    //
#   ifdef ICE_USE_SCHANNEL
    if(p12)
    {
#   endif
        //
        // Configure a server with RSA and DSA certificates.
        //
        // First try a client with a DSA certificate.
        //
        InitializationData initData;
        initData.properties = createClientProps(defaultProps, defaultDir, defaultHost, p12, "c_dsa_ca1", "cacert1");
        initData.properties->setProperty("IceSSL.Ciphers", "DHE:DSS");
        CommunicatorPtr comm = initialize(initData);
        Test::ServerFactoryPrxPtr fact = ICE_CHECKED_CAST(Test::ServerFactoryPrx, comm->stringToProxy(factoryRef));
        test(fact);
        Test::Properties d = createServerProps(defaultProps, defaultDir, defaultHost, p12, "s_dsa_ca1", "cacert1");
        d["IceSSL.Ciphers"] = "DHE:DSS";
        d["IceSSL.VerifyPeer"] = "1";

<<<<<<< HEAD
        Test::ServerPrxPtr server = fact->createServer(d);
=======
        Test::ServerPrx server = fact->createServer(d);
>>>>>>> eff02c2d
        try
        {
            server->ice_ping();
        }
        catch(const LocalException&)
        {
            test(false);
        }
        fact->destroyServer(server);
        comm->destroy();
        //
        // Next try a client with an RSA certificate.
        //
        initData.properties = createClientProps(defaultProps, defaultDir, defaultHost, p12, "c_rsa_ca1", "cacert1");
        comm = initialize(initData);
        fact = ICE_CHECKED_CAST(Test::ServerFactoryPrx, comm->stringToProxy(factoryRef));
        test(fact);
        d = createServerProps(defaultProps, defaultDir, defaultHost, p12, "", "cacert1");
        if(p12)
        {
            d["IceSSL.CertFile"] = "s_rsa_ca1.p12" + sep + "s_dsa_ca1.p12";
        }
        else
        {
            d["IceSSL.CertFile"] = "s_rsa_ca1_pub.pem" + sep + "s_dsa_ca1_pub.pem";
            d["IceSSL.KeyFile"] = "s_rsa_ca1_priv.pem" + sep + "s_dsa_ca1_priv.pem";
        }
        d["IceSSL.Ciphers"] = "DEFAULT:DSS";
        d["IceSSL.VerifyPeer"] = "1";
        server = fact->createServer(d);

        try
        {
            server->ice_ping();
        }
        catch(const LocalException&)
        {
            test(false);
        }
        fact->destroyServer(server);
        comm->destroy();
#   ifdef ICE_USE_SCHANNEL
    }
#   endif

#   ifndef ICE_USE_SCHANNEL
        //
        // Next try a client with ADH. This should fail.
        //
        initData.properties = createClientProps(defaultProps, defaultDir, defaultHost, p12);
        initData.properties->setProperty("IceSSL.Ciphers", "ADH");
        comm = initialize(initData);
        fact = ICE_CHECKED_CAST(Test::ServerFactoryPrx, comm->stringToProxy(factoryRef));
        test(fact);
        d = createServerProps(defaultProps, defaultDir, defaultHost, p12, "", "cacert1");
        d["IceSSL.CertFile"] = "s_rsa_ca1_pub.pem" + sep + "s_dsa_ca1_pub.pem";
        d["IceSSL.KeyFile"] = "s_rsa_ca1_priv.pem" + sep + "s_dsa_ca1_priv.pem";
        d["IceSSL.Ciphers"] = "DEFAULT:DSS";
        d["IceSSL.VerifyPeer"] = "1";
        server = fact->createServer(d);
        try
        {
            server->ice_ping();
            test(false);
        }
        catch(const ProtocolException&)
        {
            // Expected.
        }
        catch(const LocalException&)
        {
            test(false);
        }
        fact->destroyServer(server);
        comm->destroy();
#   endif
    }
#   ifndef ICE_USE_SCHANNEL
    {
        //
        // Configure a server with RSA and a client with DSA. This should fail.
        //
        InitializationData initData;
        initData.properties = createClientProps(defaultProps, defaultDir, defaultHost, p12, "c_dsa_ca1", "cacert1");
        initData.properties->setProperty("IceSSL.Ciphers", "DSS");

        CommunicatorPtr comm = initialize(initData);
        Test::ServerFactoryPrxPtr fact = ICE_CHECKED_CAST(Test::ServerFactoryPrx, comm->stringToProxy(factoryRef));
        test(fact);
        Test::Properties d = createServerProps(defaultProps, defaultDir, defaultHost, p12, "s_rsa_ca1", "cacert1");
        d["IceSSL.VerifyPeer"] = "2";

        Test::ServerPrxPtr server = fact->createServer(d);
        try
        {
            server->ice_ping();
            test(false);
        }
        catch(const ProtocolException&)
        {
            // Expected.
        }
        catch(const ConnectionLostException&)
        {
            // Expected.
        }
        catch(const LocalException& ex)
        {
            cerr << ex << endl;
            test(false);
        }
        fact->destroyServer(server);
        comm->destroy();
    }
#   endif
#endif
    cout << "ok" << endl;

    cout << "testing IceSSL.TrustOnly... " << flush;
    //
    // iOS support only provides access to the CN of the certificate so we
    // can't check for other attributes
    //
    {
        InitializationData initData;
        initData.properties = createClientProps(defaultProps, defaultDir, defaultHost, p12, "c_rsa_ca1", "cacert1");
        initData.properties->setProperty("IceSSL.TrustOnly", "CN=Server");
        initData.properties->setProperty("IceSSL.TrustOnly", "C=US, ST=Florida, O=ZeroC\\, Inc.,"
                                         "OU=Ice, emailAddress=info@zeroc.com, CN=Server");
        CommunicatorPtr comm = initialize(initData);

        Test::ServerFactoryPrxPtr fact = ICE_CHECKED_CAST(Test::ServerFactoryPrx, comm->stringToProxy(factoryRef));
        test(fact);
        Test::Properties d = createServerProps(defaultProps, defaultDir, defaultHost, p12, "s_rsa_ca1", "cacert1");
        Test::ServerPrxPtr server = fact->createServer(d);
        try
        {
            server->ice_ping();
        }
        catch(const LocalException& ex)
        {
            cerr << ex << endl;
            test(false);
        }
        fact->destroyServer(server);
        comm->destroy();
    }
    {
        InitializationData initData;
        initData.properties = createClientProps(defaultProps, defaultDir, defaultHost, p12, "c_rsa_ca1", "cacert1");
        initData.properties->setProperty("IceSSL.TrustOnly", "!C=US, ST=Florida, O=ZeroC\\, Inc.,"
                                         "OU=Ice, emailAddress=info@zeroc.com, CN=Server");
        CommunicatorPtr comm = initialize(initData);

        Test::ServerFactoryPrxPtr fact = ICE_CHECKED_CAST(Test::ServerFactoryPrx, comm->stringToProxy(factoryRef));
        test(fact);
        Test::Properties d = createServerProps(defaultProps, defaultDir, defaultHost, p12, "s_rsa_ca1", "cacert1");
        Test::ServerPrxPtr server = fact->createServer(d);
        try
        {
            server->ice_ping();
            test(false);
        }
        catch(const LocalException&)
        {
        }
        fact->destroyServer(server);
        comm->destroy();
    }
    {
        InitializationData initData;
        initData.properties = createClientProps(defaultProps, defaultDir, defaultHost, p12, "c_rsa_ca1", "cacert1");
        initData.properties->setProperty("IceSSL.TrustOnly", "C=US, ST=Florida, O=\"ZeroC, Inc.\","
                                         "OU=Ice, emailAddress=info@zeroc.com, CN=Server");
        CommunicatorPtr comm = initialize(initData);

        Test::ServerFactoryPrxPtr fact = ICE_CHECKED_CAST(Test::ServerFactoryPrx, comm->stringToProxy(factoryRef));
        test(fact);
        Test::Properties d = createServerProps(defaultProps, defaultDir, defaultHost, p12, "s_rsa_ca1", "cacert1");
        Test::ServerPrxPtr server = fact->createServer(d);
        try
        {
            server->ice_ping();
        }
        catch(const LocalException&)
        {
            test(false);
        }
        fact->destroyServer(server);
        comm->destroy();
    }
    {
        InitializationData initData;
        initData.properties = createClientProps(defaultProps, defaultDir, defaultHost, p12, "c_rsa_ca1", "cacert1");
        CommunicatorPtr comm = initialize(initData);

        Test::ServerFactoryPrxPtr fact = ICE_CHECKED_CAST(Test::ServerFactoryPrx, comm->stringToProxy(factoryRef));
        test(fact);
        Test::Properties d = createServerProps(defaultProps, defaultDir, defaultHost, p12, "s_rsa_ca1", "cacert1");
        d["IceSSL.TrustOnly"] = "C=US, ST=Florida, O=ZeroC\\, Inc., OU=Ice, emailAddress=info@zeroc.com,CN=Client";
        Test::ServerPrxPtr server = fact->createServer(d);
        try
        {
            server->ice_ping();
        }
        catch(const LocalException&)
        {
            test(false);
        }
        fact->destroyServer(server);
        comm->destroy();
    }
    {
        InitializationData initData;
        initData.properties = createClientProps(defaultProps, defaultDir, defaultHost, p12, "c_rsa_ca1", "cacert1");
        CommunicatorPtr comm = initialize(initData);

        Test::ServerFactoryPrxPtr fact = ICE_CHECKED_CAST(Test::ServerFactoryPrx, comm->stringToProxy(factoryRef));
        test(fact);
        Test::Properties d = createServerProps(defaultProps, defaultDir, defaultHost, p12, "s_rsa_ca1", "cacert1");
        d["IceSSL.TrustOnly"] = "!C=US, ST=Florida, O=ZeroC\\, Inc., OU=Ice, emailAddress=info@zeroc.com, CN=Client";
        Test::ServerPrxPtr server = fact->createServer(d);
        try
        {
            server->ice_ping();
            test(false);
        }
        catch(const LocalException&)
        {
        }
        fact->destroyServer(server);
        comm->destroy();
    }
    {
        InitializationData initData;
        initData.properties = createClientProps(defaultProps, defaultDir, defaultHost, p12, "c_rsa_ca1", "cacert1");
        initData.properties->setProperty("IceSSL.TrustOnly", "CN=Server");
        CommunicatorPtr comm = initialize(initData);

        Test::ServerFactoryPrxPtr fact = ICE_CHECKED_CAST(Test::ServerFactoryPrx, comm->stringToProxy(factoryRef));
        test(fact);
        Test::Properties d = createServerProps(defaultProps, defaultDir, defaultHost, p12, "s_rsa_ca1", "cacert1");
        Test::ServerPrxPtr server = fact->createServer(d);
        try
        {
            server->ice_ping();
        }
        catch(const LocalException&)
        {
            test(false);
        }
        fact->destroyServer(server);
        comm->destroy();
    }
    {
        InitializationData initData;
        initData.properties = createClientProps(defaultProps, defaultDir, defaultHost, p12, "c_rsa_ca1", "cacert1");
        initData.properties->setProperty("IceSSL.TrustOnly", "!CN=Server");
        CommunicatorPtr comm = initialize(initData);

        Test::ServerFactoryPrxPtr fact = ICE_CHECKED_CAST(Test::ServerFactoryPrx, comm->stringToProxy(factoryRef));
        test(fact);
        Test::Properties d = createServerProps(defaultProps, defaultDir, defaultHost, p12, "s_rsa_ca1", "cacert1");
        Test::ServerPrxPtr server = fact->createServer(d);
        try
        {
            server->ice_ping();
            test(false);
        }
        catch(const LocalException&)
        {
        }
        fact->destroyServer(server);
        comm->destroy();
    }
    {
        InitializationData initData;
        initData.properties = createClientProps(defaultProps, defaultDir, defaultHost, p12, "c_rsa_ca1", "cacert1");
        CommunicatorPtr comm = initialize(initData);

        Test::ServerFactoryPrxPtr fact = ICE_CHECKED_CAST(Test::ServerFactoryPrx, comm->stringToProxy(factoryRef));
        test(fact);
        Test::Properties d = createServerProps(defaultProps, defaultDir, defaultHost, p12, "s_rsa_ca1", "cacert1");
        d["IceSSL.TrustOnly"] = "CN=Client";
        Test::ServerPrxPtr server = fact->createServer(d);
        try
        {
            server->ice_ping();
        }
        catch(const LocalException&)
        {
            test(false);
        }
        fact->destroyServer(server);
        comm->destroy();
    }
    {
        InitializationData initData;
        initData.properties = createClientProps(defaultProps, defaultDir, defaultHost, p12, "c_rsa_ca1", "cacert1");
        CommunicatorPtr comm = initialize(initData);

        Test::ServerFactoryPrxPtr fact = ICE_CHECKED_CAST(Test::ServerFactoryPrx, comm->stringToProxy(factoryRef));
        test(fact);
        Test::Properties d = createServerProps(defaultProps, defaultDir, defaultHost, p12, "s_rsa_ca1", "cacert1");
        d["IceSSL.TrustOnly"] = "!CN=Client";
        Test::ServerPrxPtr server = fact->createServer(d);
        try
        {
            server->ice_ping();
            test(false);
        }
        catch(const LocalException&)
        {
        }
        fact->destroyServer(server);
        comm->destroy();
    }
    {
        InitializationData initData;
        initData.properties = createClientProps(defaultProps, defaultDir, defaultHost, p12, "c_rsa_ca1", "cacert1");
        initData.properties->setProperty("IceSSL.TrustOnly", "CN=Client");
        CommunicatorPtr comm = initialize(initData);

        Test::ServerFactoryPrxPtr fact = ICE_CHECKED_CAST(Test::ServerFactoryPrx, comm->stringToProxy(factoryRef));
        test(fact);
        Test::Properties d = createServerProps(defaultProps, defaultDir, defaultHost, p12, "s_rsa_ca1", "cacert1");
        Test::ServerPrxPtr server = fact->createServer(d);
        try
        {
            server->ice_ping();
            test(false);
        }
        catch(const LocalException&)
        {
        }
        fact->destroyServer(server);
        comm->destroy();
    }
    {
        InitializationData initData;
        initData.properties = createClientProps(defaultProps, defaultDir, defaultHost, p12, "c_rsa_ca1", "cacert1");
        CommunicatorPtr comm = initialize(initData);

        Test::ServerFactoryPrxPtr fact = ICE_CHECKED_CAST(Test::ServerFactoryPrx, comm->stringToProxy(factoryRef));
        test(fact);
        Test::Properties d = createServerProps(defaultProps, defaultDir, defaultHost, p12, "s_rsa_ca1", "cacert1");
        d["IceSSL.TrustOnly"] = "CN=Server";
        Test::ServerPrxPtr server = fact->createServer(d);
        try
        {
            server->ice_ping();
            test(false);
        }
        catch(const LocalException&)
        {
        }
        fact->destroyServer(server);
        comm->destroy();
    }
    {
        InitializationData initData;
        initData.properties = createClientProps(defaultProps, defaultDir, defaultHost, p12, "c_rsa_ca1", "cacert1");
        initData.properties->setProperty("IceSSL.TrustOnly", "C=Canada,CN=Server");
        CommunicatorPtr comm = initialize(initData);

        Test::ServerFactoryPrxPtr fact = ICE_CHECKED_CAST(Test::ServerFactoryPrx, comm->stringToProxy(factoryRef));
        test(fact);
        Test::Properties d = createServerProps(defaultProps, defaultDir, defaultHost, p12, "s_rsa_ca1", "cacert1");
        Test::ServerPrxPtr server = fact->createServer(d);
        try
        {
            server->ice_ping();
            test(false);
        }
        catch(const LocalException&)
        {
        }
        fact->destroyServer(server);
        comm->destroy();
    }
    {
        InitializationData initData;
        initData.properties = createClientProps(defaultProps, defaultDir, defaultHost, p12, "c_rsa_ca1", "cacert1");
        initData.properties->setProperty("IceSSL.TrustOnly", "!C=Canada,CN=Server");
        CommunicatorPtr comm = initialize(initData);

        Test::ServerFactoryPrxPtr fact = ICE_CHECKED_CAST(Test::ServerFactoryPrx, comm->stringToProxy(factoryRef));
        test(fact);
        Test::Properties d = createServerProps(defaultProps, defaultDir, defaultHost, p12, "s_rsa_ca1", "cacert1");
        Test::ServerPrxPtr server = fact->createServer(d);
        try
        {
            server->ice_ping();
        }
        catch(const LocalException&)
        {
            test(false);
        }
        fact->destroyServer(server);
        comm->destroy();
    }
    {
        InitializationData initData;
        initData.properties = createClientProps(defaultProps, defaultDir, defaultHost, p12, "c_rsa_ca1", "cacert1");
        initData.properties->setProperty("IceSSL.TrustOnly", "C=Canada;CN=Server");
        CommunicatorPtr comm = initialize(initData);

        Test::ServerFactoryPrxPtr fact = ICE_CHECKED_CAST(Test::ServerFactoryPrx, comm->stringToProxy(factoryRef));
        test(fact);
        Test::Properties d = createServerProps(defaultProps, defaultDir, defaultHost, p12, "s_rsa_ca1", "cacert1");
        Test::ServerPrxPtr server = fact->createServer(d);
        try
        {
            server->ice_ping();
        }
        catch(const LocalException&)
        {
            test(false);
        }
        fact->destroyServer(server);
        comm->destroy();
    }
    {
        InitializationData initData;
        initData.properties = createClientProps(defaultProps, defaultDir, defaultHost, p12, "c_rsa_ca1", "cacert1");
        initData.properties->setProperty("IceSSL.TrustOnly", "!C=Canada;!CN=Server");
        CommunicatorPtr comm = initialize(initData);

        Test::ServerFactoryPrxPtr fact = ICE_CHECKED_CAST(Test::ServerFactoryPrx, comm->stringToProxy(factoryRef));
        test(fact);
        Test::Properties d = createServerProps(defaultProps, defaultDir, defaultHost, p12, "s_rsa_ca1", "cacert1");
        Test::ServerPrxPtr server = fact->createServer(d);
        try
        {
            server->ice_ping();
            test(false);
        }
        catch(const LocalException&)
        {
        }
        fact->destroyServer(server);
        comm->destroy();
    }
    {
        InitializationData initData;
        initData.properties = createClientProps(defaultProps, defaultDir, defaultHost, p12, "c_rsa_ca1", "cacert1");
        initData.properties->setProperty("IceSSL.TrustOnly", "!CN=Server1"); // Should not match "Server"
        CommunicatorPtr comm = initialize(initData);

        Test::ServerFactoryPrxPtr fact = ICE_CHECKED_CAST(Test::ServerFactoryPrx, comm->stringToProxy(factoryRef));
        test(fact);
        Test::Properties d = createServerProps(defaultProps, defaultDir, defaultHost, p12, "s_rsa_ca1", "cacert1");
        Test::ServerPrxPtr server = fact->createServer(d);
        try
        {
            server->ice_ping();
        }
        catch(const LocalException&)
        {
            test(false);
        }
        fact->destroyServer(server);
        comm->destroy();
    }
    {
        InitializationData initData;
        initData.properties = createClientProps(defaultProps, defaultDir, defaultHost, p12, "c_rsa_ca1", "cacert1");
        CommunicatorPtr comm = initialize(initData);

        Test::ServerFactoryPrxPtr fact = ICE_CHECKED_CAST(Test::ServerFactoryPrx, comm->stringToProxy(factoryRef));
        test(fact);
        Test::Properties d = createServerProps(defaultProps, defaultDir, defaultHost, p12, "s_rsa_ca1", "cacert1");
        d["IceSSL.TrustOnly"] = "!CN=Client1"; // Should not match "Client"
        Test::ServerPrxPtr server = fact->createServer(d);
        try
        {
            server->ice_ping();
        }
        catch(const LocalException&)
        {
            test(false);
        }
        fact->destroyServer(server);
        comm->destroy();
    }

    {
        //
        // Test rejection when client does not supply a certificate.
        //
        InitializationData initData;
        initData.properties = createClientProps(defaultProps, defaultDir, defaultHost, p12, "", "");
        initData.properties->setProperty("IceSSL.VerifyPeer", "0");
        CommunicatorPtr comm = initialize(initData);

        Test::ServerFactoryPrxPtr fact = ICE_CHECKED_CAST(Test::ServerFactoryPrx, comm->stringToProxy(factoryRef));
        test(fact);
        Test::Properties d = createServerProps(defaultProps, defaultDir, defaultHost, p12, "s_rsa_ca1", "cacert1");
        d["IceSSL.VerifyPeer"] = "0";
        d["IceSSL.TrustOnly"] = "CN=Client";
        Test::ServerPrxPtr server = fact->createServer(d);
        try
        {
            server->ice_ping();
            test(false);
        }
        catch(const LocalException&)
        {
        }
        fact->destroyServer(server);
        comm->destroy();
    }
    {
        //
        // Test rejection when client does not supply a certificate.
        //
        InitializationData initData;
        initData.properties = createClientProps(defaultProps, defaultDir, defaultHost, p12, "", "");
        initData.properties->setProperty("IceSSL.VerifyPeer", "0");
        CommunicatorPtr comm = initialize(initData);

        Test::ServerFactoryPrxPtr fact = ICE_CHECKED_CAST(Test::ServerFactoryPrx, comm->stringToProxy(factoryRef));
        test(fact);
        Test::Properties d = createServerProps(defaultProps, defaultDir, defaultHost, p12, "s_rsa_ca1", "cacert1");
        d["IceSSL.TrustOnly"] = "!CN=Client";
        d["IceSSL.VerifyPeer"] = "0";
        Test::ServerPrxPtr server = fact->createServer(d);
        try
        {
            server->ice_ping();
            test(false);
        }
        catch(const LocalException&)
        {
        }
        fact->destroyServer(server);
        comm->destroy();
    }
    {
        //
        // Rejection takes precedence (client).
        //
        InitializationData initData;
        initData.properties = createClientProps(defaultProps, defaultDir, defaultHost, p12, "c_rsa_ca1", "cacert1");
        initData.properties->setProperty("IceSSL.TrustOnly", "ST=Florida;!CN=Server;C=US");
        CommunicatorPtr comm = initialize(initData);

        Test::ServerFactoryPrxPtr fact = ICE_CHECKED_CAST(Test::ServerFactoryPrx, comm->stringToProxy(factoryRef));
        test(fact);
        Test::Properties d = createServerProps(defaultProps, defaultDir, defaultHost, p12, "s_rsa_ca1", "cacert1");
        Test::ServerPrxPtr server = fact->createServer(d);
        try
        {
            server->ice_ping();
            test(false);
        }
        catch(const LocalException&)
        {
        }
        fact->destroyServer(server);
        comm->destroy();
    }
    {
        //
        // Rejection takes precedence (server).
        //
        InitializationData initData;
        initData.properties = createClientProps(defaultProps, defaultDir, defaultHost, p12, "c_rsa_ca1", "cacert1");
        CommunicatorPtr comm = initialize(initData);

        Test::ServerFactoryPrxPtr fact = ICE_CHECKED_CAST(Test::ServerFactoryPrx, comm->stringToProxy(factoryRef));
        test(fact);
        Test::Properties d = createServerProps(defaultProps, defaultDir, defaultHost, p12, "s_rsa_ca1", "cacert1");
        d["IceSSL.TrustOnly"] = "C=US;!CN=Client;ST=Florida";
        Test::ServerPrxPtr server = fact->createServer(d);
        try
        {
            server->ice_ping();
            test(false);
        }
        catch(const LocalException&)
        {
        }
        fact->destroyServer(server);
        comm->destroy();
    }
    cout << "ok" << endl;

    cout << "testing IceSSL.TrustOnly.Client... " << flush;
    {
        InitializationData initData;
        initData.properties = createClientProps(defaultProps, defaultDir, defaultHost, p12, "c_rsa_ca1", "cacert1");
        initData.properties->setProperty("IceSSL.TrustOnly.Client", "C=US, ST=Florida, O=ZeroC\\, Inc.,"
                                         "OU=Ice, emailAddress=info@zeroc.com, CN=Server");
        CommunicatorPtr comm = initialize(initData);

        Test::ServerFactoryPrxPtr fact = ICE_CHECKED_CAST(Test::ServerFactoryPrx, comm->stringToProxy(factoryRef));
        test(fact);
        Test::Properties d = createServerProps(defaultProps, defaultDir, defaultHost, p12, "s_rsa_ca1", "cacert1");
        // Should have no effect.
        d["IceSSL.TrustOnly.Client"] = "C=US, ST=Florida, O=ZeroC\\, Inc., OU=Ice, emailAddress=info@zeroc.com,"
                                       "CN=Server";

        Test::ServerPrxPtr server = fact->createServer(d);
        try
        {
            server->ice_ping();
        }
        catch(const LocalException&)
        {
            test(false);
        }
        fact->destroyServer(server);
        comm->destroy();
    }
    {
        InitializationData initData;
        initData.properties = createClientProps(defaultProps, defaultDir, defaultHost, p12, "c_rsa_ca1", "cacert1");
        initData.properties->setProperty("IceSSL.TrustOnly.Client", "!C=US, ST=Florida, O=ZeroC\\, Inc.,"
                                         "OU=Ice, emailAddress=info@zeroc.com, CN=Server");
        CommunicatorPtr comm = initialize(initData);

        Test::ServerFactoryPrxPtr fact = ICE_CHECKED_CAST(Test::ServerFactoryPrx, comm->stringToProxy(factoryRef));
        test(fact);
        Test::Properties d = createServerProps(defaultProps, defaultDir, defaultHost, p12, "s_rsa_ca1", "cacert1");
        Test::ServerPrxPtr server = fact->createServer(d);
        try
        {
            server->ice_ping();
            test(false);
        }
        catch(const LocalException&)
        {
        }
        fact->destroyServer(server);
        comm->destroy();
    }
    {
        InitializationData initData;
        initData.properties = createClientProps(defaultProps, defaultDir, defaultHost, p12, "c_rsa_ca1", "cacert1");
        CommunicatorPtr comm = initialize(initData);

        Test::ServerFactoryPrxPtr fact = ICE_CHECKED_CAST(Test::ServerFactoryPrx, comm->stringToProxy(factoryRef));
        test(fact);
        Test::Properties d = createServerProps(defaultProps, defaultDir, defaultHost, p12, "s_rsa_ca1", "cacert1");
        // Should have no effect.
        d["IceSSL.TrustOnly.Client"] = "!CN=Client";
        Test::ServerPrxPtr server = fact->createServer(d);
        try
        {
            server->ice_ping();
        }
        catch(const LocalException&)
        {
            test(false);
        }
        fact->destroyServer(server);
        comm->destroy();
    }
    {
        InitializationData initData;
        initData.properties = createClientProps(defaultProps, defaultDir, defaultHost, p12, "c_rsa_ca1", "cacert1");
        initData.properties->setProperty("IceSSL.TrustOnly.Client", "CN=Client");
        CommunicatorPtr comm = initialize(initData);

        Test::ServerFactoryPrxPtr fact = ICE_CHECKED_CAST(Test::ServerFactoryPrx, comm->stringToProxy(factoryRef));
        test(fact);
        Test::Properties d = createServerProps(defaultProps, defaultDir, defaultHost, p12, "s_rsa_ca1", "cacert1");
        Test::ServerPrxPtr server = fact->createServer(d);
        try
        {
            server->ice_ping();
            test(false);
        }
        catch(const LocalException&)
        {
        }
        fact->destroyServer(server);
        comm->destroy();
    }
    {
        InitializationData initData;
        initData.properties = createClientProps(defaultProps, defaultDir, defaultHost, p12, "c_rsa_ca1", "cacert1");
        initData.properties->setProperty("IceSSL.TrustOnly.Client", "!CN=Client");
        CommunicatorPtr comm = initialize(initData);

        Test::ServerFactoryPrxPtr fact = ICE_CHECKED_CAST(Test::ServerFactoryPrx, comm->stringToProxy(factoryRef));
        test(fact);
        Test::Properties d = createServerProps(defaultProps, defaultDir, defaultHost, p12, "s_rsa_ca1", "cacert1");
        Test::ServerPrxPtr server = fact->createServer(d);
        try
        {
            server->ice_ping();
        }
        catch(const LocalException&)
        {
            test(false);
        }
        fact->destroyServer(server);
        comm->destroy();
    }
    cout << "ok" << endl;

    cout << "testing IceSSL.TrustOnly.Server... " << flush;
    {
        InitializationData initData;
        initData.properties = createClientProps(defaultProps, defaultDir, defaultHost, p12, "c_rsa_ca1", "cacert1");
        // Should have no effect.
        initData.properties->setProperty("IceSSL.TrustOnly.Server", "C=US, ST=Florida, O=ZeroC\\, Inc., OU=Ice,"
                                         "emailAddress=info@zeroc.com,CN=Client");
        CommunicatorPtr comm = initialize(initData);

        Test::ServerFactoryPrxPtr fact = ICE_CHECKED_CAST(Test::ServerFactoryPrx, comm->stringToProxy(factoryRef));
        test(fact);
        Test::Properties d = createServerProps(defaultProps, defaultDir, defaultHost, p12, "s_rsa_ca1", "cacert1");
        d["IceSSL.TrustOnly.Server"] = "C=US, ST=Florida, O=ZeroC\\, Inc., OU=Ice, emailAddress=info@zeroc.com,"
                                       "CN=Client";

        Test::ServerPrxPtr server = fact->createServer(d);
        try
        {
            server->ice_ping();
        }
        catch(const LocalException&)
        {
            test(false);
        }
        fact->destroyServer(server);
        comm->destroy();
    }
    {
        InitializationData initData;
        initData.properties = createClientProps(defaultProps, defaultDir, defaultHost, p12, "c_rsa_ca1", "cacert1");
        CommunicatorPtr comm = initialize(initData);

        Test::ServerFactoryPrxPtr fact = ICE_CHECKED_CAST(Test::ServerFactoryPrx, comm->stringToProxy(factoryRef));
        test(fact);
        Test::Properties d = createServerProps(defaultProps, defaultDir, defaultHost, p12, "s_rsa_ca1", "cacert1");
        d["IceSSL.TrustOnly.Server"] =
            "!C=US, ST=Florida, O=ZeroC\\, Inc., OU=Ice, emailAddress=info@zeroc.com, CN=Client";
        Test::ServerPrxPtr server = fact->createServer(d);
        try
        {
            server->ice_ping();
            test(false);
        }
        catch(const LocalException&)
        {
        }
        fact->destroyServer(server);
        comm->destroy();
    }
    {
        InitializationData initData;
        initData.properties = createClientProps(defaultProps, defaultDir, defaultHost, p12, "c_rsa_ca1", "cacert1");
        // Should have no effect.
        initData.properties->setProperty("IceSSL.TrustOnly.Server", "!CN=Server");
        CommunicatorPtr comm = initialize(initData);

        Test::ServerFactoryPrxPtr fact = ICE_CHECKED_CAST(Test::ServerFactoryPrx, comm->stringToProxy(factoryRef));
        test(fact);
        Test::Properties d = createServerProps(defaultProps, defaultDir, defaultHost, p12, "s_rsa_ca1", "cacert1");
        Test::ServerPrxPtr server = fact->createServer(d);
        try
        {
            server->ice_ping();
        }
        catch(const LocalException&)
        {
            test(false);
        }
        fact->destroyServer(server);
        comm->destroy();
    }
    {
        InitializationData initData;
        initData.properties = createClientProps(defaultProps, defaultDir, defaultHost, p12, "c_rsa_ca1", "cacert1");
        CommunicatorPtr comm = initialize(initData);

        Test::ServerFactoryPrxPtr fact = ICE_CHECKED_CAST(Test::ServerFactoryPrx, comm->stringToProxy(factoryRef));
        test(fact);
        Test::Properties d = createServerProps(defaultProps, defaultDir, defaultHost, p12, "s_rsa_ca1", "cacert1");
        d["IceSSL.TrustOnly.Server"] = "CN=Server";
        Test::ServerPrxPtr server = fact->createServer(d);
        try
        {
            server->ice_ping();
            test(false);
        }
        catch(const LocalException&)
        {
        }
        fact->destroyServer(server);
        comm->destroy();
    }
    {
        InitializationData initData;
        initData.properties = createClientProps(defaultProps, defaultDir, defaultHost, p12, "c_rsa_ca1", "cacert1");
        CommunicatorPtr comm = initialize(initData);

        Test::ServerFactoryPrxPtr fact = ICE_CHECKED_CAST(Test::ServerFactoryPrx, comm->stringToProxy(factoryRef));
        test(fact);
        Test::Properties d = createServerProps(defaultProps, defaultDir, defaultHost, p12, "s_rsa_ca1", "cacert1");
        d["IceSSL.TrustOnly.Server"] = "!CN=Client";
        Test::ServerPrxPtr server = fact->createServer(d);
        try
        {
            server->ice_ping();
            test(false);
        }
        catch(const LocalException&)
        {
        }
        fact->destroyServer(server);
        comm->destroy();
    }
    cout << "ok" << endl;

    cout << "testing IceSSL.TrustOnly.Server.<AdapterName>... " << flush;
    {
        InitializationData initData;
        initData.properties = createClientProps(defaultProps, defaultDir, defaultHost, p12, "c_rsa_ca1", "cacert1");
        CommunicatorPtr comm = initialize(initData);

        Test::ServerFactoryPrxPtr fact = ICE_CHECKED_CAST(Test::ServerFactoryPrx, comm->stringToProxy(factoryRef));
        test(fact);
        Test::Properties d = createServerProps(defaultProps, defaultDir, defaultHost, p12, "s_rsa_ca1", "cacert1");
        d["IceSSL.TrustOnly.Server.ServerAdapter"] =
            "C=US, ST=Florida, O=ZeroC\\, Inc., OU=Ice, emailAddress=info@zeroc.com,CN=Client";
        d["IceSSL.TrustOnly.Server"] = "CN=bogus";
        Test::ServerPrxPtr server = fact->createServer(d);
        try
        {
            server->ice_ping();
        }
        catch(const LocalException&)
        {
            test(false);
        }
        fact->destroyServer(server);
        comm->destroy();
    }
    {
        InitializationData initData;
        initData.properties = createClientProps(defaultProps, defaultDir, defaultHost, p12, "c_rsa_ca1", "cacert1");
        CommunicatorPtr comm = initialize(initData);

        Test::ServerFactoryPrxPtr fact = ICE_CHECKED_CAST(Test::ServerFactoryPrx, comm->stringToProxy(factoryRef));
        test(fact);
        Test::Properties d = createServerProps(defaultProps, defaultDir, defaultHost, p12, "s_rsa_ca1", "cacert1");
        d["IceSSL.TrustOnly.Server.ServerAdapter"] =
            "!C=US, ST=Florida, O=ZeroC\\, Inc., OU=Ice, emailAddress=info@zeroc.com, CN=Client";
        Test::ServerPrxPtr server = fact->createServer(d);
        try
        {
            server->ice_ping();
            test(false);
        }
        catch(const LocalException&)
        {
        }
        fact->destroyServer(server);
        comm->destroy();
    }
    {
        InitializationData initData;
        initData.properties = createClientProps(defaultProps, defaultDir, defaultHost, p12, "c_rsa_ca1", "cacert1");
        CommunicatorPtr comm = initialize(initData);

        Test::ServerFactoryPrxPtr fact = ICE_CHECKED_CAST(Test::ServerFactoryPrx, comm->stringToProxy(factoryRef));
        test(fact);
        Test::Properties d = createServerProps(defaultProps, defaultDir, defaultHost, p12, "s_rsa_ca1", "cacert1");
        d["IceSSL.TrustOnly.Server.ServerAdapter"] = "CN=bogus";
        Test::ServerPrxPtr server = fact->createServer(d);
        try
        {
            server->ice_ping();
            test(false);
        }
        catch(const LocalException&)
        {
        }
        fact->destroyServer(server);
        comm->destroy();
    }
    {
        InitializationData initData;
        initData.properties = createClientProps(defaultProps, defaultDir, defaultHost, p12, "c_rsa_ca1", "cacert1");
        CommunicatorPtr comm = initialize(initData);

        Test::ServerFactoryPrxPtr fact = ICE_CHECKED_CAST(Test::ServerFactoryPrx, comm->stringToProxy(factoryRef));
        test(fact);
        Test::Properties d = createServerProps(defaultProps, defaultDir, defaultHost, p12, "s_rsa_ca1", "cacert1");
        d["IceSSL.TrustOnly.Server.ServerAdapter"] = "!CN=bogus";
        Test::ServerPrxPtr server = fact->createServer(d);
        try
        {
            server->ice_ping();
        }
        catch(const LocalException&)
        {
            test(false);
        }
        fact->destroyServer(server);
        comm->destroy();
    }
    cout << "ok" << endl;

    {
#if defined(ICE_USE_SCHANNEL)
        cout << "testing IceSSL.FindCert... " << flush;
        const char* clientFindCertProperties[] =
        {
            "SUBJECTDN:'CN=Client, OU=Ice, O=\"ZeroC, Inc.\", L=Jupiter, S=Florida, C=US, E=info@zeroc.com'",
            "ISSUER:'ZeroC, Inc.' SUBJECT:Client SERIAL:02",
            "ISSUERDN:'CN=ZeroC Test CA 1, OU=Ice, O=\"ZeroC, Inc.\",L=Jupiter, S=Florida, C=US,E=info@zeroc.com' SUBJECT:Client",
            "THUMBPRINT:'82 30 1E 35 9E 39 C1 D0 63 0D 67 3D 12 DD D4 96 90 1E EF 54'",
            "SUBJECTKEYID:'FC 5D 4F AB F0 6C 03 11 B8 F3 68 CF 89 54 92 3F F9 79 2A 06'",
            0
        };

        const char* serverFindCertProperties[] =
        {
            "SUBJECTDN:'CN=Server, OU=Ice, O=\"ZeroC, Inc.\", L=Jupiter, S=Florida, C=US, E=info@zeroc.com'",
            "ISSUER:'ZeroC, Inc.' SUBJECT:Server SERIAL:01",
            "ISSUERDN:'CN=ZeroC Test CA 1, OU=Ice, O=\"ZeroC, Inc.\", L=Jupiter, S=Florida, C=US,E=info@zeroc.com' SUBJECT:Server",
            "THUMBPRINT:'C0 01 FF 9C C9 DA C8 0D 34 F6 2F DE 09 FB 28 0D 69 AB 78 BA'",
            "SUBJECTKEYID:'47 84 AE F9 F2 85 3D 99 30 6A 03 38 41 1A B9 EB C3 9C B5 4D'",
            0
        };

        const char* failFindCertProperties[] =
        {
            "nolabel",
            "unknownlabel:foo",
            "LABEL:",
            "SUBJECTDN:'CN = Client, E = infox@zeroc.com, OU = Ice, O = \"ZeroC, Inc.\", S = Florida, C = US'",
            "ISSUER:'ZeroC, Inc.' SUBJECT:Client SERIAL:'02 02'",
            "ISSUERDN:'E = info@zeroc.com, CN = \"ZeroC Test CA 1\", OU = Ice, O = \"ZeroC, Inc.\","
                " L = \"Palm Beach Gardens\", S = Florida, C = ES' SUBJECT:Client",
            "THUMBPRINT:'27 e0 18 c9 23 12 6c f0 5c da fa 36 5a 4c 63 5a e2 53 07 ff'",
            "SUBJECTKEYID:'a6 42 aa 17 04 41 86 56 67 e4 04 64 59 34 30 c7 4c 6b ef ff'",
            0
        };

        const char* certificates[] = {"/s_rsa_ca1.p12", "/c_rsa_ca1.p12", 0};
        ImportCerts import(defaultDir, certificates);

        for(int i = 0; clientFindCertProperties[i] != 0; i++)
        {
            InitializationData initData;
            initData.properties = createClientProps(defaultProps, defaultDir, defaultHost, p12);
            initData.properties->setProperty("IceSSL.CAs", "cacert1.pem");
            initData.properties->setProperty("IceSSL.CertStore", "My");
            initData.properties->setProperty("IceSSL.CertStoreLocation", "CurrentUser");
            initData.properties->setProperty("IceSSL.FindCert", clientFindCertProperties[i]);
            //
            // Use TrustOnly to ensure the peer has pick the expected certificate.
            //
            initData.properties->setProperty("IceSSL.TrustOnly", "CN=Server");

            CommunicatorPtr comm = initialize(initData);

            Test::ServerFactoryPrxPtr fact = ICE_CHECKED_CAST(Test::ServerFactoryPrx, comm->stringToProxy(factoryRef));
            test(fact);
            Test::Properties d = createServerProps(defaultProps, defaultDir, defaultHost, p12, "s_rsa_ca1", "cacert1");
            d["IceSSL.CAs"] = "cacert1.pem";
            d["IceSSL.FindCert"] = serverFindCertProperties[i];
            //
            // Use TrustOnly to ensure the peer has pick the expected certificate.
            //
            d["IceSSL.TrustOnly"] = "CN=Client";

            Test::ServerPrxPtr server = fact->createServer(d);
            try
            {
                server->ice_ping();
            }
            catch(const LocalException& ex)
            {
                cerr << ex << endl;
                import.cleanup();
                test(false);
            }
            fact->destroyServer(server);
            comm->destroy();
        }

        //
        // These must fail because the search criteria does not match any certificates.
        //
        for(int i = 0; failFindCertProperties[i] != 0; i++)
        {
            InitializationData initData;
            initData.properties = createClientProps(defaultProps, defaultDir, defaultHost, p12);
            initData.properties->setProperty("IceSSL.CAs", "cacert1.pem");
            initData.properties->setProperty("IceSSL.FindCert", failFindCertProperties[i]);
            try
            {
                CommunicatorPtr comm = initialize(initData);
                cerr << failFindCertProperties[i] << endl;
                import.cleanup();
                test(false);
            }
            catch(const PluginInitializationException&)
            {
                // expected
            }
            catch(const Ice::LocalException& ex)
            {
                cerr << ex << endl;
                import.cleanup();
                test(false);
            }
        }

        import.cleanup();

        //
        // These must fail because we have already remove the certificates.
        //
        for(int i = 0; clientFindCertProperties[i] != 0; i++)
        {
            InitializationData initData;
            initData.properties = createClientProps(defaultProps, defaultDir, defaultHost, p12);
            initData.properties->setProperty("IceSSL.CAs", "cacert1.pem");
            initData.properties->setProperty("IceSSL.FindCert", clientFindCertProperties[i]);
            try
            {
                CommunicatorPtr comm = initialize(initData);
                test(false);
            }
            catch(const PluginInitializationException&)
            {
                //expected
            }
            catch(const Ice::LocalException& ex)
            {
                cerr << ex << endl;
                test(false);
            }
        }
        cout << "ok" << endl;
#elif defined(ICE_USE_SECURE_TRANSPORT)
        cout << "testing IceSSL.FindCert... " << flush;
        const char* clientFindCertProperties[] =
        {
//            "SUBJECT:Client",
            "LABEL:'Client'",
            "SUBJECTKEYID:'FC 5D 4F AB F0 6C 03 11 B8 F3 68 CF 89 54 92 3F F9 79 2A 06'",
            "SERIAL:02",
            "SERIAL:02 LABEL:Client",
            0
        };

        const char* serverFindCertProperties[] =
        {
#if !defined(__APPLE__) || TARGET_OS_IPHONE == 0
            // iOS match on Subject DN isn't supported by SecItemCopyMatch
            "SUBJECT:Server",
#endif
            "LABEL:'Server'",
            "SUBJECTKEYID:'47 84 AE F9 F2 85 3D 99 30 6A 03 38 41 1A B9 EB C3 9C B5 4D'",
            "SERIAL:01",
            "SERIAL:01 LABEL:Server",
            0
        };

        const char* failFindCertProperties[] =
        {
            "nolabel",
            "unknownlabel:foo",
            "LABEL:",
#if !defined(__APPLE__) || TARGET_OS_IPHONE == 0
            // iOS match on Subject DN isn't supported by SecItemCopyMatch
            "SUBJECT:ServerX",
#endif
            "LABEL:'ServerX'",
            "SUBJECTKEYID:'a6 42 aa 17 04 41 86 56 67 e4 04 64 59 34 30 c7 4c 6b ef ff'",
            "SERIAL:04",
            "SERIAL:04 LABEL:Client",
            0
        };

        const char* certificates[] = {"/s_rsa_ca1.p12", "/c_rsa_ca1.p12", 0};
        ImportCerts import(defaultDir, certificates);

        for(int i = 0; clientFindCertProperties[i] != 0; i++)
        {
            InitializationData initData;
            initData.properties = createClientProps(defaultProps, defaultDir, defaultHost, p12);
            initData.properties->setProperty("IceSSL.CAs", "cacert1.pem");
            initData.properties->setProperty("IceSSL.Keychain", "../certs/Find.keychain");
            initData.properties->setProperty("IceSSL.KeychainPassword", "password");
            initData.properties->setProperty("IceSSL.FindCert", clientFindCertProperties[i]);
            //
            // Use TrustOnly to ensure the peer has pick the expected certificate.
            //
            initData.properties->setProperty("IceSSL.TrustOnly", "CN=Server");

            CommunicatorPtr comm = initialize(initData);

            Test::ServerFactoryPrxPtr fact = ICE_CHECKED_CAST(Test::ServerFactoryPrx, comm->stringToProxy(factoryRef));
            test(fact);
            Test::Properties d = createServerProps(defaultProps, defaultDir, defaultHost, p12);
            d["IceSSL.CAs"] = "cacert1.pem";
            d["IceSSL.Keychain"] = "../certs/Find.keychain";
            d["IceSSL.KeychainPassword"] = "password";
            d["IceSSL.FindCert"] = serverFindCertProperties[i];

            //
            // Use TrustOnly to ensure the peer has pick the expected certificate.
            //
            d["IceSSL.TrustOnly"] = "CN=Client";

            Test::ServerPrxPtr server = fact->createServer(d);
            try
            {
                server->ice_ping();
            }
            catch(const LocalException& ex)
            {
                cerr << ex << endl;
                test(false);
            }
            fact->destroyServer(server);
            comm->destroy();
        }

        for(int i = 0; failFindCertProperties[i] != 0; i++)
        {
            InitializationData initData;
            initData.properties = createClientProps(defaultProps, defaultDir, defaultHost, p12);
            initData.properties->setProperty("IceSSL.Keychain", "../certs/Find.keychain");
            initData.properties->setProperty("IceSSL.KeychainPassword", "password");
            initData.properties->setProperty("IceSSL.FindCert", failFindCertProperties[i]);
            try
            {
                CommunicatorPtr comm = initialize(initData);
                printf("failed %s", failFindCertProperties[i]);
                test(false);
            }
            catch(const PluginInitializationException&)
            {
                // expected
            }
            catch(const Ice::LocalException& ex)
            {
                cerr << ex << endl;
                test(false);
            }
        }
        cout << "ok" << endl;
#endif
    }

#ifndef _AIX
    // On AIX 6.1, the default root certificates don't validate demo.zeroc.com

    cout << "testing system CAs... " << flush;
    {
        InitializationData initData;
        initData.properties = createClientProps(defaultProps, "", defaultHost, false);
        initData.properties->setProperty("IceSSL.VerifyDepthMax", "4");
        initData.properties->setProperty("Ice.Override.Timeout", "5000"); // 5s timeout
        CommunicatorPtr comm = initialize(initData);
        Ice::ObjectPrxPtr p = comm->stringToProxy("dummy:wss -h demo.zeroc.com -p 5064");
        try
        {
            p->ice_ping();
            test(false);
        }
        catch(const Ice::SecurityException&)
        {
            // Expected, by default we don't check for system CAs.
        }
        catch(const Ice::LocalException& ex)
        {
            cerr << "warning: unable to connect to demo.zeroc.com to check system CA:\n" << ex << endl;
        }
        comm->destroy();

        initData.properties = createClientProps(defaultProps, "", defaultHost, false);
        initData.properties->setProperty("IceSSL.VerifyDepthMax", "4");
        initData.properties->setProperty("Ice.Override.Timeout", "5000"); // 5s timeout
        initData.properties->setProperty("IceSSL.UsePlatformCAs", "1");
        comm = initialize(initData);
        p = comm->stringToProxy("dummy:wss -h demo.zeroc.com -p 5064");

        try
        {
            Ice::WSConnectionInfoPtr info = ICE_DYNAMIC_CAST(Ice::WSConnectionInfo, p->ice_getConnection()->getInfo());
            IceSSL::ConnectionInfoPtr sslInfo = ICE_DYNAMIC_CAST(IceSSL::ConnectionInfo, info->underlying);
            test(sslInfo->verified);
        }
        catch(const Ice::LocalException& ex)
        {
            cerr << "warning: unable to connect to demo.zeroc.com to check system CA:\n" << ex << endl;
        }
        comm->destroy();
    }
    cout << "ok" << endl;
#endif
    return factory;
}<|MERGE_RESOLUTION|>--- conflicted
+++ resolved
@@ -2194,11 +2194,7 @@
         d["IceSSL.Ciphers"] = "DHE:DSS";
         d["IceSSL.VerifyPeer"] = "1";
 
-<<<<<<< HEAD
-        Test::ServerPrxPtr server = fact->createServer(d);
-=======
-        Test::ServerPrx server = fact->createServer(d);
->>>>>>> eff02c2d
+        Test::ServerPrxPtr server = fact->createServer(d);
         try
         {
             server->ice_ping();
