[![Build Status](https://travis-ci.org/zeroc-ice/ice.svg?branch=master)](https://travis-ci.org/zeroc-ice/ice)

# Ice - Comprehensive RPC Framework

Ice is a comprehensive RPC framework that helps you network your software with minimal effort. Ice takes care of all interactions with low-level network programming interfaces and allows you to focus your efforts on your application logic. When using Ice, there is no need to worry about details such as opening network connections, serializing and deserializing data for network transmission, or retrying failed connection attempts (to name just a few of dozens of such low-level details).

<<<<<<< HEAD
You can download Ice releases from [ZeroC's website](https://zeroc.com/downloads/ice). Use this GitHub repository to build from source; see [branches](#branches) for more information.
=======
You can find download instructions for the latest release of Ice [here](https://zeroc.com/downloads/ice). Otherwise you can use this GitHub repository to build from source. See [branches](#branches) for more information.
>>>>>>> dc64ceef

## Languages

Ice supports the following programming languages:

- C#
- C++
- Java
- JavaScript
- Objective-C
- PHP
- Python
- Ruby

## Platforms

Ice runs on a wide range of platforms:

- Android
- iOS with [Ice Touch](https://github.com/zeroc-ice/icetouch)
- Linux
- Linux on embedded devices with [Ice-E](https://github.com/zeroc-ice/icee)
- Node.js
- OS X
- Web Browser
- Windows
- Universal Windows

## Features

- Efficient, high-performance binary protocol
- Supports a wide range of programming languages and platforms
- Easy to use and type-safe API, with your own interfaces and types defined in
  a programming language neutral IDL, Slice
- Supports secure, encrypted communications by taking advantage of your
  platform's native SSL/TLS stack
- Familiar object-oriented programming model, with the ability to transmit
  proxies (references to remote objects) to remote applications
- Supports synchronous and asynchronous calls, for both client-side invocations
  and server-side dispatches
- Automatic discovery of remote objects through UDP multicast
- Comes with a number of optional services:
<<<<<<< HEAD
    - [IceGrid](https://zeroc.com/icegrid/index.html) - a DNS-like service for Ice objects, with support for server deployment, replication, monitoring, load-balancing and more
    - [IceStorm](https://zeroc.com/icestorm/index.html) - a lightweight topic-based pub-sub service
    - [Glacier2](https://zeroc.com/glacier2/index.html) - a sysadmin-friendly solution for routing Ice communications through firewalls
    - [IcePatch2](https://zeroc.com/icepatch2/index.html) - an efficient software distribution and patching service
=======
    - [IceGrid](https://zeroc.com/products/ice/services/icegrid) - the nerve-center of any large-scale application, with support for server deployment, replication, monitoring, load-balancing and more
    - [IceStorm](https://zeroc.com/products/ice/services/icestorm) - a lightweight topic-based pub-sub service
    - [Freeze](https://zeroc.com/products/ice/services/freeze) - an embedded, transactional database for Ice datatypes
    - [Glacier2](https://zeroc.com/products/ice/services/glacier2) - a sysadmin-friendly solution for routing Ice communications through firewalls
    - [IcePatch2](https://zeroc.com/products/ice/services/icepatch2) - an efficient software distribution and patching service
>>>>>>> dc64ceef

## Branches

- `master`
  Primary development branch (unstable, frequently updated)

- `3.6`
  Ice 3.6.x plus various patches (stable, frequently updated)

- `3.5`
  Ice 3.5.1 plus various patches (stable)

- `3.4`
  Ice 3.4.2 plus various patches (stable)

## Copyright and License

Ice is a single-copyright project: all the source code in this [ice repository](https://github.com/zeroc-ice/ice) is Copyright &copy; ZeroC, Inc., with very few exceptions.

As copyright owner, ZeroC can license Ice under different license terms, and offers the following licenses for Ice:
- GPL v2, a popular open-source license with strong [copyleft](http://en.wikipedia.org/wiki/Copyleft) conditions (the default license)
- Commercial or closed-source licenses

If you license Ice under GPL v2, there is no license fee or signed license agreement: you just need to comply with the GPL v2 terms and conditions. See [ICE_LICENSE](./ICE_LICENSE) and [LICENSE](./LICENSE) for further information.

If you purchase a commercial or closed-source license for Ice, you must comply with the terms and conditions listed in the associated license agreement; the GPL v2 terms and conditions do not apply.

The Ice software itself remains the same: the only difference between an open-source Ice and a commercial Ice are the license terms.

## Documentation

- [Ice Release Notes](https://doc.zeroc.com/display/Rel/Ice+3.7.0+Release+Notes)
- [Ice Manual](https://doc.zeroc.com/display/Ice37/Home)<|MERGE_RESOLUTION|>--- conflicted
+++ resolved
@@ -4,11 +4,7 @@
 
 Ice is a comprehensive RPC framework that helps you network your software with minimal effort. Ice takes care of all interactions with low-level network programming interfaces and allows you to focus your efforts on your application logic. When using Ice, there is no need to worry about details such as opening network connections, serializing and deserializing data for network transmission, or retrying failed connection attempts (to name just a few of dozens of such low-level details).
 
-<<<<<<< HEAD
 You can download Ice releases from [ZeroC's website](https://zeroc.com/downloads/ice). Use this GitHub repository to build from source; see [branches](#branches) for more information.
-=======
-You can find download instructions for the latest release of Ice [here](https://zeroc.com/downloads/ice). Otherwise you can use this GitHub repository to build from source. See [branches](#branches) for more information.
->>>>>>> dc64ceef
 
 ## Languages
 
@@ -51,18 +47,10 @@
   and server-side dispatches
 - Automatic discovery of remote objects through UDP multicast
 - Comes with a number of optional services:
-<<<<<<< HEAD
-    - [IceGrid](https://zeroc.com/icegrid/index.html) - a DNS-like service for Ice objects, with support for server deployment, replication, monitoring, load-balancing and more
-    - [IceStorm](https://zeroc.com/icestorm/index.html) - a lightweight topic-based pub-sub service
-    - [Glacier2](https://zeroc.com/glacier2/index.html) - a sysadmin-friendly solution for routing Ice communications through firewalls
-    - [IcePatch2](https://zeroc.com/icepatch2/index.html) - an efficient software distribution and patching service
-=======
-    - [IceGrid](https://zeroc.com/products/ice/services/icegrid) - the nerve-center of any large-scale application, with support for server deployment, replication, monitoring, load-balancing and more
+    - [IceGrid](https://zeroc.com/products/ice/services/icegrid) - a DNS-like service for Ice objects, with support for server deployment, replication, monitoring, load-balancing and more
     - [IceStorm](https://zeroc.com/products/ice/services/icestorm) - a lightweight topic-based pub-sub service
-    - [Freeze](https://zeroc.com/products/ice/services/freeze) - an embedded, transactional database for Ice datatypes
     - [Glacier2](https://zeroc.com/products/ice/services/glacier2) - a sysadmin-friendly solution for routing Ice communications through firewalls
     - [IcePatch2](https://zeroc.com/products/ice/services/icepatch2) - an efficient software distribution and patching service
->>>>>>> dc64ceef
 
 ## Branches
 
