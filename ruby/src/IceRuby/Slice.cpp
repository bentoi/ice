// **********************************************************************
//
// Copyright (c) 2003-2016 ZeroC, Inc. All rights reserved.
//
// This copy of Ice is licensed to you under the terms described in the
// ICE_LICENSE file included in this distribution.
//
// **********************************************************************

#include <Slice.h>
#include <Util.h>
#include <Slice/Preprocessor.h>
#include <Slice/RubyUtil.h>
#include <Slice/Util.h>
#include <IceUtil/Options.h>

using namespace std;
using namespace IceRuby;
using namespace Slice;
using namespace Slice::Ruby;

extern "C"
VALUE
IceRuby_loadSlice(int argc, VALUE* argv, VALUE self)
{
    ICE_RUBY_TRY
    {
        if(argc < 1 || argc > 2)
        {
            throw RubyException(rb_eArgError, "wrong number of arguments");
        }

        string cmd = getString(argv[0]);
        vector<string> argSeq;
        try
        {
            argSeq = IceUtilInternal::Options::split(cmd);
        }
        catch(const IceUtilInternal::BadOptException& ex)
        {
            throw RubyException(rb_eArgError, "error in Slice options: %s", ex.reason.c_str());
        }
        catch(const IceUtilInternal::APIException& ex)
        {
            throw RubyException(rb_eArgError, "error in Slice options: %s", ex.reason.c_str());
        }

        if(argc > 1)
        {
            if(!arrayToStringSeq(argv[1], argSeq))
            {
                throw RubyException(rb_eTypeError, "argument 2 is not an array");
            }
        }

        IceUtilInternal::Options opts;
        opts.addOpt("D", "", IceUtilInternal::Options::NeedArg, "", IceUtilInternal::Options::Repeat);
        opts.addOpt("U", "", IceUtilInternal::Options::NeedArg, "", IceUtilInternal::Options::Repeat);
        opts.addOpt("I", "", IceUtilInternal::Options::NeedArg, "", IceUtilInternal::Options::Repeat);
        opts.addOpt("d", "debug");
        opts.addOpt("", "ice");
        opts.addOpt("", "underscore");
        opts.addOpt("", "checksum");
        opts.addOpt("", "all");

        vector<string> files;
        try
        {
            argSeq.insert(argSeq.begin(), ""); // dummy argv[0]
            files = opts.parse(argSeq);
            if(files.empty())
            {
                throw RubyException(rb_eArgError, "no Slice files specified in `%s'", cmd.c_str());
            }
        }
        catch(const IceUtilInternal::BadOptException& ex)
        {
            throw RubyException(rb_eArgError, "error in Slice options: %s", ex.reason.c_str());
        }
        catch(const IceUtilInternal::APIException& ex)
        {
            throw RubyException(rb_eArgError, "error in Slice options: %s", ex.reason.c_str());
        }

        vector<string> cppArgs;
        vector<string> includePaths;
        bool debug = false;
        bool ice = true; // This must be true so that we can create Ice::Identity when necessary.
        bool underscore = opts.isSet("underscore");
        bool all = false;
        bool checksum = false;
        if(opts.isSet("D"))
        {
            vector<string> optargs = opts.argVec("D");
            for(vector<string>::const_iterator i = optargs.begin(); i != optargs.end(); ++i)
            {
                cppArgs.push_back("-D" + *i);
            }
        }
        if(opts.isSet("U"))
        {
            vector<string> optargs = opts.argVec("U");
            for(vector<string>::const_iterator i = optargs.begin(); i != optargs.end(); ++i)
            {
                cppArgs.push_back("-U" + *i);
            }
        }
        if(opts.isSet("I"))
        {
            includePaths = opts.argVec("I");
            for(vector<string>::const_iterator i = includePaths.begin(); i != includePaths.end(); ++i)
            {
                cppArgs.push_back("-I" + *i);
            }
        }
        debug = opts.isSet("d") || opts.isSet("debug");
        all = opts.isSet("all");
        checksum = opts.isSet("checksum");

        bool ignoreRedefs = false;

        for(vector<string>::const_iterator p = files.begin(); p != files.end(); ++p)
        {
            string file = *p;
            Slice::PreprocessorPtr icecpp = Slice::Preprocessor::create("icecpp", file, cppArgs);
            FILE* cppHandle = icecpp->preprocess(false, "-D__SLICE2RB__");

            if(cppHandle == 0)
            {
                throw RubyException(rb_eArgError, "Slice preprocessing failed for `%s'", cmd.c_str());
            }

            UnitPtr u = Slice::Unit::createUnit(ignoreRedefs, all, ice, underscore);
            int parseStatus = u->parse(file, cppHandle, debug);

            if(!icecpp->close() || parseStatus == EXIT_FAILURE)
            {
                u->destroy();
                throw RubyException(rb_eArgError, "Slice parsing failed for `%s'", cmd.c_str());
            }

            //
            // Generate the Ruby code into a string stream.
            //
            ostringstream codeStream;
            IceUtilInternal::Output out(codeStream);
            out.setUseTab(false);
            //
            // Ruby magic comment to set the file encoding, it must be first or second line
            //
            out << "# encoding: utf-8\n";
            generate(u, all, checksum, includePaths, out);
            u->destroy();

            string code = codeStream.str();
            callRuby(rb_eval_string, code.c_str());
        }
    }
    ICE_RUBY_CATCH

    return Qnil;
}

extern "C"
VALUE
IceRuby_compile(int argc, VALUE* argv, VALUE self)
{
    ICE_RUBY_TRY
    {
        if(argc != 1)
        {
            throw RubyException(rb_eArgError, "wrong number of arguments");
        }

        vector<string> argSeq;
        if(!arrayToStringSeq(argv[0], argSeq))
        {
            throw RubyException(rb_eTypeError, "argument is not an array");
        }
<<<<<<< HEAD
        char** argv = new char*[argSeq.size()+1];
        // Manufacture a fake argv[0].
        argv[0] = const_cast<char*>("slice2rb");
        for(size_t i = 0; i < argSeq.size(); ++i)
        {
            argv[i+1] = const_cast<char*>(argSeq[i].c_str());
        }
=======
        // Manufacture a fake argv[0].
        argSeq.insert(argSeq.begin(), "slice2rb");
>>>>>>> 196fb976

        int rc;
        try
        {
<<<<<<< HEAD
            rc = Slice::Ruby::compile(argSeq.size()+1, argv);
        }
        catch(const std::exception& ex)
        {
            getErrorStream() << argv[0] << ": error:" << ex.what() << endl;
=======
            rc = Slice::Ruby::compile(argSeq);
        }
        catch(const std::exception& ex)
        {
            getErrorStream() << argSeq[0] << ": error:" << ex.what() << endl;
>>>>>>> 196fb976
            rc = EXIT_FAILURE;
        }
        catch(const std::string& msg)
        {
<<<<<<< HEAD
            getErrorStream() << argv[0] << ": error:" << msg << endl;
=======
            getErrorStream() << argSeq[0] << ": error:" << msg << endl;
>>>>>>> 196fb976
            rc = EXIT_FAILURE;
        }
        catch(const char* msg)
        {
<<<<<<< HEAD
            getErrorStream() << argv[0] << ": error:" << msg << endl;
=======
            getErrorStream() << argSeq[0] << ": error:" << msg << endl;
>>>>>>> 196fb976
            rc = EXIT_FAILURE;
        }
        catch(...)
        {
<<<<<<< HEAD
            getErrorStream() << argv[0] << ": error:" << "unknown exception" << endl;
            rc = EXIT_FAILURE;
        }

        delete[] argv;
=======
            getErrorStream() << argSeq[0] << ": error:" << "unknown exception" << endl;
            rc = EXIT_FAILURE;
        }
>>>>>>> 196fb976
        return INT2FIX(rc);
    }
    ICE_RUBY_CATCH

    return Qnil;
}

void
IceRuby::initSlice(VALUE iceModule)
{
    rb_define_module_function(iceModule, "loadSlice", CAST_METHOD(IceRuby_loadSlice), -1);
    rb_define_module_function(iceModule, "compile", CAST_METHOD(IceRuby_compile), -1);
}<|MERGE_RESOLUTION|>--- conflicted
+++ resolved
@@ -177,68 +177,34 @@
         {
             throw RubyException(rb_eTypeError, "argument is not an array");
         }
-<<<<<<< HEAD
-        char** argv = new char*[argSeq.size()+1];
-        // Manufacture a fake argv[0].
-        argv[0] = const_cast<char*>("slice2rb");
-        for(size_t i = 0; i < argSeq.size(); ++i)
-        {
-            argv[i+1] = const_cast<char*>(argSeq[i].c_str());
-        }
-=======
         // Manufacture a fake argv[0].
         argSeq.insert(argSeq.begin(), "slice2rb");
->>>>>>> 196fb976
 
         int rc;
         try
         {
-<<<<<<< HEAD
-            rc = Slice::Ruby::compile(argSeq.size()+1, argv);
+            rc = Slice::Ruby::compile(argSeq);
         }
         catch(const std::exception& ex)
         {
-            getErrorStream() << argv[0] << ": error:" << ex.what() << endl;
-=======
-            rc = Slice::Ruby::compile(argSeq);
-        }
-        catch(const std::exception& ex)
-        {
             getErrorStream() << argSeq[0] << ": error:" << ex.what() << endl;
->>>>>>> 196fb976
             rc = EXIT_FAILURE;
         }
         catch(const std::string& msg)
         {
-<<<<<<< HEAD
-            getErrorStream() << argv[0] << ": error:" << msg << endl;
-=======
             getErrorStream() << argSeq[0] << ": error:" << msg << endl;
->>>>>>> 196fb976
             rc = EXIT_FAILURE;
         }
         catch(const char* msg)
         {
-<<<<<<< HEAD
-            getErrorStream() << argv[0] << ": error:" << msg << endl;
-=======
             getErrorStream() << argSeq[0] << ": error:" << msg << endl;
->>>>>>> 196fb976
             rc = EXIT_FAILURE;
         }
         catch(...)
         {
-<<<<<<< HEAD
-            getErrorStream() << argv[0] << ": error:" << "unknown exception" << endl;
-            rc = EXIT_FAILURE;
-        }
-
-        delete[] argv;
-=======
             getErrorStream() << argSeq[0] << ": error:" << "unknown exception" << endl;
             rc = EXIT_FAILURE;
         }
->>>>>>> 196fb976
         return INT2FIX(rc);
     }
     ICE_RUBY_CATCH
