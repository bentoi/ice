# **********************************************************************
#
# Copyright (c) 2003-2016 ZeroC, Inc. All rights reserved.
#
# This copy of Ice is licensed to you under the terms described in the
# ICE_LICENSE file included in this distribution.
#
# **********************************************************************

import sys, os, re, getopt, time, string, threading, atexit, platform, traceback, subprocess

# Global flags and their default values.
protocol = ""                   # If unset, default to TCP. Valid values are "tcp", "ssl", "ws", "wss", "bt" or "bts".
compress = False                # Set to True to enable bzip2 compression.
serialize = False               # Set to True to have tests use connection serialization
host = None                     # Will default to loopback.
debug = False                   # Set to True to enable test suite debugging.
mono = False                    # Set to True when not on Windows
keepGoing = False               # Set to True to have the tests continue on failure.
ipv6 = False                    # Default to use IPv4 only
socksProxy = False              # Use SOCKS proxy running on localhost
global x64
x64 = False                     # Binary distribution is 64-bit
global x86
x86 = False                     # Binary distribution is 32-bit
global armv7l
armv7l = False                  # Binary distribution is armv7l
cpp11 = False                   # Binary distribution is c++11
es5 = False                     # Use JavaScript ES5 (Babel compiled code)
static = False                  # Static build
global buildMode
buildMode = None

extraArgs = []
clientTraceFilters = []
serverTraceFilters = []

# Default java loader

javaHome = os.environ.get("JAVA_HOME", "")
javaCmd = '"%s"' % os.path.join(javaHome, "bin", "java") if javaHome else "java"
javaLibraryPath = None          # Used for Freeze

valgrind = False                # Set to True to use valgrind for C++ executables.
appverifier = False             # Set to True to use appverifier for C++ executables, This is windows only feature
tracefile = None
printenv = False
cross = []
watchDog = None
clientHome = None
serviceDir = None
compact = False
global winrt
winrt = False
global serverOnly
serverOnly = False
mx = False
controller = None
configName = None

queuedTests = []

global additionalBinDirectories
additionalBinDirectories = []

def addAdditionalBinDirectories(directories):
    global additionalBinDirectories
    additionalBinDirectories += directories

def resetAdditionalBinDirectories():
    global additionalBinDirectories
    additionalBinDirectories = []

#
# Linux distribution
#
linuxDistribution = None
for path in ["/etc/redhat-release", "/etc/issue"]:
    if not os.path.isfile(path):
        continue

    f = open(path, "r")
    issue = f.read()
    f.close()

    if issue.find("Red Hat") != -1:
        linuxDistribution = "RedHat"
    elif issue.find("Amazon Linux") != -1:
        linuxDistribution = "Amazon"
    elif issue.find("CentOS") != -1:
        linuxDistribution = "CentOS"
    elif issue.find("Ubuntu") != -1:
        linuxDistribution = "Ubuntu"
    elif issue.find("Debian") != -1:
        linuxDistribution = "Debian"
    elif issue.find("SUSE Linux") != -1:
        linuxDistribution = "SUSE LINUX"
    elif issue.find("Yocto") != -1:
        linuxDistribution = "Yocto"

def isCygwin():
    # The substring on sys.platform is required because some cygwin
    # versions return variations like "cygwin_nt-4.01".
    return sys.platform[:6] == "cygwin"

def isWin32():
    return sys.platform == "win32" or isCygwin()

def isVista():
    return isWin32() and sys.getwindowsversion()[0] == 6 and sys.getwindowsversion()[1] == 0

def isWin9x():
    if isWin32():
        return not ("OS" in os.environ and os.environ["OS"] == "Windows_NT")
    else:
        return 0

def isSolaris():
    return sys.platform == "sunos5"

def isSparc():
    p = subprocess.Popen("uname -p", stdout=subprocess.PIPE, stderr=subprocess.STDOUT, shell=True)
    if not p or not p.stdout:
        print("unable to get system information!")
        sys.exit(1)
    l = p.stdout.readline().decode("utf-8").strip()
    if l == "sparc":
        return True
    else:
        return False

def dpkgHostMultiArch():
    p = subprocess.Popen("dpkg-architecture -qDEB_HOST_MULTIARCH", stdout=subprocess.PIPE, stderr=subprocess.STDOUT, shell=True)
    if not p or not p.stdout:
        print("unable to get system information!")
        sys.exit(1)
    return p.stdout.readline().decode("utf-8").strip()

def isI686():
    return x86 or any(platform.machine() == p for p in ["i386", "i686"])

def isAIX():
    return sys.platform.startswith("aix")

def isDarwin():
    return sys.platform == "darwin"

def isLinux():
    return sys.platform.startswith("linux") or sys.platform.startswith("gnukfreebsd")

def isUbuntu():
    return isLinux() and linuxDistribution and linuxDistribution == "Ubuntu"

def isRhel():
    return isLinux() and linuxDistribution in ["RedHat", "Amazon", "CentOS"]

def isYocto():
    return isLinux() and linuxDistribution and linuxDistribution == "Yocto"

def isDebian():
    return isLinux() and linuxDistribution and linuxDistribution == "Debian"

def isSles():
    return isLinux() and linuxDistribution and linuxDistribution == "SUSE LINUX"

def iceUseOpenSSL():
    return any(sys.platform.startswith(p) for p in ["linux", "freebsd"])

def getCppCompiler():
    compiler = ""
    if os.environ.get("CPP_COMPILER", "") != "":
        compiler = os.environ["CPP_COMPILER"]
    elif isMINGW():
        compiler = "MINGW"
    else:
        p = subprocess.Popen("cl", stdout=subprocess.PIPE, stderr=subprocess.STDOUT, shell=True)
        if not p or not p.stdout:
            print("Cannot detect C++ compiler")
            compiler = VC120
        else:
            l = p.stdout.readline().decode("utf-8").strip()
            if l.find("Version 16.") != -1:
                compiler = "VC100"
            elif l.find("Version 17.") != -1:
                compiler = "VC110"
            elif l.find("Version 18.") != -1:
                compiler = "VC120"
            elif l.find("Version 19.") != -1:
                compiler = "VC140"
            else:
                #
                # Cannot detect C++ compiler use default
                #
                compiler = "VC140"
    return compiler

def isMINGW():
    if not isWin32():
        return False
    # Ruby Installer DEVKIT sets the RI_DEVKIT environment variable,
    # we check for this variable to detect the Ruby MINGW environment.
    return "RI_DEVKIT" in os.environ

def isVC100():
    if not isWin32():
        return False
    return getCppCompiler() == "VC100"

def isVC110():
    if not isWin32():
        return False
    return getCppCompiler() == "VC110"

def isVC120():
    if not isWin32():
        return False
    return getCppCompiler() == "VC120"

def isVC140():
    if not isWin32():
        return False
    return getCppCompiler() == "VC140"

def getIceSoVersion():
    config = open(os.path.join(toplevel, "cpp", "include", "IceUtil", "Config.h"), "r")
    intVersion = int(re.search("ICE_INT_VERSION ([0-9]*)", config.read()).group(1))
    majorVersion = int(intVersion / 10000)
    minorVersion = int(intVersion / 100) - 100 * majorVersion
    patchVersion = intVersion % 100
    if patchVersion < 50:
        return '%d' % (majorVersion * 10 + minorVersion)
    elif patchVersion < 60:
        return '%da%d' % (majorVersion * 10 + minorVersion, patchVersion - 50)
    else:
        return '%db%d' % (majorVersion * 10 + minorVersion, patchVersion - 60)

def getIceJsonVersion():
    r = re.search(r"([0-9]+)\.([0-9]+)(\.[0-9]+|[ab][0-9]+)", iceVersion)
    major = int(r.group(1))
    minor = int(r.group(2))
    v = ("%d.%d" % (major, minor)).strip()
    if r.group(3).startswith("a"):
        return v + ".0-" + r.group(3).replace("a", "alpha").strip()
    elif r.group(3).startswith("b"):
        return v + ".0-" + r.group(3).replace("b", "beta").strip()
    else:
        return ("%s%s" % (v, r.group(3))).strip()

def getJdkVersion():
    process = subprocess.Popen("java -version", stdout=subprocess.PIPE, stderr=subprocess.STDOUT, shell=True)
    if not process or not process.stdout:
        print("unable to get Java version!")
        sys.exit(1)
    global jdkVersion
    jdkVersion = process.stdout.readline()
    if not jdkVersion:
        print("unable to get Java version!")
        sys.exit(1)
    return jdkVersion.decode("utf-8")

def getWinRegistryKeyValue(key, subKey):
    import winreg
    try:
        key = winreg.OpenKey(winreg.HKEY_LOCAL_MACHINE, key, 0, winreg.KEY_READ | winreg.KEY_WOW64_64KEY)
        try:
            return winreg.QueryValueEx(key, subKey)
        finally:
            winreg.CloseKey(key)
    except:
        pass

def sanitize(cp):
    np = ""
    for p in cp.split(os.pathsep):
        if len(np) > 0:
            np = np + os.pathsep
        np = np + p
    return np

def quoteArgument(arg):
    if arg is None:
        return None
    return '"%s"' % arg

def dumpenv(env, lang):
    if env is None:
        env = os.environ
    vars = ["PATH", "LD_LIBRARY_PATH", "DYLD_LIBRARY_PATH", "SHLIB_PATH", "LIBPATH", "LD_LIBRARY_PATH_64"]
    if lang is None:
        vars.extend(["CLASSPATH", "MONO_PATH", "DEVPATH", "PYTHONPATH", "RUBYLIB"])
    elif lang == "cpp":
        pass
    elif lang == "java" or lang == "java-compat":
        vars.append("CLASSPATH")
    elif lang == "csharp":
        vars.extend(["MONO_PATH", "DEVPATH"])
    elif lang == "python":
        vars.append("PYTHONPATH")
    elif lang == "ruby":
        vars.append("RUBYLIB")
    elif lang == "js":
        vars.append("NODE_PATH")
    for i in vars:
        if i in env:
            print("%s=%s" % (i, env[i]))

def addLdPath(libpath, env = None):
    if env is None:
        env = os.environ
    if isWin32():
        addPathToEnv("PATH", libpath, env)
    elif isDarwin():
        addPathToEnv("DYLD_LIBRARY_PATH", libpath, env)
    elif isAIX():
        addPathToEnv("LIBPATH", libpath, env)
    else:
        addPathToEnv("LD_LIBRARY_PATH", libpath, env)
        addPathToEnv("LD_LIBRARY_PATH_64", libpath, env)
    return env

def addClasspath(path, env = None):
    return addPathToEnv("CLASSPATH", path, env)

def addPathToEnv(variable, path, env = None):
    if env is None:
        env = os.environ
    if variable not in env:
        env[variable] = path
    else:
        env[variable] = path + os.pathsep + env.get(variable)
    return env

#
# This is set by the choice of init method. If not set, before it is
# used, it indicates a bug and things should terminate.
#
defaultMapping = None
testErrors = []
toplevel = None
testToplevel = None

path = [ ".", "..", "../..", "../../..", "../../../..", "../../../../..", "../../../../../..",
         "../../../../../../..", "../../../../../../../..", "../../../../../../../../.." ]
head = os.path.dirname(sys.argv[0])
if len(head) == 0:
    head = "."
# Try to find scripts/TestUtil.py or ice/scripts/TestUtil.py in parent directories
path = [os.path.join(head, p) for p in path] + [os.path.join(head, p, "ice") for p in path]
path = [os.path.abspath(p) for p in path if os.path.exists(os.path.join(p, "scripts", "TestUtil.py")) ]
if len(path) == 0:
    raise RuntimeError("can't find toplevel directory!")
toplevel = path[0]
testToplevel = toplevel

#
# Set the default arch to x64 on x64 machines, this could be overriden
# with the --x86 command line argument.
#
if isWin32():
    if os.environ.get("PLATFORM", "").upper() == "X64":
        x64 = True
elif isAIX():
    if os.environ.get("OBJECT_MODE", "") == "64":
        x64 = True
else:
    p = subprocess.Popen("uname -m", shell = True, stdout = subprocess.PIPE, stderr = subprocess.STDOUT)
    if(p.wait() != 0):
        print("uname failed:\n" + p.stdout.read().strip())
        sys.exit(1)
    line = p.stdout.readline().decode('UTF-8').strip()
    if line == "x86_64" and os.environ.get("LP64", "") != "no":
        x64 = True
    elif line == "armv7l":
        armv7l = True

#
# The PHP interpreter is called "php5" on some platforms (e.g., SLES).
#
phpCmd = "php"
for path in os.environ["PATH"].split(os.pathsep):
    #
    # Stop if we find "php" in the PATH first.
    #
    if os.path.exists(os.path.join(path, "php")):
        break
    elif os.path.exists(os.path.join(path, "php5")):
        phpCmd = "php5"
        break

#
# The NodeJS interpreter is called "nodejs" on some platforms
# (e.g., Ubuntu)
#
nodeCmd = "node"
if "NODE" in os.environ:
    nodeCmd = os.environ["NODE"]
else:
    for path in os.environ["PATH"].split(os.pathsep):
        #
        # Stop if we find "node" in the PATH first.
        #
        if os.path.exists(os.path.join(path, "node")):
            break
        elif os.path.exists(os.path.join(path, "nodejs")):
            nodeCmd = "nodejs"
            break

#
# Figure out the Ice version
#
iceVersion = None
try:
    if isWin32():
        config = open(os.path.join(toplevel, "config", "icebuilder.props"), "r")
        iceVersion = re.search("<IceVersion>[\t\s]*([0-9]+\.[0-9]+(\.[0-9]+|[ab][0-9]*))</IceVersion>", config.read()).group(1)
    else:
        config = open(os.path.join(toplevel, "config", "Make.rules"), "r")
        iceVersion = re.search("version[\t\s]*= ([0-9]+\.[0-9]+(\.[0-9]+|[ab][0-9]*))", config.read()).group(1)
    config.close()
except:
    print("error: couldn't figure Ice version")
    sys.exit(1)

#
# Figure out Ice installation directory
#
iceHome = None  # Binary distribution to use (or None to use binaries from source distribution)
if os.environ.get("USE_BIN_DIST", "no") == "yes":
    # Only use binary distribution from ICE_HOME environment variable if USE_BIN_DIST=yes
    if os.environ.get("ICE_HOME", "") != "":
        iceHome = os.environ["ICE_HOME"]
    elif isLinux():
        iceHome = "/usr"
    elif isDarwin():
        iceHome = "/usr/local"
    elif isWin32():
        path = getWinRegistryKeyValue("SOFTWARE\\ZeroC\\Ice %s" % iceVersion, "InstallDir")
        if path and len(path) > 0 and os.path.exists(path[0]):
            iceHome = path[0]

# List of supported cross-language tests.
crossTests = [ #"Ice/adapterDeactivation",
               #"Ice/background",
               #"Ice/binding",
               #"Ice/checksum",
               #"Ice/custom",
               "Ice/ami",
               "Ice/info",
               "Ice/exceptions",
               "Ice/enums",
               "Ice/facets",
               #"Ice/hold",
               "Ice/inheritance",
               "Ice/invoke",
               #"Ice/location",
               "Ice/objects",
               "Ice/operations",
               "Ice/proxy",
               #"Ice/retry",
               "Ice/servantLocator",
               #"Ice/timeout",
               "Ice/slicing/exceptions",
               "Ice/slicing/objects",
               "Ice/optional",
               ]

def run(tests, root = False):
    def usage():
        print("usage: " + sys.argv[0] + """
          --all                Run all sensible permutations of the tests.
          --all-cross          Run all sensible permutations of cross language tests.
          --start=index        Start running the tests at the given index.
          --loop               Run the tests in a loop.
          --filter=<regex>     Run all the tests that match the given regex.
          --rfilter=<regex>    Run all the tests that do not match the given regex.
          --debug              Display debugging information on each test.
          --protocol=<prot>    Run with the given protocol (tcp|ssl|ws|wss|bt).
          --compress           Run the tests with protocol compression.
          --host=host          Set --Ice.Default.Host=<host>.
          --valgrind           Run the test with valgrind.
          --appverifier        Run the test with appverifier under Windows.
          --serialize          Run with connection serialization.
          --continue           Keep running when a test fails.
          --ipv6               Use IPv6 addresses.
          --socks              Use SOCKS proxy running on localhost.
          --no-ipv6            Don't use IPv6 addresses.
          --ice-home=<path>    Use the binary distribution from the given path.
          --mode=debug|release Run the tests with debug or release mode builds (win32 only)."
          --x86                Binary distribution is 32-bit.
          --x64                Binary distribution is 64-bit.
          --c++11              Binary distribution is c++11.
          --es5                Use JavaScript ES5 (Babel compiled code)
          --static             Binary distribution is static.
          --cross=lang         Run cross language test.
          --client-home=<dir>  Run cross test clients from the given Ice source distribution.
          --script             Generate a script to run the tests.
          --env                Print important environment variables.
          --service-dir=<dir>  Where to locate services for builds without service support.
          --compact            Ice for .NET uses the Compact Framework.
          --winrt              Run server with configuration suited for WinRT client.
          --server             Run only the server.
          --mx                 Enable IceMX when running the tests.
          --controller=<host>  Use the test controller on the specified host.
          --arg=<property>     Append the given argument.
        """)
        sys.exit(2)

    try:
        opts, args = getopt.getopt(sys.argv[1:], "lr:R:",
                                   ["start=", "start-after=", "filter=", "rfilter=", "all", "all-cross", "loop",
                                    "debug", "protocol=", "compress", "valgrind", "host=", "serialize", "continue",
                                    "ipv6", "no-ipv6", "socks", "ice-home=", "mode=", "cross=", "client-home=", "x64", "x86",
                                    "script", "env", "arg=", "service-dir=", "appverifier", "compact",
                                    "winrt", "server", "mx", "c++11", "es5", "static", "controller=", "configName="])
    except getopt.GetoptError:
        usage()

    if args:
        usage()

    start = 0
    loop = False
    all = False
    allCross = False
    arg = ""
    script = False
    noipv6 = False
    compact = "--compact" in opts
    winrt = "--winrt" in opts
    serverOnly = "--server" in opts
    mx = "--mx" in opts
    controller = "--controller" in opts
    configName = "--configName" in opts

    filters = []
    for o, a in opts:
        if o == "--continue":
            global keepGoing
            keepGoing = True
        elif o in ("-l", "--loop"):
            loop = True
        elif o in ("-r", "-R", "--filter", '--rfilter'):
            testFilter = re.compile(re.escape(os.path.normpath(a)))
            if o in ("--rfilter", "-R"):
                filters.append((testFilter, True))
            else:
                filters.append((testFilter, False))
        elif o == "--cross":
            global cross
            crossLang = ["cpp", "csharp", "java", "java-compat", "js", "php", "python", "ruby", "objective-c"]
            if a not in crossLang:
                print("cross must be one of %s" % ', '.join(crossLang))
                sys.exit(1)
            cross.append(a)
        elif o == "--all" :
            all = True
        elif o == "--no-ipv6" :
            noipv6 = True
        elif o == "--all-cross" :
            allCross = True
        elif o in '--start':
            start = int(a)
        elif o == "--script":
            script = True
        elif o == '--arg':
            arg += " --arg="
            arg += '"'
            arg += a
            arg += '"'
        elif o == "--protocol":
            if a not in ("bt", "bts", "ws", "wss", "ssl", "tcp"):
                usage()
            if not root and getDefaultMapping() == "csharp" and (a == "ssl" or a == "wss"):
                if mono:
                    print("SSL is not supported with mono")
                    sys.exit(1)
                if compact:
                    print("SSL is not supported with the Compact Framework")
                    sys.exit(1)
            if a in ["bt", "bts"] and not isLinux():
                print("Bluetooth is only supported on Linux")
                sys.exit(1)
        elif o == "--c++11":
            global cpp11
            cpp11 = True
        elif o == "--es5":
            global es5
            es5 = True
        elif o == "--static":
            global static
            static = True
        elif o == "--x86":
            global x86
            x86 = True
        elif o == "--x64":
            global x64
            x64 = True
        if o in ( "--cross", "--protocol", "--host", "--debug", "--compress", "--valgrind", "--serialize", "--ipv6", \
                  "--socks", "--ice-home", "--mode", "--x86", "--x64", "--c++11", "--es5", "--static", "--env", \
                  "--service-dir", "--appverifier", "--compact", "--winrt", \
                  "--server", "--mx", "--client-home", "--controller", "--configName"):
            arg += " " + o
            if len(a) > 0:
                arg += " " + a

    if not root:
        tests = [ (os.path.join(getDefaultMappingDir(), "test", os.path.normpath(x)), y) for x, y in tests ]

    # Expand all the test and argument combinations.
    expanded = []
    if all:
        expanded.append([(test, arg, config) for test,config in tests if "once" in config ])

        a = '--protocol=tcp %s'  % arg
        expanded.append([ (test, a, config) for test,config in tests if "core" in config])

        a = '--protocol=ssl %s'  % arg
        expanded.append([ (test, a, config) for test,config in tests if "core" in config])

        a = '--protocol=ws %s'  % arg
        expanded.append([ (test, a, config) for test,config in tests if "core" in config])

        if not noipv6:
            a = "--ipv6 --protocol=wss --compress --mx --serialize %s" % arg
            expanded.append([ (test, a, config) for test,config in tests if "core" in config])

        a = "--protocol=tcp %s" % arg
        expanded.append([ (test, a, config) for test,config in tests if "service" in config])

        if not noipv6:
            a = "--ipv6 --protocol=ssl --compress --mx --serialize %s" % arg
            expanded.append([ (test, a, config) for test,config in tests if "service" in config])

    elif not allCross:
        expanded.append([ (test, arg, config) for test,config in tests])

    if allCross:
        if len(cross) == 0:
            cross = ["cpp", "java", "java-compat", "js", "php", "python", "ruby"]
            if isWin32():
                cross.append("csharp")

                # PHP/Python only build with VC140
                if getCppCompiler() != "VC140":
                    cross.remove('php')
                    cross.remove('python')

                # TODO: We're currently not building Ruby on Windows
                cross.remove('ruby')
            if isDarwin():
                cross.append("objective-c")
        if root:
            allLang = ["cpp", "java", "java-compat", "js", "python"]
            if isWin32():
                allLang.append("csharp")
            if isDarwin():
                allLang.append("objective-c")
        else:
            allLang = [ getDefaultMapping() ]
        for lang in allLang:
            # js test user server for other language so we can ignore this
            if lang == "js":
                continue

            # Run each crossLang through the remove filters. Does not support filter.
            # We do this so that we can filter out cross language tests if necessary.
            def langFiltered(lang):
                for testFilter, removeFilter in filters:
                    if removeFilter and testFilter.search(lang):
                        return True
                return False

            # This is all other languages than the current mapping.
            crossLang = [ l for l in cross if lang != l and langFiltered(l) == False]

            # This is all eligible cross tests for the current mapping.
            # Now expand out the tests. We run only tcp for most cross tests.
            for c in crossLang:
                a = "--cross=%s --protocol=tcp %s" % (c, arg)
                for test in crossTests:
                    name = os.path.join(lang, "test", test)
                    expanded.append([(name, a, testConfig(name, tests))])

                # Add ssl & compress for the operations test.
                if ((compact or mono) and c == "csharp") or (c == "js"): # Don't add the ssl tests.
                    continue
                a = "--cross=%s --protocol=ssl --compress %s" % (c, arg)
                expanded.append([(os.path.join(lang, "test", "Ice", "operations"), a, [])])

    # Apply filters after expanding.
    if len(filters) > 0:
        for testFilter, removeFilter in filters:
            nexpanded = []
            for tests in expanded:
                if removeFilter:
                    nexpanded.append([ (x, a, y) for x,a,y in tests if not testFilter.search(x) ])
                else:
                    nexpanded.append([ (x, a, y) for x,a,y in tests if testFilter.search(x) ])
            expanded = nexpanded

    if loop:
        num = 1
        while 1:
            runTests(start, expanded, num, script = script)
            num += 1
    else:
        runTests(start, expanded, script = script)

    global testErrors
    if len(testErrors) > 0:
        print("The following errors occurred:")
        for x in testErrors:
            print(x)

if not isWin32():
    mono = True

def testConfig(name, tests):
    for i in tests:
        if i[0] == name:
            return i[1]
    return []

def getIceDir(subdir = None, testdir = None):
    #
    # If client-home is set and if the given test directory is from a
    # sub-directory of the client home directory, run the test against
    # the client-home source distribution.
    #
    global clientHome
    if testdir and clientHome and os.path.commonprefix([testdir, clientHome]) == clientHome:
        return os.path.join(clientHome, subdir)

    #
    # If ICE_HOME is set we're running the test against a binary distribution. Otherwise,
    # we're running the test against a source distribution.
    #
    global iceHome
    if iceHome:
        return iceHome
    elif subdir:
        return os.path.join(toplevel, subdir)
    else:
        return toplevel

def getSliceDir():
    #
    # If ICE_HOME is set we're running the test against a binary distribution. Otherwise,
    # we're running the test against a source distribution.
    #
    global iceHome
    if iceHome:
        if isDarwin() and iceHome == "/usr/local":
            return "/usr/local/share/slice"
        elif isLinux() and iceHome == "/usr":
            return "/usr/share/Ice-" + iceVersion + "/slice"
        else:
            return os.path.join(iceHome, "slice")
    else:
        return os.path.join(toplevel, "slice")

def phpCleanup():
    if os.path.exists("ice.profiles"):
        os.remove("ice.profiles")

def phpProfileSetup(clientConfig = False, iceOptions = None, iceProfile = None):
    interpreterOptions = []
    if iceProfile != None:
        atexit.register(phpCleanup)
        interpreterOptions.append("-d ice.profiles='ice.profiles'")
        tmpProfiles = open("ice.profiles", "w")
        tmpProfiles.write("[%s]\n" % iceProfile)
        if clientConfig:
            tmpProfiles.write("ice.config=\"config.client\"\n")
        if iceOptions != None:
            tmpProfiles.write("ice.options=\"%s\"\n" % iceOptions)
        tmpProfiles.close()
    else:
        if clientConfig:
            interpreterOptions.append("-d ice.config='config.client'")
        if iceOptions != None:
            interpreterOptions.append("-d ice.options='%s'" % iceOptions)

    return ' '.join(interpreterOptions)

def phpFlags():
    flags = []
    extDir = None
    ext = None
    incDir = None

    if isWin32():
        ext = "php_ice.dll"
        if not iceHome:
            extDir = os.path.abspath(os.path.join(getIceDir("php"), "lib", "x64" if x64 else "Win32",
                "Debug" if buildMode == "debug" else "Release"))
            incDir = os.path.abspath(os.path.join(getIceDir("php"), "lib"))
        else:
            extDir = os.path.join(iceHome, "php")
            incDir = extDir
    else:
        ext = "IcePHP.so"
        if not iceHome:
            phpDir = lambda langDir: langDir if "php" in langDir else "php"
            extDir = os.path.abspath(os.path.join(toplevel, phpDir(getDefaultMappingDir()), "lib"))
            incDir = extDir
        else:
            #
            # If ICE_HOME points to the installation directory of a source build, the
            # PHP extension will be located in $ICE_HOME/php. For an RPM installation,
            # the extension should already be in PHP's default extension directory so
            # we don't need to set extension_dir.
            #
            # We start PHP with "php -n". The -n option causes PHP to ignore its
            # default configuration file(s). We do this to suppress any warnings
            # that PHP might generate when it can't find its default extensions after
            # we modify extension_dir. Even if we don't define extension_dir, we still
            # need to add "extension = IcePHP.<ext>".
            #
            extDir = os.path.join(iceHome, "php")
            incDir = extDir

            if not os.path.exists(os.path.join(extDir, ext)):
                if iceHome == "/usr":
                    extDir = None # Assume the extension is already in PHP's extension_dir.
                    #
                    # On SLES11, the PHP run time files are installed in /usr/share/php5, but
                    # this directory is not in the default include path when you specify an
                    # alternate configuration file, so we have to configure it explicitly.
                    #
                    if os.path.exists("/usr/share/php5/Ice.php"):
                        incDir = "/usr/share/php5"
                    else:
                        incDir = None
                elif iceHome == "/usr/local" and isDarwin():
                    extDir = "/usr/local/lib/php/extensions"
                    incDir = "/usr/local/share/php"
                else:
                    print("unable to find IcePHP extension!")
                    sys.exit(1)

    if extDir:
        if extDir.find(" ") != -1:
            extDir = "\"{0}\"".format(extDir)
        flags.append("-d extension_dir='%s'" % extDir)
    flags.append("-d extension='%s'" % ext)
    if incDir:
        if incDir.find(" ") != -1:
            incDir = "\"{0}\"".format(incDir)
        flags.append("-d include_path='%s'" % incDir)

    return ' '.join(flags)

def getIceBox():
    global cpp11

    #
    # Get and return the path of the IceBox executable
    #
    lang = getDefaultMapping()
    if lang == "cpp":
        iceBox = "icebox"
        if isWin32():
            if cpp11:
                iceBox += "++11"
            iceBox += ".exe"
        elif isLinux():
            if isI686():
                iceBox += "32"
            if cpp11:
                iceBox += "++11"
        elif isDarwin and cpp11:
            iceBox += "++11"
        iceBox = os.path.join(getCppBinDir(lang), iceBox)
    elif lang == "java":
        iceBox = "com.zeroc.IceBox.Server"
    elif lang == "java-compat":
        iceBox = "IceBox.Server"
    elif lang == "csharp":
        iceBox = os.path.join(getIceDir("csharp"), "bin", "iceboxnet")

    return iceBox

def getIceBoxAdmin():
    if getDefaultMapping() == "java":
        return "com.zeroc.IceBox.Admin"
    elif getDefaultMapping() == "java-compat":
        return "IceBox.Admin"
    else:
        return getIceExe("iceboxadmin")

def getIceGridAdmin():
    return getIceExe("icegridadmin")

def getIceStormAdmin():
    return getIceExe("icestormadmin")

def getIceGridNode():
    return getIceExe("icegridnode")

def getIceGridRegistry():
    return getIceExe("icegridregistry")

def getGlacier2Router():
    return getIceExe("glacier2router")

def getIceExe(name):
    if isMINGW():
        return os.path.join(getServiceDir(), name)
    else:
        return os.path.join(getCppBinDir(), name)

def getNodeCommand():
    return nodeCmd

#
# Create a passwords file that contains the given users/passwords using icehashpassword.py
#
def hashPasswords(filePath, entries):
    if os.path.exists(filePath):
      os.remove(filePath)
    passwords = open(filePath, "a")

    command = '%s "%s"' % (sys.executable,
                           os.path.abspath(os.path.join(os.path.dirname(__file__), "icehashpassword.py")))

    #
    # For Linux ARM default rounds makes test slower (Usually runs on embbeded boards)
    #
    if isLinux() and armv7l:
        command += " --rounds 100000"

    for user, password in entries.items():
        p = subprocess.Popen(command, shell=True, stdout=subprocess.PIPE, stderr=subprocess.STDOUT, stdin=subprocess.PIPE)
        p.stdin.write(password.encode('UTF-8'))
        p.stdin.write('\r\n'.encode('UTF-8'))
        p.stdin.flush()
        if(p.wait() != 0):
            print("icehashpassword.py failed:\n" + p.stdout.read().decode('UTF-8').strip())
            passwords.close()
            sys.exit(1)
        passwords.write("%s %s\n" % (user, p.stdout.readline().decode('UTF-8').strip()))
    passwords.close()

class InvalidSelectorString(Exception):
    def __init__(self, value):
        self.value = value
    def __str__(self):
        return repr(self.value)

sslConfigTree = {
        "cpp" : {
            "plugin" : " --Ice.Plugin.IceSSL=IceSSL:createIceSSL --IceSSL.Password=password " +
            "--IceSSL.DefaultDir=%(certsdir)s --IceSSL.CAs=cacert.pem --IceSSL.VerifyPeer=%(verifyPeer)s",
            "client" : " --IceSSL.CertFile=client.p12",
            "server" : " --IceSSL.CertFile=server.p12",
            "colloc" : " --IceSSL.CertFile=client.p12"
            },
        "java" : {
            "plugin" : " --Ice.Plugin.IceSSL=com.zeroc.IceSSL.PluginFactory " +
            "--IceSSL.DefaultDir=%(certsdir)s --IceSSL.Password=password --IceSSL.VerifyPeer=%(verifyPeer)s",
            "client" : " --IceSSL.Keystore=client.jks",
            "server" : " --IceSSL.Keystore=server.jks",
            "colloc" : " --IceSSL.Keystore=client.jks"
            },
        "java-compat" : {
            "plugin" : " --Ice.Plugin.IceSSL=IceSSL.PluginFactory " +
            "--IceSSL.DefaultDir=%(certsdir)s --IceSSL.Password=password --IceSSL.VerifyPeer=%(verifyPeer)s",
            "client" : " --IceSSL.Keystore=client.jks",
            "server" : " --IceSSL.Keystore=server.jks",
            "colloc" : " --IceSSL.Keystore=client.jks"
            },
        "csharp" : {
            "plugin" : " --Ice.Plugin.IceSSL=%(icesslcs)s:IceSSL.PluginFactory --IceSSL.CAs=cacert.pem " +
            "--IceSSL.Password=password --IceSSL.DefaultDir=%(certsdir)s --IceSSL.VerifyPeer=%(verifyPeer)s",
            "client" : " --IceSSL.CertFile=client.p12 --IceSSL.CheckCertName=0",
            "server" : " --IceSSL.CertFile=server.p12",
            "colloc" : " --IceSSL.CertFile=client.p12 --IceSSL.CheckCertName=0"
            },
        }

if isDarwin():
    sslConfigTree["cpp"]["client"] += " --IceSSL.Keychain=client.keychain --IceSSL.KeychainPassword=password"
    sslConfigTree["cpp"]["server"] += " --IceSSL.Keychain=server.keychain --IceSSL.KeychainPassword=password"
    sslConfigTree["cpp"]["colloc"] += " --IceSSL.Keychain=colloc.keychain --IceSSL.KeychainPassword=password"

if isWin32():
    #
    # This cipher suites doesn't work well between Java and SChannel TLS1.2 implementations.
    #
    for lang in ["java", "java-compat"]:
        sslConfigTree[lang]["client"] += " --IceSSL.Ciphers=!TLS_DHE_RSA_WITH_AES_128_GCM_SHA256"
        sslConfigTree[lang]["server"] += " --IceSSL.Ciphers=!TLS_DHE_RSA_WITH_AES_128_GCM_SHA256"

sslConfigTree["python"] = sslConfigTree["cpp"]
sslConfigTree["ruby"] = sslConfigTree["cpp"]
sslConfigTree["php"] = sslConfigTree["cpp"].copy()
sslConfigTree["objective-c"] = sslConfigTree["cpp"]

def getDefaultMapping():
<<<<<<< HEAD
    """Try to guess the language mapping from the current path"""
    # here = os.getcwd().split(os.sep)
    # here.reverse()
    here = os.path.relpath(os.getcwd(), start=toplevel).split(os.sep)
    for i in range(0, len(here)):
        if here[i] in ["cpp", "csharp", "java", "java-compat", "js", "php", "python", "ruby", "objective-c", "tmp"]:
=======
    """Try and guess the language mapping out of the current path"""
    here = os.getcwd().split(os.sep)
    here.reverse()
    mappings = ["cpp", "csharp", "java", "js", "php", "python", "ruby", "objective-c", "icetouch", "tmp"]
    for i in range(0, len(here)):
        if here[i] in mappings:
            return here[i]
        for mapping in mappings:
            if here[i].find(mapping) == 0:
                return mapping
    raise RuntimeError("cannot determine mapping")

def getDefaultMappingDir():
    """Try and guess the language mapping out of the current path"""
    here = os.getcwd().split(os.sep)
    here.reverse()
    mappings = ["cpp", "csharp", "java", "js", "php", "python", "ruby", "objective-c", "icetouch", "tmp"]
    for i in range(0, len(here)):
        if here[i] in mappings:
>>>>>>> 196fb976
            return here[i]
        for mapping in mappings:
            if here[i].find(mapping) == 0:
                return here[i]
    raise RuntimeError("cannot determine mapping")

def getStringIO():
    if sys.version_info[0] == 2:
        import StringIO
        return StringIO.StringIO()
    else:
        import io
        return io.StringIO()

class DriverConfig:
    lang = None
    protocol = None
    compress = 0
    serialize = 0
    host = None
    mono = False
    valgrind = False
    appverifier = False
    type = None
    overrides = None
    ipv6 = False
    socksProxy = False
    x64 = False
    x86 = False
    cpp11 = False
    es5 = False
    static = False
    serviceDir = None
    mx = False
    controller = None
    extraArgs = []

    def __init__(self, type = None):
        global protocol
        global compress
        global serialize
        global host
        global mono
        global valgrind
        global appverifier
        global ipv6
        global socksProxy
        global x64
        global x86
        global cpp11
        global es5
        global static
        global serviceDir
        global compact
        global mx
        global controller
        global extraArgs
        self.lang = getDefaultMapping()
        self.protocol = protocol
        self.compress = compress
        self.serialize = serialize
        self.host = host
        self.mono = mono
        self.valgrind = valgrind
        self.appverifier = appverifier
        self.type = type
        self.ipv6 = ipv6
        self.socksProxy = socksProxy
        self.x64 = x64
        self.x86 = x86
        self.cpp11 = cpp11
        self.es5 = es5
        self.static = static
        self.serviceDir = serviceDir
        self.compact = compact
        self.mx = mx
        self.controller = controller
        self.extraArgs = extraArgs

def argsToDict(argumentString, results):
    """Converts an argument string to dictionary"""
    args = argumentString.strip()
    while len(args) > 0:
        end = args.find(" --")
        if end == -1:
            current = args.strip()
            args = ""
        else:
            current = args[:end].strip()
            args = args[end:].strip()

        value = current.find("=")
        if value != -1:
            results[current[:value]] = current[value+1:]
        else:
            results[current] = None
    return results

def getCommandLineProperties(exe, config, cfgName):

    #
    # Command lines are built up from the items in the components
    # sequence, which is initialized with command line options common to
    # all test drivers.
    #
    components = ["--Ice.NullHandleAbort=1", "--Ice.Warn.Connections=1"]

    if config.lang == "cpp":
        components.append("--Ice.CollectObjects=1")

    #
    # Turn on network tracing.
    #
    #components.append("--Ice.Trace.Network=3")
    #components.append("--Ice.Trace.Protocol=1")

    #
    # Now we add additional components depending on the desired configuration.
    #
    if config.protocol in ["ssl", "wss", "bts"]:
        sslenv = {}
        sslenv["icesslcs"] = quoteArgument("\\\"" + os.path.join(getIceDir("csharp"), "Assemblies", "IceSSL.dll") + "\\\"")
        sslenv["certsdir"] = quoteArgument(os.path.abspath(os.path.join(toplevel, "certs")))
        if winrt or config.protocol == "wss":
            sslenv["verifyPeer"] = "0"
        else:
            sslenv["verifyPeer"] = "2"
        components.append(sslConfigTree[config.lang]["plugin"] % sslenv)
        components.append(sslConfigTree[config.lang][config.type] % sslenv)

    if config.protocol in ["bt", "bts"]:
        components.append("--Ice.Plugin.IceBT=IceBT:createIceBT")

    components.append("--Ice.Default.Protocol=" + config.protocol)

    if config.compress:
        components.append("--Ice.Override.Compress=1")

    if config.serialize:
        components.append("--Ice.ThreadPool.Server.Serialize=1")

    #
    # TODO
    # config.lang == "cpp" required with C++11 mapping, we should be able to ged rid
    # of this once AsyncResult is optimized to not required a thread pool thread with
    # collocated calls and C++11 mapping. We must also check if it still required for
    # python.
    #
    if (config.type == "server" or config.type == "colloc" and
        (config.lang == "python" or config.lang == "cpp")):
        components.append("--Ice.ThreadPool.Server.Size=1")
        components.append("--Ice.ThreadPool.Server.SizeMax=3")
        components.append("--Ice.ThreadPool.Server.SizeWarn=0")

    if config.type == "server":
        components.append("--Ice.PrintAdapterReady=1")

    if config.mx:
        if config.type == "server":
            components.append("--Ice.Admin.Endpoints=tcp")
            components.append("--Ice.Admin.InstanceName=Server")
        else:
            components.append("--Ice.Admin.Endpoints=tcp")
            components.append("--Ice.Admin.InstanceName=Client")

        components.append("--IceMX.Metrics.Debug.GroupBy=id")
        components.append("--IceMX.Metrics.Parent.GroupBy=parent")
        components.append("--IceMX.Metrics.All.GroupBy=none")

    if config.controller:
        components.append("--ControllerHost=" + config.controller)

    if cfgName:
        components.append("--ConfigName=" + cfgName)

    if config.socksProxy:
        components.append("--Ice.SOCKSProxyHost=127.0.0.1")

    if config.ipv6:
        components.append("--Ice.IPv4=1 --Ice.IPv6=1 --Ice.PreferIPv6Address=1")
        if config.host == None:
            components.append("--Ice.Default.Host=0:0:0:0:0:0:0:1")
    else:
        if not config.protocol in ["bt", "bts"]:
            components.append("--Ice.IPv4=1 --Ice.IPv6=0")
        if config.host == None and not config.protocol in ["bt", "bts"]:
            components.append("--Ice.Default.Host=127.0.0.1")

    if config.host != None and len(config.host) != 0:
        components.append("--Ice.Default.Host=%s" % config.host)

    for arg in config.extraArgs:
        components.append('--' + arg)

    #
    # Not very many tests actually require an option override, so not too worried
    # about optimal here.
    #
    if config.overrides != None and len(config.overrides) > 0:
        propTable = {}
        for c in components:
            argsToDict(c, propTable)

        argsToDict(config.overrides, propTable)
        components = []
        for k, v in propTable.items():
            if v != None:
                components.append("%s=%s" % (k, v))
            else:
                components.append("%s" % k)

    output = getStringIO()
    for c in components:
        output.write(c + " ")
    properties = output.getvalue()
    output.close()
    return properties

def getCommandLine(exe, config, options = "", interpreterOptions = "", cfgName = None):
    output = getStringIO()

    if config.mono and config.lang == "csharp":
        output.write("mono --debug '%s.exe' " % exe)
    elif config.lang == "ruby" and config.type == "client":
        #
        # If running with a binary distribution ensure rubygems
        # are enabled
        #
        if iceHome:
            output.write("ruby -rubygems")
        else:
            output.write("ruby")
        if interpreterOptions:
            output.write(" " + interpreterOptions)
        output.write(' "%s" ' % exe)
    elif config.lang == "java" or config.lang == "java-compat":
        output.write("%s -ea " % javaCmd)
        if isSolaris() and config.x64:
            output.write("-d64 ")
        if not config.ipv6:
            output.write("-Djava.net.preferIPv4Stack=true ")
        if javaLibraryPath:
            output.write("-Djava.library.path=" + javaLibraryPath)
        if interpreterOptions:
            output.write(" " + interpreterOptions)
        output.write(" " + exe + " ")
    elif config.lang == "python":
        output.write(sys.executable)
        if interpreterOptions:
            output.write(" " + interpreterOptions)
        output.write(' "%s" ' % exe)
    elif config.lang == "php" and config.type == "client":
        output.write(phpCmd + " -n %s" % phpFlags())
        if interpreterOptions:
            output.write(" " + interpreterOptions)
        output.write(" -f \""+ exe +"\" -- ")
    elif config.lang == "js":
        output.write(nodeCmd)
        if interpreterOptions:
            output.write(" " + interpreterOptions)
        output.write(' "%s" ' % exe)
    elif config.lang == "cpp" and config.valgrind:
        # --child-silent-after-fork=yes is required for the IceGrid/activator test where the node
        # forks a process with execv failing (invalid exe name).
        output.write("valgrind -q --child-silent-after-fork=yes --leak-check=full ")
        output.write('--suppressions="' + os.path.join(toplevel, "config", "valgrind.sup") + '" "' + exe + '" ')
    else:
        if exe.find(" ") != -1:
            output.write('"' + exe + '" ')
        else:
            output.write(exe + " ")

    if exe.find("IceUtil\\") != -1 or exe.find("IceUtil/") != -1:
        output.write(' ' + options)
    else:
        output.write(getCommandLineProperties(exe, config, cfgName) + ' ' + options)

    commandline = output.getvalue()
    output.close()

    return commandline

def directoryToPackage():
    """Determine the package name from the directory."""
    base = os.getcwd()
    after = []
    lang = getDefaultMapping()

    if "java" in lang:
        # Remove Java's extra directory structure from the path while we search it
        base = base.replace(os.path.join("src", "main", "java", "test"), '')

    before = base

    while len(before) > 0:
        current = os.path.basename(before)
        before = os.path.dirname(before)
        if current == lang:
            break
        after.insert(0, current)
    else:
        raise RuntimeError("cannot find language dir")
    return ".".join(after)

def getDefaultServerFile(baseDir = os.getcwd()):
    lang = getDefaultMapping()
    if lang in ["cpp", "objective-c", "js", "ruby", "php"]:
        return getTestExecutable("server", baseDir)
    if lang in ["csharp"]:
        return "server"
    if lang == "python":
        return "Server.py"
    if lang == "java" or lang == "java-compat":
        pkg = directoryToPackage()
        if len(pkg) > 0:
            pkg = pkg + "."
        return pkg + "Server"
    raise RuntimeError("unknown language")

def getDefaultClientFile(lang = None, baseDir = ""):
    if lang is None:
        lang = getDefaultMapping()
    if lang in ["cpp", "objective-c"]:
        return getTestExecutable("client", baseDir)
    if lang == "ruby":
        return "Client.rb"
    if lang == "php":
        return "Client.php"
    if lang in ["csharp"]:
        return "client"
    if lang == "python":
        return "Client.py"
    if lang == "java" or lang == "java-compat":
        pkg = directoryToPackage()
        if len(pkg) > 0:
            pkg = pkg + "."
        return pkg + "Client"
    if lang == "js":
        return "run.js"
    raise RuntimeError("unknown language")

def getDefaultCollocatedFile():
    lang = getDefaultMapping()
    if lang in ["cpp", "objective-c"]:
        return getTestExecutable("collocated")
    if lang == "ruby":
        return "Collocated.rb"
    if lang == "php":
        return "Collocated.php"
    if lang in ["csharp"]:
        return "collocated"
    if lang == "python":
        return "Collocated.py"
    if lang == "java" or lang == "java-compat":
        return directoryToPackage() + ".Collocated"

import Expect

def _spawn(cmd, env=None, cwd=None, startReader=True, lang=None):
    # Start/Reset the watch dog thread
    global watchDog
    if watchDog is None:
        watchDog = WatchDog()
    else:
        watchDog.reset()

    if debug:
        sys.stdout.write("(%s) " % cmd)
        sys.stdout.flush()
    if printenv:
        dumpenv(env, lang)

    try:
        process = Expect.Expect(cmd, startReader=startReader, env=env, logfile=tracefile, cwd=cwd)
    except:
        print("Command failed:\n" + cmd)
        traceback.print_exc(file=sys.stderr)
        sys.exit(1)

    return process

def spawn(cmd, cwd=None):
    # Spawn given command with test environment.
    return _spawn(cmd, getTestEnv(getDefaultMapping(), os.getcwd()))

def spawnClient(cmd, env=None, cwd=None, echo=True, startReader=True, lang=None):
    client = _spawn(cmd, env, cwd, startReader=startReader, lang=lang)
    if echo:
        client.trace(clientTraceFilters)
    return client

def spawnServer(cmd, env=None, cwd=None, count=1, adapter=None, echo=True, lang=None, mx=False, timeout=60):
    server = _spawn(cmd, env, cwd, lang=lang)

    # Count + 1 if IceMX enabled
    if mx:
        count = count + 1

    if adapter:
        server.expect("%s ready\n" % adapter, timeout = timeout)
    else:
        while count > 0:
            server.expect("[^\n]+ ready\n", timeout = timeout)
            count = count - 1
    if echo:
        server.trace([re.compile("[^\n]+ ready")] + serverTraceFilters)
    return server

import subprocess
def runCommand(command):
    env = getTestEnv(getDefaultMapping(), os.getcwd())

    #
    # popen3 has problems dealing with white spaces in command line.
    #
    if isWin32():
        CREATE_NEW_PROCESS_GROUP = 512
        #
        # We set shell=True to make sure executables are correctly searched
        # in directories specified by the PATH environment variable.
        #
        p = subprocess.Popen(command, shell=True, bufsize=0, stdin=subprocess.PIPE, stdout=subprocess.PIPE,
                             stderr=subprocess.PIPE, creationflags = 512, env = env)
    else:
        p = subprocess.Popen(command, shell=True, bufsize=1024, stdin=subprocess.PIPE, stdout=subprocess.PIPE,
                             stderr=subprocess.PIPE, close_fds=True, env = env)

    return p;

def matchAppVerifierSuccess():
    return re.escape("\nApplication Verifier ") +  ".*\n" + \
           re.escape("Copyright (c) Microsoft Corporation. All rights reserved.") + \
           ".*\n\n$" #After all match to newlines at end.

def setAppVerifierSettings(targets, cwd=os.getcwd()):
    for exe in targets:
        if exe.endswith(".exe") == False:
            exe += ".exe"

        #First enable all appverifier tests
        cmd = "appverif -enable * -for " + exe
        verifier = _spawn(cmd, cwd=cwd)
        verifier.expect(matchAppVerifierSuccess(), -1)

        #Now disable all tests we are not intested in
        cmd = "appverif -disable LuaPriv PrintDriver PrintApi Networking HighVersionLie -for " + exe
        verifier = _spawn(cmd, cwd=cwd)
        verifier.expectall(["Application Verifier","",""], -1)

def appVerifierAfterTestEnd(targets, cwd=os.getcwd()):
    for exe in targets:
        if exe.endswith(".exe") == False:
            exe += ".exe"

        # Export appverifier logs to a xml file in cwd
        logName = cwd
        if logName is None:
            logName = os.path.dirname(exe)
        logName += "/" + os.path.basename(exe) + "_appverifier_log.xml"
        cmd = "appverif -export log -for " + exe + " -with To=" + logName
        verifier = _spawn(cmd, cwd=cwd)
        verifier.expect(matchAppVerifierSuccess(), -1)

        # Delete appverifier logs from registry
        cmd = "appverif -delete logs -for " + exe
        verifier = _spawn(cmd, cwd=cwd)
        verifier.expect(matchAppVerifierSuccess(), -1)

        # Delete appverifier settings
        cmd = "appverif -delete settings -for " + exe
        verifier = _spawn(cmd, cwd=cwd)
        verifier.expect(matchAppVerifierSuccess(), -1)

def getMirrorDir(base, mapping):
    """Get the mirror directory for the current test in the given mapping."""
    lang = getDefaultMapping()
    after = []

    if lang == "js":
        base = base.replace("/es5", "")
    elif "java" in lang:
        # Remove Java's extra directory structure from the path while we search it
        base = base.replace(os.path.join("src", "main", "java", "test"), '')

    before = base
    while len(before) > 0:
        current = os.path.basename(before)
        before = os.path.dirname(before)
<<<<<<< HEAD
        if current == lang:
=======
        if current.find(lang) == 0:
            # Deal with Java's different directory structure
            if lang == "java":
                while len(before) > 0:
                    current = os.path.basename(before)
                    before = os.path.dirname(before)
                    if current == lang:
                        break
>>>>>>> 196fb976
            break
        after.insert(0, current)
    else:
        raise RuntimeError("cannot find language dir")

    dir = os.path.join(before, mapping)
    # Deal with Java's different directory structure
    if "java" in mapping:
        dir = os.path.join(dir, "test", "src", "main", "java")
    return os.path.join(dir, *after)

def getMappingDir(base, mapping, dirnames):
    """Get the directory for the given mapping."""
    lang = getDefaultMapping()
    after = []
    before = base
    while len(before) > 0:
        current = os.path.basename(before)
        before = os.path.dirname(before)
        if current == lang:
            break
        after.insert(0, current)
    else:
        raise RuntimeError("cannot find language dir")
    return os.path.join(before, mapping, *dirnames)

def getClientCrossTestDir(base):
    """Get the client directory from client-home for the given test."""
    global clientHome
    if not clientHome:
        return base

    lang = getDefaultMapping()
    after = []
    before = base
    while len(before) > 0:
        current = os.path.basename(before)
        before = os.path.dirname(before)
        if current == lang:
            break
        after.insert(0, current)
    else:
        raise RuntimeError("cannot find language dir")
    return os.path.join(clientHome, lang, *after)


def clientServerTest(cfgName = None, additionalServerOptions = "", additionalClientOptions = "",
                     server = None, client = None, serverenv = None, clientenv = None,
                     interpreterOptions = ""):
    lang = getDefaultMapping()
    testdir = os.getcwd()

    # Setup the server.
    if lang in ["ruby", "php", "js"]:
        serverdir = getMirrorDir(testdir, "cpp")
    else:
        serverdir = testdir

    if server is None:
        server = getDefaultServerFile(serverdir)
    elif lang in ["ruby", "php", "js"]:
        server = getTestExecutable(server, serverdir)

    if client is None:
        client = getDefaultClientFile()

    serverDesc = os.path.basename(server)
    clientDesc = os.path.basename(client)

    if lang != "java" and lang != "java-compat":
        server = os.path.join(serverdir, server)

    if serverenv is None:
        if lang in ["ruby", "php", "js"]:
            serverenv = getTestEnv("cpp", serverdir)
        else:
            serverenv = getTestEnv(lang, serverdir)

    global cross
    if len(cross) > 0:
        if lang == "js" and cross[0] != lang:
            print("** skipping js cross test ")
            return
    elif len(cross) == 0:
        cross.append(lang)

    global controller
    global clientHome
    for clientLang in cross:
        clientCfg = DriverConfig("client")
        if clientLang != lang:
            if clientDesc != os.path.basename(getDefaultClientFile()):
                print("** skipping cross test")
                return

            if clientHome:
                clientdir = getMirrorDir(getClientCrossTestDir(testdir), clientLang)
            else:
                clientdir = getMirrorDir(testdir, clientLang)

            client = getDefaultClientFile(clientLang, clientdir)
            clientDesc = os.path.basename(client)
            clientCfg.lang = clientLang

            if not os.path.exists(clientdir):
                print("** no matching test for %s" % clientLang)
                return
        else:
            if clientHome:
                clientdir = getClientCrossTestDir(testdir)
            else:
                clientdir = testdir
            if not os.path.exists(clientdir):
                print("** no matching test for %s" % clientLang)
                return

        if clientLang != "java" and clientLang != "java-compat":
            client = os.path.join(clientdir, client)

        if clientenv is None:
            clientenv = getTestEnv(clientLang, clientdir)

        clientExe = client
        serverExe = server

        if appverifier:
          setAppVerifierSettings([clientExe, serverExe])
        if not controller:
            sys.stdout.write("starting " + serverDesc + "... ")
            sys.stdout.flush()
            serverCfg = DriverConfig("server")
            if lang in ["ruby", "php", "js"]:
                serverCfg.lang = "cpp"

            server = getCommandLine(server, serverCfg, additionalServerOptions, interpreterOptions)
            serverProc = spawnServer(server, env = serverenv, lang=serverCfg.lang, mx=serverCfg.mx)
            print("ok")
            sys.stdout.flush()

        if not serverOnly:
            if clientLang == lang:
                sys.stdout.write("starting %s... " % clientDesc)
            else:
                sys.stdout.write("starting %s %s ... " % (clientLang, clientDesc))
            sys.stdout.flush()
            if not controller:
                cfgName = None
            if clientLang == "js" and es5 and client.find("/es5/") == -1:
                client = client.replace("test/Ice/", "test/Ice/es5/")
                client = client.replace("test/Glacier2/", "test/Glacier2/es5/")

            client = getCommandLine(client, clientCfg, additionalClientOptions, interpreterOptions, cfgName)
            clientProc = spawnClient(client, env = clientenv, cwd = clientdir, startReader = False, lang=clientCfg.lang)
            print("ok")

            global watchDog
            clientProc.startReader(watchDog)
            clientProc.waitTestSuccess()

        if not controller:
            serverProc.waitTestSuccess()

        if appverifier:
            appVerifierAfterTestEnd([clientExe, serverExe])

def collocatedTest(additionalOptions = ""):
    if controller or serverOnly:
        print("** skipping collocated test")
        return
    lang = getDefaultMapping()
    if len(cross) > 0 and cross[0] != lang:
        print("** skipping cross test")
        return
    testdir = os.getcwd()

    collocated = getDefaultCollocatedFile()
    if lang != "java" and lang != "java-compat":
        collocated = os.path.join(testdir, collocated)

    exe = collocated
    if appverifier:
        setAppVerifierSettings([exe])

    env = getTestEnv(lang, testdir)

    sys.stdout.write("starting collocated... ")
    sys.stdout.flush()
    collocated = getCommandLine(collocated, DriverConfig("colloc"), additionalOptions)
    collocatedProc = spawnClient(collocated, env = env, startReader = False, lang=lang)
    print("ok")

    global watchDog
    collocatedProc.startReader(watchDog)
    collocatedProc.waitTestSuccess()
    if appverifier:
        appVerifierAfterTestEnd([exe])

def clientEchoTest(additionalServerOptions = "", additionalClientOptions = "",
                   server = None, client = None, serverenv = None, clientenv = None):

    lang = getDefaultMapping()
    testdir = os.getcwd()

    # Setup the server.
    if lang in ["ruby", "php", "js"]:
       serverdir = getMappingDir(testdir, "cpp", ["test", "Ice", "echo"])
    else:
       serverdir = testdir

    print("serverdir: " + serverdir)

    if server is None:
        server = getDefaultServerFile(serverdir)
    if client is None:
        client = getDefaultClientFile()
    serverDesc = server
    clientDesc = client

    if lang != "java" and lang != "java-compat":
        server = os.path.join(serverdir, server)

    if serverenv is None:
        if lang in ["ruby", "php", "js"]:
            serverenv = getTestEnv("cpp", serverdir)
        else:
            serverenv = getTestEnv(lang, serverdir)

    global cross
    if len(cross) == 0:
        cross.append(lang)

    global clientHome
    for clientLang in cross:
        clientCfg = DriverConfig("client")
        if clientLang != lang:
            if clientDesc != getDefaultClientFile():
                print("** skipping cross test")
                return

            clientCfg.lang = clientLang
            client = getDefaultClientFile(clientLang)
            if clientHome:
                clientdir = getMirrorDir(getClientCrossTestDir(testdir), clientLang)
            else:
                clientdir = getMirrorDir(testdir, clientLang)
            if not os.path.exists(clientdir):
                print("** no matching test for %s" % clientLang)
                return
        else:
            if clientHome:
                clientdir = getClientCrossTestDir(testdir)
            else:
                clientdir = testdir
            if not os.path.exists(clientdir):
                print("** no matching test for %s" % clientLang)
                return

        if clientLang != "java" and clientLang != "java-compat":
            client = os.path.join(clientdir, client)

        if clientenv is None:
            clientenv = getTestEnv(clientLang, clientdir)

        clientExe = client
        serverExe = server

        if appverifier:
            setAppVerifierSettings([clientExe, serverExe])

        sys.stdout.write("starting " + serverDesc + "... ")
        sys.stdout.flush()
        serverCfg = DriverConfig("server")
        if lang in ["ruby", "php", "js"]:
            serverCfg.lang = "cpp"
        server = getCommandLine(server, serverCfg, additionalServerOptions)
        serverProc = spawnServer(server, env = serverenv, lang=serverCfg.lang, mx=serverCfg.mx)
        print("ok")
        sys.stdout.flush()

        if not serverOnly:
            if clientLang == lang:
                sys.stdout.write("starting %s... " % clientDesc)
            else:
                sys.stdout.write("starting %s %s ... " % (clientLang, clientDesc))
            sys.stdout.flush()

            if clientLang == "js" and es5 and client.find("/es5/") == -1:
                client = client.replace("test/Ice/", "test/Ice/es5/")

            client = getCommandLine(client, clientCfg, additionalClientOptions)
            clientProc = spawnClient(client, env = clientenv, startReader = False, lang=clientCfg.lang)
            print("ok")
            clientProc.startReader()
            clientProc.waitTestSuccess()

        serverProc.waitTestSuccess()

        if appverifier:
            appVerifierAfterTestEnd([clientExe, serverExe])

def cleanDbDir(path):
    if os.path.exists(os.path.join(path, "__Freeze", "lock")):
        os.remove(os.path.join(path, "__Freeze", "lock"))
    if os.path.exists(os.path.join(path, "__Freeze")):
        os.rmdir(os.path.join(path, "__Freeze"))
    #
    # We include __Freeze in this list even though we just removed it - see ICE-5108.
    #
    ignore = [".gitignore", "DB_CONFIG", "__Freeze"]
    for filename in [ os.path.join(path, f) for f in os.listdir(path) if f not in ignore ]:
        os.remove(filename)

def startClient(exe, args = "", config=None, env=None, echo = True, startReader = True, clientConfig = False, iceOptions = None, iceProfile = None):
    if config is None:
        config = DriverConfig("client")
    if env is None:
        env = getTestEnv(getDefaultMapping(), os.getcwd())
    interpreterOptions = ""
    if config.lang == "php":
        interpreterOptions = phpProfileSetup(clientConfig, iceOptions, iceProfile)

    cmd = getCommandLine(exe, config, args, interpreterOptions)

    return spawnClient(cmd, env = env, echo = echo, startReader = startReader, lang=config.lang)

def startServer(exe, args = "", config = None, env = None, adapter = None, count = 1, echo = True, timeout = 60,
                interpreterOptions = ""):
    if config is None:
        config = DriverConfig("server")
    if env is None:
        env = getTestEnv(getDefaultMapping(), os.getcwd())
    cmd = getCommandLine(exe, config, args, interpreterOptions)
    return spawnServer(cmd, env = env, adapter = adapter, count = count, echo = echo, lang = config.lang,
                       mx = config.mx, timeout = timeout)

def startColloc(exe, args, config=None, env=None, interpreterOptions = ""):
    exe = quoteArgument(exe)
    if config is None:
        config = DriverConfig("colloc")
    if env is None:
        env = getTestEnv(config.lang, testdir)
    cmd = getCommandLine(exe, config, args, interpreterOptions)
    return spawnClient(cmd, env = env, lang=config.lang)

def simpleTest(exe = None, options = "", interpreterOptions = ""):
    if exe is None:
        exe = getDefaultClientFile()
    if appverifier:
        setAppVerifierSettings([quoteArgument(exe)])

    testdir = os.getcwd()

    config = DriverConfig("client")
    env = getTestEnv(config.lang, testdir)

    sys.stdout.write("starting client... ")
    sys.stdout.flush()
    command = getCommandLine(exe, config, options, interpreterOptions)
    client = spawnClient(command, startReader = False, env = env, lang = config.lang)
    print("ok")
    client.startReader()
    client.waitTestSuccess()

    if appverifier:
        appVerifierAfterTestEnd([exe])

def createFile(path, lines, enc=None):
    if sys.version_info[0] > 2 and enc:
        config = open(path, "w", encoding=enc)
    else:
        config = open(path, "wb")
    for l in lines:
        config.write("%s\n" % l)
    config.close()

def getCppBinDir(lang = None):
    binDir = os.path.join(getIceDir("cpp"), "bin")

    if isWin32():
        binDir = os.path.join(binDir, "x64" if x64 else "Win32", "Debug" if buildMode == "debug" else "Release")

    if isMINGW() and x64:
        binDir = os.path.join(binDir, "x64")
    if iceHome:
        if lang == None:
            lang = getDefaultMapping()
        if isVC110() and lang != "python":
            binDir = os.path.join(binDir, "vc110")
        elif isVC140():
            binDir = os.path.join(binDir, "vc140")
        if x64:
            if isSolaris():
                if isSparc():
                    binDir = os.path.join(binDir, "sparcv9")
                else:
                    binDir = os.path.join(binDir, "amd64")
            elif isWin32() and lang != "php":
                binDir = os.path.join(binDir, "x64")

    return binDir

def getSliceTranslator(lang = "cpp"):
    compiler = ""
    if iceHome:
        compiler = os.path.join(iceHome, "bin", "slice2%s" % lang)
    else:
        compiler = os.path.join(getCppBinDir(), ("slice2%s" % lang))
    if isWin32():
        compiler += ".exe"
    return compiler

def getCppLibDir(lang = None):
    if isWin32():
        return getCppBinDir(lang)
    else:
        libDir = os.path.join(getIceDir("cpp"), "lib")
        if isUbuntu() or isDebian():
            libDir = os.path.join(libDir, dpkgHostMultiArch())
        elif x64:
            if isSolaris():
                if isSparc():
                    libDir = os.path.join(libDir, "64")
                else:
                    libDir = os.path.join(libDir, "amd64")
            if isLinux():
                libDir = libDir + "64"
        return libDir
    return None

<<<<<<< HEAD
=======
def getJavaLibraryPath():
    if isWin32():
        if iceHome:
            return "-Djava.library.path=\"%s\" " % os.path.join(iceHome, "bin\\x64" if x64 else "bin")
        else:
            return ("-Djava.library.path=\"%s\" " % os.path.join(getIceDir("cpp"), "third-party-packages",
                    "berkeley.db.java7", "build", "native", "bin", "x64" if x64 else "Win32"))
    elif isDarwin():
        if os.path.exists('/usr/local/opt/berkeley-db53/lib'):
            return "-Djava.library.path=/usr/local/opt/berkeley-db53/lib "
        elif os.path.exists('/usr/local/opt/ice/libexec/lib'):
            return "-Djava.library.path=/usr/local/opt/ice/libexec/lib "
    elif isRhel() or isSles():
        libpath = ("/usr/lib64" if x64 else "/usr/lib")
        if "LD_LIBRARY_PATH" in os.environ:
            libpath = os.environ["LD_LIBRARY_PATH"] + ":" + libpath
        return "-Djava.library.path=%s " % libpath
    elif isUbuntu() or isDebian():
        libpath = "/usr/lib/" + dpkgHostMultiArch()
        if "LD_LIBRARY_PATH" in os.environ:
            libpath = os.environ["LD_LIBRARY_PATH"] + ":" + libpath
        return "-Djava.library.path=%s " % libpath
    return ''

>>>>>>> 196fb976
def getServiceDir():
    global serviceDir
    if serviceDir is None:
        if iceHome:
            serviceDir = os.path.join(iceHome, "bin")
        else:
            serviceDir = "C:\\Program Files\ZeroC\Ice-" + iceVersion + "\\bin"
    return serviceDir

def getTestEnv(lang, testdir):
    global compact
    env = os.environ.copy()

    #
    # Jar files from the source of binary distribution
    #
    iceJARs = ["ice", "glacier2", "freeze", "icebox", "icestorm", "icegrid", "icepatch2", "icediscovery",
               "icelocatordiscovery"]
    jarSuffix = "-" + ("compat-") if lang == "java-compat" else "" + getIceJsonVersion() + ".jar"

    # First sanitize the environment.
    env["CLASSPATH"] = sanitize(os.getenv("CLASSPATH", ""))

    for d in additionalBinDirectories:
        addLdPath(d, env)

    #
    # Add cpp/test/Common output directory to the env
    #
    if lang == "cpp":
        baseDir = os.path.join(toplevel, "cpp", "test", "Common")
        addLdPath(os.path.join(baseDir, getTestDirectory("testcommon", baseDir)), env)

    # Make sure bzip2 can be found by x86 C# builds on x64 platforms
    if lang == "csharp" and not x64:
        addPathToEnv("PATH", os.path.join(getCppBinDir("csharp"), "x64"), env)

    # Add test directory to env
    if lang == "cpp":
        addLdPath(os.path.join(testdir), env)
    elif lang == "java" or lang == "java-compat":
        addClasspath(os.path.join(testToplevel, lang, "lib", "test.jar"), env)
    elif lang == "js":
        if es5 and testdir.find("/es5/") == -1:
            testdir = testdir.replace("test/Ice/", "test/Ice/es5/")
            testdir = testdir.replace("test/Glacier2/", "test/Glacier2/es5/")
        addPathToEnv("NODE_PATH", os.path.join(testdir), env)

        # NodeJS is always installed locally even when testing against a binary installation
        if os.environ.get("USE_BIN_DIST", "no") != "yes":
                addPathToEnv("NODE_PATH", os.path.join(getIceDir("js", testdir), "src"), env)

    if isWin32():
        if lang == "java" and javaLibraryPath:
            addPathToEnv("PATH", javaLibraryPath, env)

        if lang == "csharp" and not iceHome:
            pkgdir = os.path.join(getIceDir("cpp"), "msbuild", "packages")
            pkgsubdir = os.path.join("build", "native", "bin", "x64", "Release")
            if isVC120():
                addPathToEnv("PATH", os.path.join(pkgdir, "bzip2.v120.1.0.6.4", pkgsubdir), env)
            else:
<<<<<<< HEAD
                addPathToEnv("PATH", os.path.join(pkgdir, "bzip2.v140.1.0.6.4", pkgsubdir), env)
=======
                mode = getBuildMode(os.path.join(getIceDir("cpp"), "bin"))
                configuration = "Debug" if mode == "debug" else "Release"
                platform = "x64" if x64 else "Win32"
                pkgdir = os.path.join(getIceDir("cpp"), "third-party-packages")
                pkgsubdir = os.path.join("build", "native", "bin", platform)

                if isMINGW():
                    addPathToEnv("PATH", os.path.join(pkgdir, "bzip2.mingw4.7.2", pkgsubdir), env)
                else:
                    platformtoolset = ""
                    if isVC100():
                        platformtoolset = "v100"
                    elif isVC110():
                        platformtoolset = "v110"
                    elif isVC120():
                        platformtoolset = "v120"
                    elif isVC140():
                        platformtoolset = "v140"

                    #
                    # For Debug builds we need to add Release binaries to path to be able to use db_xxx tools and
                    # bzip2 to be able to use protocol compression with .NET
                    #
                    if configuration == "Debug":
                      addPathToEnv("PATH", os.path.join(pkgdir, "berkeley.db.{0}".format(platformtoolset), pkgsubdir,
                                   "Release"), env)
                      addPathToEnv("PATH", os.path.join(pkgdir, "bzip2.{0}".format(platformtoolset), pkgsubdir,
                                   "Release"), env)

                    for package in ["berkeley.db.{0}", "bzip2.{0}", "expat.{0}"]:
                      addPathToEnv("PATH", os.path.join(pkgdir, package.format(platformtoolset), pkgsubdir,
                                   configuration), env)

                    if lang == "java":
                      addPathToEnv("PATH", os.path.join(pkgdir, "berkeley.db.java7", pkgsubdir), env)
                      addClasspath(os.path.join(pkgdir, "berkeley.db.java7", "build", "native", "lib", "db.jar"), env)

        elif isDarwin():
            if os.path.exists('/usr/local/opt/berkeley-db53/lib'):
                addClasspath(os.path.join("/", "usr", "local", "opt", "berkeley-db53", "lib", "db.jar"), env)
            elif os.path.exists('/usr/local/opt/ice/libexec/lib'):
                addClasspath(os.path.join("/", "usr", "local", "opt", "ice", "libexec", "lib", "db.jar"), env)
        else:
            addClasspath(os.path.join("/", "usr", "share", "java", "db.jar"), env)
>>>>>>> 196fb976

    #
    # If Ice is installed on the system, set the CLASSPATH for Java and
    # NODE_PATH for JavaScript
    #
    if iceHome in ["/usr", "/usr/local"]:
        if lang == "java":
            javaDir = os.path.join(iceHome, "share", "java")
            for jar in iceJARs:
                addClasspath(os.path.join(javaDir, jar + jarSuffix), env)
        return env # That's it, we're done!

    #
    # For Win32 we always need to add the bin dir to the PATH. For
    # others we just need to add it for scripting languages that use
    # C++ extensions (py, ruby, php)
    #
    if isWin32():
        if lang == "java":
            addLdPath(os.path.join(getIceDir("cpp"), "bin", "x64" if x64 else ""), env) # Add bin for db53_vc100.dll
        addLdPath(getCppLibDir(lang), env)
    elif isAIX():
        addLdPath(getCppLibDir(lang), env)
    elif lang in ["python", "ruby", "php", "js", "objective-c"]:
        # C++ binaries use rpath $ORIGIN or similar to find the Ice libraries
        addLdPath(getCppLibDir(lang), env)

    if lang == "java":
        # The Ice.jar and Freeze.jar comes from the installation
        # directory or the toplevel dir.
        javaDir = os.path.join(getIceDir("java", testdir), "lib")
        for jar in iceJARs:
            addClasspath(os.path.join(javaDir, jar + jarSuffix), env)

    #
    # On Windows, C# assemblies are found thanks to the .exe.config files.
    #
    if lang == "csharp":
        if compact:
            addPathToEnv("DEVPATH", os.path.join(getIceDir("csharp", testdir), "Assemblies", "cf"), env)
        elif isWin32():
            addPathToEnv("DEVPATH", os.path.join(getIceDir("csharp", testdir), "Assemblies"), env)
        else:
            addPathToEnv("MONO_PATH", os.path.join(getIceDir("csharp", testdir), "Assemblies"), env)

    if os.environ.get("USE_BIN_DIST", "no") != "yes":
        #
        # On Windows x64, set PYTHONPATH to python/x64.
        #
        if lang == "python":
            pythonDir = os.path.join(getIceDir("python", testdir), "python")
            if isWin32():
                addPathToEnv("PYTHONPATH", pythonDir, env)
                pythonDir = os.path.join(pythonDir, "Win32" if x86 else "x64", "Debug" if buildMode == "debug" else "Release")
            addPathToEnv("PYTHONPATH", pythonDir, env)

        #
        # If testing with source dist we need to set RUBYLIB
        #
        if lang == "ruby":
            addPathToEnv("RUBYLIB", os.path.join(getIceDir("ruby", testdir), "ruby"), env)

    return env;

def getTestName():
    lang = getDefaultMapping()
    base = os.getcwd()

    if "java" in lang:
        # Remove Java's extra directory structure from the path while we search it
        base = base.replace(os.path.join("src", "main", "java", "test"), '')

    here = base.split(os.sep)
    here.reverse()
    for i in range(0, len(here)):
        if here[i] == lang:
            break
    else:
        raise RuntimeError("cannot find language dir")
    here = here[:i-1]
    here.reverse()
    # The crossTests list is in UNIX format.
    return os.path.join(*here).replace(os.sep, '/')

def stopWatchDog():
    global watchDog
    watchDog.stop()
    watchDog.join()
    watchDog = None

def joindog(dog):
    dog.stop()
    dog.join()

class WatchDog(threading.Thread):
    def __init__(self):
        self._resetFlag = False
        self._stopFlag = False
        self._cv = threading.Condition()
        threading.Thread.__init__(self)

        # The thread is marked as a daemon thread. The atexit handler
        # joins with the thread on exit. If the thread is not daemon,
        # the atexit handler will not be called.
        self.setDaemon(True)
        self.start()
        atexit.register(joindog, self)

    def run(self):
        try:
            self._cv.acquire()
            while True:
                self._cv.wait(240)
                if self._stopFlag:
                    break
                if self._resetFlag:
                    self._resetFlag = False
                else:
                    print("\a*** %s Warning: Test has been inactive for 4 minutes and may be hung" %
                          time.strftime("%x %X"))
            self._cv.release()
        except:
            #
            # Exceptions can be raised if the thread is still alive when the interpreter is
            # in the process of shutting down. For example, Python resets module objects to None,
            # so code such as "time.strftime()" can fail with AttributeError.
            #
            pass

    def reset(self):
        self._cv.acquire()
        self._resetFlag = True
        self._cv.notify()
        self._cv.release()

    def stop(self):
        self._cv.acquire()
        self._stopFlag = True
        self._cv.notify()
        self._cv.release()

def processCmdLine():
    def usage():
        print("usage: " + sys.argv[0] + """
          --debug              Display debugging information on each test.
          --trace=<file>       Display tracing.
          --protocol=<prot>    Run with the given protocol (tcp|ssl|ws|wss|bt).
          --compress           Run the tests with protocol compression.
          --valgrind           Run the tests with valgrind.
          --appverifier        Run the tests with appverifier.
          --host=host          Set --Ice.Default.Host=<host>.
          --serialize          Run with connection serialization.
          --ipv6               Use IPv6 addresses.
          --socks              Use SOCKS proxy running on localhost.
          --ice-home=<path>    Use the binary distribution from the given path.
          --mode=debug|release Run the tests with debug or release mode builds (win32 only)."
          --x86                Binary distribution is 32-bit.
          --x64                Binary distribution is 64-bit.
          --c++11              Binary distribution is c++11.
          --es5                Use JavaScript ES5 (Babel compiled code)
          --static             Binary distribution is static.
          --env                Print important environment variables.
          --cross=lang         Run cross language test.
          --client-home=<dir>  Run cross test clients from the given Ice source distribution.
          --service-dir=<dir>  Where to locate services for builds without service support.
          --compact            Ice for .NET uses the Compact Framework.
          --winrt              Run server with configuration suited for WinRT client.
          --server             Run only the server.
          --mx                 Enable IceMX when running the tests.
          --controller=<host>  Use the test controller on the specified host.
          --arg=<property>     Append the given argument.
        """)
        sys.exit(2)

    try:
        opts, args = getopt.getopt(
            sys.argv[1:], "", ["debug", "trace=", "protocol=", "compress", "valgrind", "host=", "serialize", "ipv6", \
                               "socks", "ice-home=", "mode=", "x86", "x64", "cross=", "client-home=", "env", \
                               "service-dir=", "appverifier", "arg=", \
                               "compact", "winrt", "server", "mx", "c++11", "es5", "static", "controller=", "configName="])
    except getopt.GetoptError:
        usage()

    if args:
        usage()

    global serverOnly
    global winrt
    global buildMode
    for o, a in opts:
        if o == "--ice-home":
            global iceHome
            iceHome = a
        elif o == "--mode":
            if a not in ( "debug", "release"):
                usage()
            buildMode = a
        elif o == "--cross":
            global cross
            cross.append(a)
            crossLang = ["cpp", "csharp", "java", "java-compat", "js", "php", "python", "ruby", "objective-c"]
            if not a in crossLang:
                print("cross must be one of %s" % ', '.join(crossLang))
                sys.exit(1)
            if getTestName() not in crossTests:
                print("*** This test does not support cross language testing")
                sys.exit(0)
        elif o == "--client-home":
            global clientHome
            clientHome = a
        elif o == "--x64":
            global x64
            x64 = True
        elif o == "--x86":
            global x86
            x86 = True
            x64 = False
        elif o == "--c++11":
            global cpp11
            cpp11 = True
        elif o == "--es5":
            global es5
            es5 = True
        elif o == "--static":
            global static
            static = True
        elif o == "--compress":
            global compress
            compress = True
        elif o == "--serialize":
            global serialize
            serialize = True
        elif o == "--host":
            global host
            host = a
        elif o == "--valgrind":
            global valgrind
            valgrind = True
        elif o == "--appverifier":
            if not isWin32() or getDefaultMapping() != "cpp":
                print("--appverifier option is only supported for Win32 c++ tests.")
                sys.exit(1)
            global appverifier
            appverifier = True
        elif o == "--ipv6":
            global ipv6
            ipv6 = True
        elif o == "--socks":
            global socksProxy
            socksProxy = True
        if o == "--trace":
            global tracefile
            if a == "stdout":
                tracefile = sys.stdout
            else:
                tracefile = open(a, "w")
        elif o == "--debug":
            global debug
            debug = True
        elif o == "--env":
            global printenv
            printenv = True
        elif o == "--protocol":
            if a not in ("bt", "bts", "ws", "wss", "ssl", "tcp"):
                usage()
            # ssl protocol isn't directly supported with mono.
            if mono and getDefaultMapping() == "csharp" and (a == "ssl" or a == "wss"):
                print("SSL is not supported with mono")
                sys.exit(1)
            if a in ["bt", "bts"] and not isLinux():
                print("Bluetooth is only supported on Linux")
                sys.exit(1)
            global protocol
            protocol = a
        elif o == "--service-dir":
            global serviceDir
            serviceDir = a
        elif o == "--compact":
            global compact
            compact = True
        elif o == "--winrt":
            winrt = True
            serverOnly = True
        elif o == "--server":
            serverOnly = True
        elif o == '--arg':
            extraArgs.append(a)
        elif o == "--mx":
            global mx
            mx = True
        elif o == "--controller":
            global controller
            controller = a
        elif o == "--configName":
            global configName
            configName = a
        if protocol in ["ssl", "wss"] and not serverOnly and getDefaultMapping() == "js":
            print("SSL is not supported with Node.js")
            sys.exit(1)

    if len(args) > 0:
        usage()

    if isWin32() and not buildMode:
        print("Error: please define --mode=debug or --mode=release")
        sys.exit(1)

    if not os.environ.get("TESTCONTROLLER"):
        if iceHome:
            sys.stdout.write("*** using Ice installation from " + iceHome + " ")
        else:
            sys.stdout.write("*** using Ice source dist ")
        if armv7l:
            sys.stdout.write("(ARMv7)")
        elif x64:
            sys.stdout.write("(64bit) ")
        else:
            sys.stdout.write("(32bit) ")
        sys.stdout.write("\n")

def runTests(start, expanded, num = 0, script = False):
    total = 0
    for tests in expanded:
        for i, args, config in tests:
            total = total + 1
    #
    # The configs argument is a list containing one or more test configurations.
    #
    index = 0
    for tests in expanded:
        for i, args, config in tests:
            index = index + 1
            if index < start:
                continue
            i = os.path.normpath(i)

            # Deal with Java's different directory structure
            if i.find(os.path.join("java","test")) != -1:
                dir = os.path.join(testToplevel, "java", "test", "src", "main", i)
            elif i.find(os.path.join("java-compat","test")) != -1:
                dir = os.path.join(testToplevel, "java-compat", "test", "src", "main", i.replace('-compat',''))
            elif  es5 and i.find(os.path.join("js","test")) != -1:
                dir = os.path.join(testToplevel, i.replace("test/Ice/", "test/Ice/es5/")
                                                  .replace("test/Glacier2/", "test/Glacier2/es5/"))
            else:
                dir = os.path.join(testToplevel, i)
            dir = os.path.normpath(dir)

            sys.stdout.write("\n")
            if num > 0:
                sys.stdout.write("[" + str(num) + "] ")
            if script:
                prefix = "echo \""
                suffix = "\""
            else:
                prefix = ""
                suffix = ""

            print("%s*** running tests %d/%d in %s%s" % (prefix, index, total, dir, suffix))
            sys.stdout.write("%s*** configuration: " % prefix)
            if len(args.strip()) == 0:
                sys.stdout.write("Default ")
            else:
                sys.stdout.write(args.strip() + " ")
            print(suffix)

            if args.find("cross") != -1:
                test = os.path.join(*i.split(os.sep)[2:])
                # The crossTests list is in UNIX format.
                test = test.replace(os.sep, '/')
                if not test in crossTests:
                    print("%s*** test does not support cross testing%s" % (prefix, suffix))
                    continue

            #
            # Skip tests not supported with IPv6 if necessary
            #
            if args.find("ipv6") != -1 and "noipv6" in config:
                print("%s*** test not supported with IPv6%s" % (prefix, suffix))
                continue

            if args.find("compress") != -1 and "nocompress" in config:
                print("%s*** test not supported with compression%s" % (prefix, suffix))
                continue

            if args.find("socks") != -1 and "nosocks" in config:
                print("%s*** test not supported with SOCKS%s" % (prefix, suffix))
                continue

            if args.find("compact") != -1 and \
                         ("nocompact" in config or \
                          args.find("ssl") != -1 or \
                          args.find("compress") != -1):
                print("%s*** test not supported with Compact Framework%s" % (prefix, suffix))
                continue

            if args.find("mx") != -1 and "nomx" in config:
                print("%s*** test not supported with IceMX enabled%s" % (prefix, suffix))
                continue

            if args.find("compact") == -1 and "compact" in config:
                print("%s*** test requires Compact Framework%s" % (prefix, suffix))
                continue

            if isVista() and "novista" in config:
                print("%s*** test not supported under Vista%s" % (prefix, suffix))
                continue

            if isDarwin() and "nodarwin" in config:
                print("%s*** test not supported under Darwin%s" % (prefix, suffix))
                continue

            if isYocto() and "noyocto" in config:
                print("%s*** test not supported under Yocto%s" % (prefix, suffix))
                continue

            if not isWin32() and "win32only" in config:
                print("%s*** test only supported under Win32%s" % (prefix, suffix))
                continue

            if isVC100() and "novc100" in config:
                print("%s*** test not supported with VC++ 10.0%s" % (prefix, suffix))
                continue

            if cpp11 and "noc++11" in config:
                print("%s*** test not supported with C++11%s" % (prefix, suffix))
                continue

            if static and "nostatic" in config:
                print("%s*** test not supported with static%s" % (prefix, suffix))
                continue

            if x86 and iceHome and "nomultiarch" in config:
                print("%s*** test not supported with x86 in multiarch%s" % (prefix, suffix))
                continue

            if isMINGW() and "nomingw" in config:
                print("%s*** test not supported with MINGW%s" % (prefix, suffix))
                continue

            if isWin32() and "nowin32" in config:
                print("%s*** test not supported with Win32%s" % (prefix, suffix))
                continue

            # If this is mono and we're running ssl protocol tests
            # then skip. This occurs when using --all.
            if mono and ("nomono" in config or (i.find(os.path.join("csharp", "test")) != -1 and
                                                (args.find("ssl") != -1 or args.find("wss") != -1))):
                print("%s*** test not supported with mono%s" % (prefix, suffix))
                continue

            #
            # Skip configurations not supported by node
            #
            if (i.find(os.path.join("js","test")) != -1 and
                                  ((not serverOnly and (args.find("ssl") != -1 or
                                                        args.find("wss") != -1 or
                                                        args.find("ws") != -1)) or
                                   args.find("compress") != -1 or
                                   args.find("mx") != -1)):
                print("%s*** test not supported with Node.js%s" % (prefix, suffix))
                continue

            if (args.find("ssl") != -1 or args.find("wss") != -1) and ("nossl" in config):
                print("%s*** test not supported with IceSSL%s" % (prefix, suffix))
                continue

            if (args.find("bt") != -1 or args.find("bts") != -1) and ("bt" not in config):
                print("%s*** test not supported with Bluetooth%s" % (prefix, suffix))
                continue

            if (args.find("ws") != -1 or args.find("wss") != -1) and ("nows" in config):
                print("%s*** test not supported with IceWS%s" % (prefix, suffix))
                continue

            # If this is java and we're running ipv6 under windows then skip.
            if isWin32() and i.find(os.path.join("java","test")) != -1 and args.find("ipv6") != -1 and \
                    getJdkVersion().find("java version \"1.6") != -1:
                print("%s*** test not supported under windows%s" % (prefix, suffix))
                continue

            # Skip tests not supported by valgrind
            if args.find("valgrind") != -1 and ("novalgrind" in config or args.find("ssl") != -1 or
                                                args.find("wss") != -1):
                print("%s*** test not supported with valgrind%s" % (prefix, suffix))
                continue

            # Skip tests not supported by appverifier
            if args.find("appverifier") != -1 and ("noappverifier" in config):
                print("%s*** test not supported with appverifier%s" % (prefix, suffix))
                continue

            # Skip tests that no not exist for this language mapping
            if not os.path.exists(dir):
                print("%s*** test does not exist for this language mapping%s" % (prefix, suffix))
                continue

            if script:
                print("echo \"*** test started: `date`\"")
                print("cd %s" % dir)
            else:
                print("*** test started: " + time.strftime("%x %X"))
                sys.stdout.flush()
                os.chdir(dir)

            global keepGoing
            if script:
                print("if ! %s %s %s; then" % (sys.executable, os.path.join(dir, "run.py"), args))
                print("  echo 'test in %s failed'" % os.path.abspath(dir))
                if not keepGoing:
                    print("  exit 1")
                print("fi")
            else:
                if dir.find(os.path.join("js","test")) != -1 and es5 and dir.find("/es5/") == -1:
                    dir = dir.replace("test/Ice/", "test/Ice/es5/").replace("test/Glacier2/", "test/Glacier2/es5/")
                status = os.system(sys.executable + " " +  quoteArgument(os.path.join(dir, "run.py")) + " " + args)
                if status:
                    status = status if isWin32() else (status >> 8)
                    if(num > 0):
                        sys.stdout.write("[" + str(num) + "] ")
                    message = "test in " + os.path.abspath(dir) + " failed with exit status", status,
                    print(message)
                    if not keepGoing:
                        sys.exit(status)
                    else:
                        print(" ** Error logged and will be displayed again when suite is completed **")
                        global testErrors
                        testErrors.append(message)

class ClientServerTest:
    def __init__(self, cfgName, message, additionalServerOptions, additionalClientOptions,
                 server, client, serverenv, clientenv, interpreterOptions, localOnly):
        if cfgName is None:
            cfgName = "default"
        self.cfgName = cfgName
        self.message = message
        self.additionalServerOptions = additionalServerOptions
        self.additionalClientOptions = additionalClientOptions
        self.server = server
        self.client = client
        self.serverenv = serverenv
        self.clientenv = clientenv
        self.interpreterOptions = interpreterOptions
        self.localOnly = localOnly

    def getConfigName(self):
        return self.cfgName

    def getMessage(self):
        return self.message

    def isLocalOnly(self):
        return self.localOnly

    def getDefaultMessage(self):
        return "Running test with regular server."

    def run(self):
        clientServerTest(self.cfgName, self.additionalServerOptions, self.additionalClientOptions, self.server,
                         self.client, self.serverenv, self.clientenv, self.interpreterOptions)

def queueClientServerTest(configName = None, message = None, additionalServerOptions = "",
                          additionalClientOptions = "", server = None, client = None, serverenv = None,
                          clientenv = None, interpreterOptions = "", localOnly = False):
    global queuedTests
    queuedTests.append(ClientServerTest(configName, message, additionalServerOptions, additionalClientOptions, server,
                                        client, serverenv, clientenv, interpreterOptions, localOnly))

class CollocatedTest:
    def __init__(self, message = None, additionalOptions = ""):
        self.message = message
        self.additionalOptions = additionalOptions

    def getMessage(self):
        return self.message

    def isLocalOnly(self):
        return True

    def getDefaultMessage(self):
        return "Running test with collocated server."

    def run(self):
        collocatedTest(self.additionalOptions)

def queueCollocatedTest(message = None, additionalOptions = ""):
    global queuedTests
    queuedTests.append(CollocatedTest(message, additionalOptions))

def runQueuedTests():
    global queuedTests
    global serverOnly
    global controller
    global configName

    if serverOnly:
        name = configName
        if not name:
            name = "default"

        for t in queuedTests:
            if isinstance(t, ClientServerTest) and t.getConfigName() == name:
                t.run()
                return

        print("no queued test found matching configuration name `" + name + "'")
        sys.exit(1)

    tests = []
    for t in queuedTests:
        if controller and t.isLocalOnly():
            continue
        tests.append(t)

    for t in tests:
        msg = t.getMessage()
        if msg:
            print(msg)
        elif len(tests) > 1:
            print(t.getDefaultMessage())
        t.run()

if "ICE_CONFIG" in os.environ:
    os.unsetenv("ICE_CONFIG")

import inspect
frame = inspect.currentframe()
# Move to the top-most frame in the callback.
while frame.f_back is not None:
    frame = frame.f_back
if os.path.split(frame.f_code.co_filename)[1] == "run.py":
    # If we're not in the test directory, chdir to the correct
    # location.
    if not os.path.isabs(sys.argv[0]):
        d = os.path.join(os.getcwd(), sys.argv[0])
    else:
        d = sys.argv[0]
    d = os.path.split(d)[0]
    if os.path.normpath(d) != os.getcwd():
        os.chdir(d)
    processCmdLine()

def getTestDirectory(name, baseDir = os.getcwd()):
    if isWin32():
        buildDir = "msbuild"
        platform = "x64" if x64 else "Win32"
        if cpp11:
            configuration = "Cpp11-Debug" if buildMode == "debug" else "Cpp11-Release"
        else:
            configuration = "Debug" if buildMode == "debug" else "Release"
    else:
        buildDir = "build"
        if isDarwin():
            platform = "macosx"
        elif isUbuntu() or isDebian():
            platform = "x86_64-linux-gnu" if x64 else "i386-linux-gnu"
        elif isAIX():
            platform = "ppc64" if x64 else "ppc"
        else:
            platform = "x64" if x64 else "x86"
        configuration = ("cpp11-" if cpp11 else "") + ("static" if static else "shared")

    if os.path.isdir(os.path.join(baseDir, buildDir, name)):
        return os.path.join(buildDir, name, platform, configuration)
    else:
        return os.path.join(buildDir, platform, configuration)

def getTestExecutable(name, baseDir = os.getcwd()):
    return os.path.join(getTestDirectory(name, baseDir), name)

#
# Used for tests which have Ice as a submodule
#
def setTestToplevel(path):
    global testToplevel
    testToplevel = path

#
# Used for Freeze
#
def setJavaLibraryPath(path):
    global javaLibraryPath
    javaLibraryPath = path<|MERGE_RESOLUTION|>--- conflicted
+++ resolved
@@ -604,7 +604,7 @@
                 arg += " " + a
 
     if not root:
-        tests = [ (os.path.join(getDefaultMappingDir(), "test", os.path.normpath(x)), y) for x, y in tests ]
+        tests = [ (os.path.join(getDefaultMapping(), "test", os.path.normpath(x)), y) for x, y in tests ]
 
     # Expand all the test and argument combinations.
     expanded = []
@@ -765,6 +765,7 @@
 
 def phpProfileSetup(clientConfig = False, iceOptions = None, iceProfile = None):
     interpreterOptions = []
+
     if iceProfile != None:
         atexit.register(phpCleanup)
         interpreterOptions.append("-d ice.profiles='ice.profiles'")
@@ -801,8 +802,7 @@
     else:
         ext = "IcePHP.so"
         if not iceHome:
-            phpDir = lambda langDir: langDir if "php" in langDir else "php"
-            extDir = os.path.abspath(os.path.join(toplevel, phpDir(getDefaultMappingDir()), "lib"))
+            extDir = os.path.abspath(os.path.join(toplevel, "php", "lib"))
             incDir = extDir
         else:
             #
@@ -840,13 +840,9 @@
                     sys.exit(1)
 
     if extDir:
-        if extDir.find(" ") != -1:
-            extDir = "\"{0}\"".format(extDir)
         flags.append("-d extension_dir='%s'" % extDir)
     flags.append("-d extension='%s'" % ext)
     if incDir:
-        if incDir.find(" ") != -1:
-            incDir = "\"{0}\"".format(incDir)
         flags.append("-d include_path='%s'" % incDir)
 
     return ' '.join(flags)
@@ -921,8 +917,7 @@
       os.remove(filePath)
     passwords = open(filePath, "a")
 
-    command = '%s "%s"' % (sys.executable,
-                           os.path.abspath(os.path.join(os.path.dirname(__file__), "icehashpassword.py")))
+    command = "%s %s" % (sys.executable, os.path.abspath(os.path.join(os.path.dirname(__file__), "icehashpassword.py")))
 
     #
     # For Linux ARM default rounds makes test slower (Usually runs on embbeded boards)
@@ -998,38 +993,13 @@
 sslConfigTree["objective-c"] = sslConfigTree["cpp"]
 
 def getDefaultMapping():
-<<<<<<< HEAD
     """Try to guess the language mapping from the current path"""
     # here = os.getcwd().split(os.sep)
     # here.reverse()
     here = os.path.relpath(os.getcwd(), start=toplevel).split(os.sep)
     for i in range(0, len(here)):
         if here[i] in ["cpp", "csharp", "java", "java-compat", "js", "php", "python", "ruby", "objective-c", "tmp"]:
-=======
-    """Try and guess the language mapping out of the current path"""
-    here = os.getcwd().split(os.sep)
-    here.reverse()
-    mappings = ["cpp", "csharp", "java", "js", "php", "python", "ruby", "objective-c", "icetouch", "tmp"]
-    for i in range(0, len(here)):
-        if here[i] in mappings:
             return here[i]
-        for mapping in mappings:
-            if here[i].find(mapping) == 0:
-                return mapping
-    raise RuntimeError("cannot determine mapping")
-
-def getDefaultMappingDir():
-    """Try and guess the language mapping out of the current path"""
-    here = os.getcwd().split(os.sep)
-    here.reverse()
-    mappings = ["cpp", "csharp", "java", "js", "php", "python", "ruby", "objective-c", "icetouch", "tmp"]
-    for i in range(0, len(here)):
-        if here[i] in mappings:
->>>>>>> 196fb976
-            return here[i]
-        for mapping in mappings:
-            if here[i].find(mapping) == 0:
-                return here[i]
     raise RuntimeError("cannot determine mapping")
 
 def getStringIO():
@@ -1514,18 +1484,7 @@
     while len(before) > 0:
         current = os.path.basename(before)
         before = os.path.dirname(before)
-<<<<<<< HEAD
         if current == lang:
-=======
-        if current.find(lang) == 0:
-            # Deal with Java's different directory structure
-            if lang == "java":
-                while len(before) > 0:
-                    current = os.path.basename(before)
-                    before = os.path.dirname(before)
-                    if current == lang:
-                        break
->>>>>>> 196fb976
             break
         after.insert(0, current)
     else:
@@ -1928,14 +1887,10 @@
     return binDir
 
 def getSliceTranslator(lang = "cpp"):
-    compiler = ""
     if iceHome:
-        compiler = os.path.join(iceHome, "bin", "slice2%s" % lang)
-    else:
-        compiler = os.path.join(getCppBinDir(), ("slice2%s" % lang))
-    if isWin32():
-        compiler += ".exe"
-    return compiler
+        return os.path.join(iceHome, "bin", "slice2%s" % lang)
+    else:
+        return os.path.join(getCppBinDir(), ("slice2%s" % lang))
 
 def getCppLibDir(lang = None):
     if isWin32():
@@ -1955,33 +1910,6 @@
         return libDir
     return None
 
-<<<<<<< HEAD
-=======
-def getJavaLibraryPath():
-    if isWin32():
-        if iceHome:
-            return "-Djava.library.path=\"%s\" " % os.path.join(iceHome, "bin\\x64" if x64 else "bin")
-        else:
-            return ("-Djava.library.path=\"%s\" " % os.path.join(getIceDir("cpp"), "third-party-packages",
-                    "berkeley.db.java7", "build", "native", "bin", "x64" if x64 else "Win32"))
-    elif isDarwin():
-        if os.path.exists('/usr/local/opt/berkeley-db53/lib'):
-            return "-Djava.library.path=/usr/local/opt/berkeley-db53/lib "
-        elif os.path.exists('/usr/local/opt/ice/libexec/lib'):
-            return "-Djava.library.path=/usr/local/opt/ice/libexec/lib "
-    elif isRhel() or isSles():
-        libpath = ("/usr/lib64" if x64 else "/usr/lib")
-        if "LD_LIBRARY_PATH" in os.environ:
-            libpath = os.environ["LD_LIBRARY_PATH"] + ":" + libpath
-        return "-Djava.library.path=%s " % libpath
-    elif isUbuntu() or isDebian():
-        libpath = "/usr/lib/" + dpkgHostMultiArch()
-        if "LD_LIBRARY_PATH" in os.environ:
-            libpath = os.environ["LD_LIBRARY_PATH"] + ":" + libpath
-        return "-Djava.library.path=%s " % libpath
-    return ''
-
->>>>>>> 196fb976
 def getServiceDir():
     global serviceDir
     if serviceDir is None:
@@ -2044,54 +1972,7 @@
             if isVC120():
                 addPathToEnv("PATH", os.path.join(pkgdir, "bzip2.v120.1.0.6.4", pkgsubdir), env)
             else:
-<<<<<<< HEAD
                 addPathToEnv("PATH", os.path.join(pkgdir, "bzip2.v140.1.0.6.4", pkgsubdir), env)
-=======
-                mode = getBuildMode(os.path.join(getIceDir("cpp"), "bin"))
-                configuration = "Debug" if mode == "debug" else "Release"
-                platform = "x64" if x64 else "Win32"
-                pkgdir = os.path.join(getIceDir("cpp"), "third-party-packages")
-                pkgsubdir = os.path.join("build", "native", "bin", platform)
-
-                if isMINGW():
-                    addPathToEnv("PATH", os.path.join(pkgdir, "bzip2.mingw4.7.2", pkgsubdir), env)
-                else:
-                    platformtoolset = ""
-                    if isVC100():
-                        platformtoolset = "v100"
-                    elif isVC110():
-                        platformtoolset = "v110"
-                    elif isVC120():
-                        platformtoolset = "v120"
-                    elif isVC140():
-                        platformtoolset = "v140"
-
-                    #
-                    # For Debug builds we need to add Release binaries to path to be able to use db_xxx tools and
-                    # bzip2 to be able to use protocol compression with .NET
-                    #
-                    if configuration == "Debug":
-                      addPathToEnv("PATH", os.path.join(pkgdir, "berkeley.db.{0}".format(platformtoolset), pkgsubdir,
-                                   "Release"), env)
-                      addPathToEnv("PATH", os.path.join(pkgdir, "bzip2.{0}".format(platformtoolset), pkgsubdir,
-                                   "Release"), env)
-
-                    for package in ["berkeley.db.{0}", "bzip2.{0}", "expat.{0}"]:
-                      addPathToEnv("PATH", os.path.join(pkgdir, package.format(platformtoolset), pkgsubdir,
-                                   configuration), env)
-
-                    if lang == "java":
-                      addPathToEnv("PATH", os.path.join(pkgdir, "berkeley.db.java7", pkgsubdir), env)
-                      addClasspath(os.path.join(pkgdir, "berkeley.db.java7", "build", "native", "lib", "db.jar"), env)
-
-        elif isDarwin():
-            if os.path.exists('/usr/local/opt/berkeley-db53/lib'):
-                addClasspath(os.path.join("/", "usr", "local", "opt", "berkeley-db53", "lib", "db.jar"), env)
-            elif os.path.exists('/usr/local/opt/ice/libexec/lib'):
-                addClasspath(os.path.join("/", "usr", "local", "opt", "ice", "libexec", "lib", "db.jar"), env)
-        else:
-            addClasspath(os.path.join("/", "usr", "share", "java", "db.jar"), env)
->>>>>>> 196fb976
 
     #
     # If Ice is installed on the system, set the CLASSPATH for Java and
