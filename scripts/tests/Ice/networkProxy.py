#
# Copyright (c) ZeroC, Inc. All rights reserved.
#

import NetworkProxy

class NetworkProxyTestSuite(TestSuite):

    def setup(self, current):
        self.portNum = 30

class NetworkProxyTestCase(ClientServerTestCase):

    def __init__(self, proxyName, proxyType):
        ClientServerTestCase.__init__(self, proxyName + " client/server", client = Client(props = lambda p, c: {
<<<<<<< HEAD
            "Ice.{0}ProxyHost".format(proxyName): "127.0.0.1",
=======
            "Ice.{0}ProxyHost".format(proxyName): "127.0.0.1", # our proxy server only supports IPv4
>>>>>>> 68397c8f
            "Ice.{0}ProxyPort".format(proxyName): "{0}".format(c.driver.getTestPort(c.testsuite.portNum))
        }))
        self.proxyName = proxyName
        self.proxyType = proxyType
        self.proxy = None

    def canRun(self, current):
        if current.config.buildPlatform in ["iphonesimulator", "iphoneos"]:
            return False
        return True

    def setupClientSide(self, current):
        current.write("starting {0} proxy... ".format(self.proxyName))
        self.proxy = self.proxyType(current.driver.getTestPort(current.testsuite.portNum))
        current.writeln("ok")

    def teardownClientSide(self, current, success):
        current.write("terminating {0} proxy... ".format(self.proxyName))
        self.proxy.terminate()
        self.proxy = None
        current.testsuite.portNum += 1
        current.writeln("ok")

NetworkProxyTestSuite(__name__, [
    NetworkProxyTestCase("SOCKS", NetworkProxy.SocksProxy),
    NetworkProxyTestCase("HTTP", NetworkProxy.HttpProxy),
], options = { "ipv6" : [False] })<|MERGE_RESOLUTION|>--- conflicted
+++ resolved
@@ -13,11 +13,7 @@
 
     def __init__(self, proxyName, proxyType):
         ClientServerTestCase.__init__(self, proxyName + " client/server", client = Client(props = lambda p, c: {
-<<<<<<< HEAD
-            "Ice.{0}ProxyHost".format(proxyName): "127.0.0.1",
-=======
             "Ice.{0}ProxyHost".format(proxyName): "127.0.0.1", # our proxy server only supports IPv4
->>>>>>> 68397c8f
             "Ice.{0}ProxyPort".format(proxyName): "{0}".format(c.driver.getTestPort(c.testsuite.portNum))
         }))
         self.proxyName = proxyName
