// **********************************************************************
//
// Copyright (c) 2003-2016 ZeroC, Inc. All rights reserved.
//
// This copy of Ice is licensed to you under the terms described in the
// ICE_LICENSE file included in this distribution.
//
// **********************************************************************

//
// jshint browser: true
//

/* global WorkerGlobalScope */


const Ice = require("../Ice/ModuleRegistry").Ice;

//
// Create a timer object that uses the default browser methods. Note that we also
// have to use apply with null as the first argument to workaround an issue where
// IE doesn't like these functions to be called with an unknown object (it reports
// an "Invalid calling object" error).
//
function createTimerObject()
{
<<<<<<< HEAD
    let Timer = class
    {
        static setTimeout()
        {
            setTimeout.apply(null, arguments);
        }

        static clearTimeout()
        {
            clearTimeout.apply(null, arguments);
        }
=======
    var Timer = {};
    Timer.setTimeout = function () { setTimeout.apply(null, arguments); };
    Timer.clearTimeout = function () { clearTimeout.apply(null, arguments); };
    Timer.setInterval = function () { setInterval.apply(null, arguments); };
    Timer.clearInterval = function () { clearInterval.apply(null, arguments); };
    Timer.setImmediate = typeof(setImmediate) == "function" ?
        function () { setImmediate.apply(null, arguments); } :
        function () { setTimeout.apply(null, arguments); };
    return Timer;
}
>>>>>>> 196fb976

        static setInterval()
        {
            setInterval.apply(null, arguments);
        }

        static clearInterval()
        {
            clearInterval.apply(null, arguments);
        }
    };
    
    if(typeof(setImmediate) == "function")
    {
        Timer.setImmediate = function()
        {
            setImmediate.apply(null, arguments);
        };
    }
    else
    {
        Timer.setImmediate = function()
        {
            setTimeout.apply(null, arguments);
        };
    }

    return Timer;
}

const MAX_SAFE_INTEGER = Number.MAX_SAFE_INTEGER  || 9007199254740991;

const _timers = new Map();

const _SetTimeoutType = 0,
      _SetIntervalType = 1,
      _SetImmediateType = 2,
      _ClearTimeoutType = 3,
      _ClearIntervalType = 4;

var worker;

var _nextId = 0;

var nextId = function()
{
    if(_nextId == MAX_SAFE_INTEGER)
    {
        _nextId = 0;
    }
    return _nextId++;
};

class Timer
{
    static setTimeout(cb, ms)
    {
        var id = nextId();
        _timers.set(id, cb);
        worker.postMessage({type: _SetTimeoutType, id: id, ms: ms});
        return id;
    }

    static clearTimeout(id)
    {
        _timers.delete(id);
        worker.postMessage({type: _ClearTimeoutType, id: id});
    }

    static setInterval(cb, ms)
    {
        var id = nextId();
        _timers.set(id, cb);
        worker.postMessage({type: _SetIntervalType, id: id, ms: ms});
        return id;
    }

    static clearInterval(id)
    {
        _timers.delete(id);
        worker.postMessage({type: _ClearIntervalType, id: id});
    }

    static setImmediate(cb)
    {
        var id = nextId();
        _timers.set(id, cb);
        worker.postMessage({type: _SetImmediateType, id: id});
        return id;
    }

    static onmessage(e)
    {
        var cb;
        if(e.data.type === _SetIntervalType)
        {
            cb = _timers.get(e.data.id);
        }
        else
        {
            cb = _timers.delete(e.data.id);
        }

        if(cb !== undefined)
        {
            cb.call();
        }
    }
}

var workerCode = function()
{
    return "(" +
    function()
    {
        //
        // jshint worker: true
        //
        var _wSetTimeoutType = 0,
            _wSetIntervalType = 1,
            _wSetImmediateType = 2,
            _wClearTimeoutType = 3,
            _wClearIntervalType = 4;

        var timers = {};

        self.onmessage = e =>
        {
            if(e.data.type == _wSetTimeoutType)
            {
                timers[e.data.id] = setTimeout(() => self.postMessage(e.data), e.data.ms);
            }
            else if(e.data.type == _wSetIntervalType)
            {
                timers[e.data.id] = setInterval(() => self.postMessage(e.data), e.data.ms);
            }
            else if(e.data.type == _wSetImmediateType)
            {
                self.postMessage(e.data);
            }
            else if(e.data.type == _wClearTimeoutType)
            {
                clearTimeout(timers[e.data.id]);
                delete timers[e.data.id];
            }
            else if(e.data.type == _wClearIntervalType)
            {
                clearInterval(timers[e.data.id]);
                delete timers[e.data.id];
            }
        };

        //
        // jshint worker: false
        //
    }.toString() + "());";
};

if(self == this)
{
    //
    // If we are running in a worker don't spawn a separate worker for the timer
    //
    Ice.Timer = createTimerObject();
}
else if(worker === undefined)
{
    var url;
    try
    {
        url = URL.createObjectURL(new Blob([workerCode()], {type : 'text/javascript'}));
        worker = new Worker(url);
        worker.onmessage = Timer.onmessage;
        Ice.Timer = Timer;
    }
    catch(ex)
    {
        URL.revokeObjectURL(url);

        //
        // Fallback on setInterval/setTimeout if the worker creating failed. Some IE10 and IE11 don't
        // support creating workers from blob URLs for instance.
        //
        Ice.Timer = createTimerObject();
    }
}<|MERGE_RESOLUTION|>--- conflicted
+++ resolved
@@ -24,7 +24,6 @@
 //
 function createTimerObject()
 {
-<<<<<<< HEAD
     let Timer = class
     {
         static setTimeout()
@@ -36,18 +35,6 @@
         {
             clearTimeout.apply(null, arguments);
         }
-=======
-    var Timer = {};
-    Timer.setTimeout = function () { setTimeout.apply(null, arguments); };
-    Timer.clearTimeout = function () { clearTimeout.apply(null, arguments); };
-    Timer.setInterval = function () { setInterval.apply(null, arguments); };
-    Timer.clearInterval = function () { clearInterval.apply(null, arguments); };
-    Timer.setImmediate = typeof(setImmediate) == "function" ?
-        function () { setImmediate.apply(null, arguments); } :
-        function () { setTimeout.apply(null, arguments); };
-    return Timer;
-}
->>>>>>> 196fb976
 
         static setInterval()
         {
@@ -59,7 +46,7 @@
             clearInterval.apply(null, arguments);
         }
     };
-    
+
     if(typeof(setImmediate) == "function")
     {
         Timer.setImmediate = function()
