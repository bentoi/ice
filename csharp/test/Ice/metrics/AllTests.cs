//
// Copyright (c) ZeroC, Inc. All rights reserved.
//

using System.Collections.Generic;
using System.IO;
using System.Threading;
using ZeroC.IceMX;
using Test;

namespace ZeroC.Ice.Test.Metrics
{
    public class AllTests
    {
        public static ConnectionMetrics?
        getServerConnectionMetrics(IMetricsAdminPrx metrics, long expected)
        {
            try
            {
                ConnectionMetrics? s;
                s = (ConnectionMetrics?)metrics.GetMetricsView("View").ReturnValue["Connection"][0];
                TestHelper.Assert(s != null);
                int nRetry = 30;
                while (s.SentBytes != expected && nRetry-- > 0)
                {
                    // On some platforms, it's necessary to wait a little before obtaining the server metrics
                    // to get an accurate sentBytes metric. The sentBytes metric is updated before the response
                    // to the operation is sent and getMetricsView can be dispatched before the metric is really
                    // updated.
                    Thread.Sleep(100);
                    s = (ConnectionMetrics?)metrics.GetMetricsView("View").ReturnValue["Connection"][0];
                    TestHelper.Assert(s != null);
                }
                return s;
            }
            catch (UnknownMetricsView)
            {
                TestHelper.Assert(false);
                return null;
            }
        }

        public static string
        getPort(IPropertiesAdminPrx p) => TestHelper.GetTestPort(p.Communicator.GetProperties(), 0).ToString();

        private static Dictionary<string, string>
        getClientProps(IPropertiesAdminPrx p, Dictionary<string, string> orig, string m)
        {
            Dictionary<string, string> props = p.GetPropertiesForPrefix("IceMX.Metrics");
            foreach (string e in new List<string>(props.Keys))
            {
                props[e] = "";
            }
            foreach (KeyValuePair<string, string> e in orig)
            {
                props[e.Key] = e.Value;
            }
            string map = "";
            if (m.Length > 0)
            {
                map += "Map." + m + '.';
            }
            props["IceMX.Metrics.View." + map + "Reject.parent"] = "Ice\\.Admin";
            props["IceMX.Metrics.View." + map + "Accept.endpointPort"] = getPort(p);
            props["IceMX.Metrics.View." + map + "Reject.identity"] = ".*/admin|controller";
            return props;
        }

        private static Dictionary<string, string>
        getServerProps(IPropertiesAdminPrx p, Dictionary<string, string> orig, string m)
        {
            Dictionary<string, string> props = p.GetPropertiesForPrefix("IceMX.Metrics");
            foreach (string e in new List<string>(props.Keys))
            {
                props[e] = "";
            }
            foreach (KeyValuePair<string, string> e in orig)
            {
                props[e.Key] = e.Value;
            }
            string map = "";
            if (m.Length > 0)
            {
                map += "Map." + m + '.';
            }
            props["IceMX.Metrics.View." + map + "Reject.parent"] = "Ice\\.Admin|Controller";
            props["IceMX.Metrics.View." + map + "Accept.endpointPort"] = getPort(p);
            return props;
        }

        public class UpdateCallbackI
        {
            public UpdateCallbackI(IPropertiesAdminPrx serverProps)
            {
                _updated = false;
                _serverProps = serverProps;
            }

            public void
            waitForUpdate()
            {
                lock (this)
                {
                    while (!_updated)
                    {
                        Monitor.Wait(this);
                    }
                }

                // Ensure that the previous updates were committed, the setProperties call returns before
                // notifying the callbacks so to ensure all the update callbacks have be notified we call
                // a second time, this will block until all the notifications from the first update have
                // completed.
                _serverProps.SetProperties(new Dictionary<string, string>());

                lock (this)
                {
                    _updated = false;
                }
            }

            public void Updated()
            {
                lock (this)
                {
                    _updated = true;
                    Monitor.Pulse(this);
                }
            }

            private bool _updated;
            private IPropertiesAdminPrx _serverProps;
        };

        public static void
        waitForCurrent(IMetricsAdminPrx metrics, string viewName, string map, int value)
        {
            while (true)
            {
                Dictionary<string, ZeroC.IceMX.Metrics?[]> view = metrics.GetMetricsView(viewName).ReturnValue;
                TestHelper.Assert(view.ContainsKey(map));
                bool ok = true;
                foreach (ZeroC.IceMX.Metrics? m in view[map])
                {
                    TestHelper.Assert(m != null);
                    if (m.Current != value)
                    {
                        ok = false;
                        break;
                    }
                }
                if (ok)
                {
                    break;
                }
                Thread.Sleep(50);
            }
        }

        public static void
        waitForObserverCurrent(Observer observer)
        {
            for (int i = 0; i < 10; ++i)
            {
                if (observer.GetCurrent() > 0)
                {
                    Thread.Sleep(10);
                }
                else
                {
                    break;
                }
            }
        }

        public static void
        testAttribute(IMetricsAdminPrx metrics,
                    IPropertiesAdminPrx props,
                    UpdateCallbackI update,
                    string map,
                    string attr,
                    string value,
                    System.Action func,
                    TextWriter output)
        {
            Dictionary<string, string> dict = new Dictionary<string, string>();
            dict.Add("IceMX.Metrics.View.Map." + map + ".GroupBy", attr);
            if (props.Identity.Category.Equals("client"))
            {
                props.SetProperties(getClientProps(props, dict, map));
                update.waitForUpdate();
            }
            else
            {
                props.SetProperties(getServerProps(props, dict, map));
                props.SetProperties(new Dictionary<string, string>());
            }

            func();
            Dictionary<string, ZeroC.IceMX.Metrics?[]> view = metrics.GetMetricsView("View").ReturnValue;
            if (!view.ContainsKey(map) || view[map].Length == 0)
            {
                if (value.Length > 0)
                {
                    output.WriteLine("no map `" + map + "' for group by = `" + attr + "'");
                    TestHelper.Assert(false);
                }
            }
            else if (!view[map][0]!.Id.Equals(value))
            {
                output.WriteLine("invalid attribute value: " + attr + " = " + value + " got " + view[map][0]!.Id);
                TestHelper.Assert(false);
            }

            dict.Clear();
            if (props.Identity.Category.Equals("client"))
            {
                props.SetProperties(getClientProps(props, dict, map));
                update.waitForUpdate();
            }
            else
            {
                props.SetProperties(getServerProps(props, dict, map));
                props.SetProperties(new Dictionary<string, string>());
            }
        }

        public static void connect(IObjectPrx proxy)
        {
            var conn = proxy.GetCachedConnection();
            if (conn != null)
            {
                conn.Close(ConnectionClose.GracefullyWithWait);
            }

            try
            {
                proxy.IcePing();
            }
            catch (System.Exception)
            {
            }

            conn = proxy.GetCachedConnection();
            if (conn != null)
            {
                conn.Close(ConnectionClose.GracefullyWithWait);
            }
        }

        public static void invokeOp(IMetricsPrx proxy)
        {
            Dictionary<string, string> ctx = new Dictionary<string, string>();
            ctx.Add("entry1", "test");
            ctx.Add("entry2", "");
            proxy.op(ctx);
        }

        public static void
        testAttribute(IMetricsAdminPrx metrics,
                    IPropertiesAdminPrx props,
                    UpdateCallbackI update,
                    string map,
                    string attr,
                    string value,
                    TextWriter output)
        {
            testAttribute(metrics, props, update, map, attr, value, () => { }, output);
        }

        public static void
        updateProps(IPropertiesAdminPrx cprops,
                    IPropertiesAdminPrx sprops,
                    UpdateCallbackI callback,
                    Dictionary<string, string> props,
                    string map)
        {
            if (sprops.GetConnection() != null)
            {
                cprops.SetProperties(getClientProps(cprops, props, map));
                sprops.SetProperties(getServerProps(sprops, props, map));
            }
            else
            {
                Dictionary<string, string> clientProps = getClientProps(cprops, props, map);
                Dictionary<string, string> serverProps = getClientProps(sprops, props, map);
                foreach (KeyValuePair<string, string> p in clientProps)
                {
                    if (!serverProps.ContainsKey(p.Key))
                    {
                        serverProps.Add(p.Key, p.Value);
                    }
                }
                cprops.SetProperties(serverProps);
            }
            callback.waitForUpdate();
        }

        public static void
        clearView(IPropertiesAdminPrx cprops, IPropertiesAdminPrx sprops, UpdateCallbackI callback)
        {
            Dictionary<string, string> dict;

            dict = cprops.GetPropertiesForPrefix("IceMX.Metrics");
            dict["IceMX.Metrics.View.Disabled"] = "1";
            cprops.SetProperties(dict);

            dict = sprops.GetPropertiesForPrefix("IceMX.Metrics");
            dict["IceMX.Metrics.View.Disabled"] = "1";
            sprops.SetProperties(dict);

            callback.waitForUpdate();

            dict = cprops.GetPropertiesForPrefix("IceMX.Metrics");
            dict["IceMX.Metrics.View.Disabled"] = "";
            cprops.SetProperties(dict);

            dict = sprops.GetPropertiesForPrefix("IceMX.Metrics");
            dict["IceMX.Metrics.View.Disabled"] = "";
            sprops.SetProperties(dict);

            callback.waitForUpdate();
        }

        public static void
        checkFailure(IMetricsAdminPrx m, string map, string id, string failure, int count, TextWriter output)
        {
            MetricsFailures f = m.GetMetricsFailures("View", map, id);
            if (!f.Failures.ContainsKey(failure))
            {
                output.WriteLine("couldn't find failure `" + failure + "' for `" + id + "'");
                TestHelper.Assert(false);
            }
            if (count > 0 && f.Failures[failure] != count)
            {
                output.Write("count for failure `" + failure + "' of `" + id + "' is different from expected: ");
                output.WriteLine(count + " != " + f.Failures[failure]);
                TestHelper.Assert(false);
            }
        }

        public static Dictionary<string, ZeroC.IceMX.Metrics>
        toMap(ZeroC.IceMX.Metrics[] mmap)
        {
            var m = new Dictionary<string, ZeroC.IceMX.Metrics>();
            foreach (ZeroC.IceMX.Metrics e in mmap)
            {
                m.Add(e.Id, e);
            }
            return m;
        }

        public static IMetricsPrx allTests(TestHelper helper, CommunicatorObserver obsv)
        {
            Communicator? communicator = helper.Communicator();
            TestHelper.Assert(communicator != null);
            string host = helper.GetTestHost();
            string port = helper.GetTestPort(0).ToString();
            string hostAndPort = host + ":" + port;
            string transport = helper.GetTestTransport();
            string endpoint = transport + " -h " + host + " -p " + port;
            string timeout = communicator.GetProperty("Ice.Default.Timeout") ?? "60000";

            IMetricsPrx metrics = IMetricsPrx.Parse($"metrics:{endpoint}", communicator);
            bool collocated = metrics.GetConnection() == null;
            var output = helper.GetWriter();
            output.Write("testing metrics admin facet checkedCast... ");
            output.Flush();
            IObjectPrx? admin = communicator.GetAdmin();
            TestHelper.Assert(admin != null);
            IPropertiesAdminPrx? clientProps =
                IPropertiesAdminPrx.CheckedCast(admin.Clone(facet: "Properties", IObjectPrx.Factory));
            IMetricsAdminPrx? clientMetrics =
                IMetricsAdminPrx.CheckedCast(admin.Clone(facet: "Metrics", IObjectPrx.Factory));
            TestHelper.Assert(clientProps != null && clientMetrics != null);

            admin = metrics.getAdmin();
            TestHelper.Assert(admin != null);
            IPropertiesAdminPrx? serverProps =
                IPropertiesAdminPrx.CheckedCast(admin.Clone(facet: "Properties", IObjectPrx.Factory));
            IMetricsAdminPrx? serverMetrics =
                IMetricsAdminPrx.CheckedCast(admin.Clone(facet: "Metrics", IObjectPrx.Factory));
            TestHelper.Assert(serverProps != null && serverMetrics != null);

            UpdateCallbackI update = new UpdateCallbackI(serverProps);
            ((IPropertiesAdmin)communicator.FindAdminFacet("Properties")!).Updated += (_, u) => update.Updated();

            output.WriteLine("ok");

            var props = new Dictionary<string, string>();

            output.Write("testing group by none...");
            output.Flush();

            props.Add("IceMX.Metrics.View.GroupBy", "none");
            updateProps(clientProps, serverProps, update, props, "");
            Dictionary<string, ZeroC.IceMX.Metrics?[]> view = clientMetrics.GetMetricsView("View").ReturnValue;
            if (!collocated)
            {
                TestHelper.Assert(
                    view["Connection"].Length == 1 &&
                    view["Connection"][0]!.Current == 1 &&
                    view["Connection"][0]!.Total == 1);
            }
            output.WriteLine("ok");

            output.Write("testing group by id...");
            output.Flush();

            props["IceMX.Metrics.View.GroupBy"] = "id";
            updateProps(clientProps, serverProps, update, props, "");

            metrics.IcePing();
            metrics.IcePing();
            metrics.Clone(connectionId: "Con1").IcePing();
            metrics.Clone(connectionId: "Con1").IcePing();
            metrics.Clone(connectionId: "Con1").IcePing();

<<<<<<< HEAD
        if (!collocated)
        {
            metrics.GetConnection()!.Close(ConnectionClose.GracefullyWithWait);
            metrics.Clone(connectionId: "Con1").GetConnection()!.Close(ConnectionClose.GracefullyWithWait);
=======
            waitForCurrent(clientMetrics, "View", "Invocation", 0);
            waitForCurrent(serverMetrics, "View", "Dispatch", 0);
>>>>>>> 5cdb6d26

            view = clientMetrics.GetMetricsView("View").ReturnValue;
            if (!collocated)
            {
                TestHelper.Assert(view["Connection"].Length == 2);
            }
            TestHelper.Assert(view["Invocation"].Length == 1);

            InvocationMetrics invoke = (InvocationMetrics)view["Invocation"][0]!;

            TestHelper.Assert(invoke.Id.IndexOf("[ice_ping]") > 0 && invoke.Current == 0 && invoke.Total == 5);
            if (!collocated)
            {
                TestHelper.Assert(invoke.Remotes.Length == 2);
                TestHelper.Assert(invoke.Remotes[0]!.Total >= 2 && invoke.Remotes[1]!.Total >= 2);
                TestHelper.Assert((invoke.Remotes[0]!.Total + invoke.Remotes[1]!.Total) == 5);
            }
            else
            {
                TestHelper.Assert(invoke.Collocated.Length == 1);
                TestHelper.Assert(invoke.Collocated[0]!.Total == 5);
            }

<<<<<<< HEAD
        string type = "";
        string isSecure = "";
        if (!collocated)
        {
            Endpoint connectionEndpoint = metrics.GetConnection()!.Endpoint;
            type = connectionEndpoint.Type.ToString();
            isSecure = connectionEndpoint.IsSecure ? "True" : "False";
        }
=======
            view = serverMetrics.GetMetricsView("View").ReturnValue;
            if (!collocated)
            {
                TestHelper.Assert(view["Connection"].Length == 2);
            }
            TestHelper.Assert(view["Dispatch"].Length == 1);
            TestHelper.Assert(view["Dispatch"][0]!.Current == 0 && view["Dispatch"][0]!.Total == 5);
            TestHelper.Assert(view["Dispatch"][0]!.Id.IndexOf("[ice_ping]") > 0);
>>>>>>> 5cdb6d26

            if (!collocated)
            {
                metrics.GetConnection().Close(ConnectionClose.GracefullyWithWait);
                metrics.Clone(connectionId: "Con1").GetConnection().Close(ConnectionClose.GracefullyWithWait);

                waitForCurrent(clientMetrics, "View", "Connection", 0);
                waitForCurrent(serverMetrics, "View", "Connection", 0);
            }

            clearView(clientProps, serverProps, update);

            output.WriteLine("ok");

            string type = "";
            string isSecure = "";
            if (!collocated)
            {
                Endpoint connectionEndpoint = metrics.GetConnection().Endpoint;
                type = connectionEndpoint.Type.ToString();
                isSecure = connectionEndpoint.IsSecure ? "True" : "False";
            }

            Dictionary<string, ZeroC.IceMX.Metrics> map;

            if (!collocated)
            {
                output.Write("testing connection metrics... ");
                output.Flush();

                props["IceMX.Metrics.View.Map.Connection.GroupBy"] = "none";
                updateProps(clientProps, serverProps, update, props, "Connection");

                TestHelper.Assert(clientMetrics.GetMetricsView("View").ReturnValue["Connection"].Length == 0);
                TestHelper.Assert(serverMetrics.GetMetricsView("View").ReturnValue["Connection"].Length == 0);

                metrics.IcePing();

                ConnectionMetrics cm1, sm1, cm2, sm2;
                cm1 = (ConnectionMetrics)clientMetrics.GetMetricsView("View").ReturnValue["Connection"][0]!;
                sm1 = getServerConnectionMetrics(serverMetrics, 25)!;

                metrics.IcePing();

                cm2 = (ConnectionMetrics)clientMetrics.GetMetricsView("View").ReturnValue["Connection"][0]!;
                sm2 = getServerConnectionMetrics(serverMetrics, 50)!;
                TestHelper.Assert(cm2.SentBytes - cm1.SentBytes == 45); // 45 for IcePing request
                TestHelper.Assert(cm2.ReceivedBytes - cm1.ReceivedBytes == 25); // 25 bytes for IcePing response
                TestHelper.Assert(sm2.ReceivedBytes - sm1.ReceivedBytes == 45);
                TestHelper.Assert(sm2.SentBytes - sm1.SentBytes == 25);

                cm1 = cm2;
                sm1 = sm2;

                byte[] bs = new byte[0];
                metrics.opByteS(bs);

                cm2 = (ConnectionMetrics)clientMetrics.GetMetricsView("View").ReturnValue["Connection"][0]!;
                sm2 = getServerConnectionMetrics(serverMetrics, sm1.SentBytes + cm2.ReceivedBytes - cm1.ReceivedBytes)!;
                long requestSz = cm2.SentBytes - cm1.SentBytes;
                long replySz = cm2.ReceivedBytes - cm1.ReceivedBytes;

                cm1 = cm2;
                sm1 = sm2;

                bs = new byte[456];
                metrics.opByteS(bs);

                cm2 = (ConnectionMetrics)clientMetrics.GetMetricsView("View").ReturnValue["Connection"][0]!;
                sm2 = getServerConnectionMetrics(serverMetrics, sm1.SentBytes + replySz)!;

                int sizeLengthIncrease = communicator.DefaultEncoding == Encoding.V1_1 ? 4 : 1;

                TestHelper.Assert(cm2.SentBytes - cm1.SentBytes == requestSz + bs.Length + sizeLengthIncrease);
                TestHelper.Assert(cm2.ReceivedBytes - cm1.ReceivedBytes == replySz);
                TestHelper.Assert(sm2.ReceivedBytes - sm1.ReceivedBytes == requestSz + bs.Length + sizeLengthIncrease);
                TestHelper.Assert(sm2.SentBytes - sm1.SentBytes == replySz);

                cm1 = cm2;
                sm1 = sm2;

<<<<<<< HEAD
            metrics.GetConnection()!.Close(ConnectionClose.GracefullyWithWait);
=======
                bs = new byte[1024 * 1024 * 10]; // Try with large amount of data which should be sent in several chunks
                metrics.opByteS(bs);
>>>>>>> 5cdb6d26

                cm2 = (ConnectionMetrics)clientMetrics.GetMetricsView("View").ReturnValue["Connection"][0]!;
                sm2 = getServerConnectionMetrics(serverMetrics, sm1.SentBytes + replySz)!;

                sizeLengthIncrease = communicator.DefaultEncoding == Encoding.V1_1 ? 4 : 3;

<<<<<<< HEAD
            metrics.GetConnection()!.Close(ConnectionClose.GracefullyWithWait);
=======
                TestHelper.Assert((cm2.SentBytes - cm1.SentBytes) == (requestSz + bs.Length + sizeLengthIncrease));
                TestHelper.Assert((cm2.ReceivedBytes - cm1.ReceivedBytes) == replySz);
                TestHelper.Assert((sm2.ReceivedBytes - sm1.ReceivedBytes) == (requestSz + bs.Length + sizeLengthIncrease));
                TestHelper.Assert((sm2.SentBytes - sm1.SentBytes) == replySz);
>>>>>>> 5cdb6d26

                props["IceMX.Metrics.View.Map.Connection.GroupBy"] = "state";
                updateProps(clientProps, serverProps, update, props, "Connection");

                map = toMap(serverMetrics.GetMetricsView("View").ReturnValue["Connection"]!);

                TestHelper.Assert(map["active"].Current == 1);

                var controller = IControllerPrx.Parse($"controller:{helper.GetTestEndpoint(1)}", communicator);

<<<<<<< HEAD
            testAttribute(clientMetrics, clientProps, update, "Connection", "endpointType", type, output);
            testAttribute(clientMetrics, clientProps, update, "Connection", "endpointIsDatagram", "False", output);
            testAttribute(clientMetrics, clientProps, update, "Connection", "endpointIsSecure", isSecure, output);
            testAttribute(clientMetrics, clientProps, update, "Connection", "endpointTimeout", "500", output);
            testAttribute(clientMetrics, clientProps, update, "Connection", "endpointCompress", "False", output);
            testAttribute(clientMetrics, clientProps, update, "Connection", "endpointHost", host, output);
            testAttribute(clientMetrics, clientProps, update, "Connection", "endpointPort", port, output);

            testAttribute(clientMetrics, clientProps, update, "Connection", "incoming", "False", output);
            testAttribute(clientMetrics, clientProps, update, "Connection", "adapterName", "", output);
            testAttribute(clientMetrics, clientProps, update, "Connection", "connectionId", "Con1", output);
            testAttribute(clientMetrics, clientProps, update, "Connection", "localHost", host, output);
            //testAttribute(clientMetrics, clientProps, update, "Connection", "localPort", "", output);
            testAttribute(clientMetrics, clientProps, update, "Connection", "remoteHost", host, output);
            testAttribute(clientMetrics, clientProps, update, "Connection", "remotePort", port, output);
            testAttribute(clientMetrics, clientProps, update, "Connection", "mcastHost", "", output);
            testAttribute(clientMetrics, clientProps, update, "Connection", "mcastPort", "", output);

            m.GetConnection()!.Close(ConnectionClose.GracefullyWithWait);

            waitForCurrent(clientMetrics, "View", "Connection", 0);
            waitForCurrent(serverMetrics, "View", "Connection", 0);
=======
                metrics.GetConnection().Close(ConnectionClose.GracefullyWithWait);
>>>>>>> 5cdb6d26

                map = toMap(clientMetrics.GetMetricsView("View").ReturnValue["Connection"]!);
                // The connection might already be closed so it can be 0 or 1
                TestHelper.Assert(map["closing"].Current == 0 || map["closing"].Current == 1);

                props["IceMX.Metrics.View.Map.Connection.GroupBy"] = "none";
                updateProps(clientProps, serverProps, update, props, "Connection");

                metrics.GetConnection().Close(ConnectionClose.GracefullyWithWait);

                // TODO: remove or refactor depending on what we decide for connection timeouts
                // metrics.Clone(connectionTimeout: 500).IcePing();
                // controller.hold();
                // try
                // {
                //     metrics.Clone(connectionTimeout: 500).opByteS(new byte[10000000]);
                //     TestHelper.Assert(false);
                // }
                // catch (Ice.ConnectTimeoutException)
                // {
                // }
                // controller.resume();

                // cm1 = (IceMX.ConnectionMetrics)clientMetrics.GetMetricsView("View").ReturnValue["Connection"][0];
                // while (true)
                // {
                //     sm1 = (IceMX.ConnectionMetrics)serverMetrics.GetMetricsView("View").ReturnValue["Connection"][0];
                //     if (sm1.Failures >= 2)
                //     {
                //         break;
                //     }
                //     Thread.Sleep(10);
                // }
                // TestHelper.Assert(cm1.Failures == 2 && sm1.Failures >= 2);

<<<<<<< HEAD
            metrics.GetConnection()!.Close(ConnectionClose.GracefullyWithWait);
            controller.hold();
            try
            {
                IObjectPrx.Parse($"test:tcp -h 127.0.0.1 -p {port}", communicator).Clone(connectionTimeout: 10).IcePing();
                TestHelper.Assert(false);
            }
            catch (ConnectTimeoutException)
            {
            }
            catch (System.Exception)
            {
                TestHelper.Assert(false);
            }
            controller.resume();
            TestHelper.Assert(clientMetrics.GetMetricsView("View").ReturnValue["ConnectionEstablishment"].Length == 1);
            m1 = clientMetrics.GetMetricsView("View").ReturnValue["ConnectionEstablishment"][0]!;
            TestHelper.Assert(m1.Id.Equals(hostAndPort) && m1.Total == 3 && m1.Failures == 2);

            checkFailure(clientMetrics, "ConnectionEstablishment", m1.Id, "ZeroC.Ice.ConnectTimeoutException", 2, output);

            System.Action c = () => { connect(metrics); };
            testAttribute(clientMetrics, clientProps, update, "ConnectionEstablishment", "parent", "Communicator", c, output);
            testAttribute(clientMetrics, clientProps, update, "ConnectionEstablishment", "id", hostAndPort, c, output);
            testAttribute(clientMetrics, clientProps, update, "ConnectionEstablishment", "endpoint",
                          endpoint + " -t " + timeout, c, output);

            testAttribute(clientMetrics, clientProps, update, "ConnectionEstablishment", "endpointType", type, c, output);
            testAttribute(clientMetrics, clientProps, update, "ConnectionEstablishment", "endpointIsDatagram", "False",
                          c, output);
            testAttribute(clientMetrics, clientProps, update, "ConnectionEstablishment", "endpointIsSecure", isSecure,
                          c, output);
            testAttribute(clientMetrics, clientProps, update, "ConnectionEstablishment", "endpointTimeout", timeout, c, output);
            testAttribute(clientMetrics, clientProps, update, "ConnectionEstablishment", "endpointCompress", "False",
                          c, output);
            testAttribute(clientMetrics, clientProps, update, "ConnectionEstablishment", "endpointHost", host, c, output);
            testAttribute(clientMetrics, clientProps, update, "ConnectionEstablishment", "endpointPort", port, c, output);
=======
                // checkFailure(clientMetrics, "Connection", cm1.Id, "Ice.ConnectionTimeoutException", 1, output);
                // checkFailure(clientMetrics, "Connection", cm1.Id, "Ice.ConnectTimeoutException", 1, output);
                // checkFailure(serverMetrics, "Connection", sm1.Id, "Ice.ConnectionLostException", 0, output);
>>>>>>> 5cdb6d26

                IMetricsPrx m = metrics.Clone(connectionTimeout: 500, connectionId: "Con1");
                m.IcePing();

                testAttribute(clientMetrics, clientProps, update, "Connection", "parent", "Communicator", output);
                //testAttribute(clientMetrics, clientProps, update, "Connection", "id", "");
                testAttribute(clientMetrics, clientProps, update, "Connection", "endpoint",
                            endpoint + " -t 500", output);

                testAttribute(clientMetrics, clientProps, update, "Connection", "endpointType", type, output);
                testAttribute(clientMetrics, clientProps, update, "Connection", "endpointIsDatagram", "False", output);
                testAttribute(clientMetrics, clientProps, update, "Connection", "endpointIsSecure", isSecure, output);
                testAttribute(clientMetrics, clientProps, update, "Connection", "endpointTimeout", "500", output);
                testAttribute(clientMetrics, clientProps, update, "Connection", "endpointCompress", "False", output);
                testAttribute(clientMetrics, clientProps, update, "Connection", "endpointHost", host, output);
                testAttribute(clientMetrics, clientProps, update, "Connection", "endpointPort", port, output);

                testAttribute(clientMetrics, clientProps, update, "Connection", "incoming", "False", output);
                testAttribute(clientMetrics, clientProps, update, "Connection", "adapterName", "", output);
                testAttribute(clientMetrics, clientProps, update, "Connection", "connectionId", "Con1", output);
                testAttribute(clientMetrics, clientProps, update, "Connection", "localHost", host, output);
                //testAttribute(clientMetrics, clientProps, update, "Connection", "localPort", "", output);
                testAttribute(clientMetrics, clientProps, update, "Connection", "remoteHost", host, output);
                testAttribute(clientMetrics, clientProps, update, "Connection", "remotePort", port, output);
                testAttribute(clientMetrics, clientProps, update, "Connection", "mcastHost", "", output);
                testAttribute(clientMetrics, clientProps, update, "Connection", "mcastPort", "", output);

                m.GetConnection().Close(ConnectionClose.GracefullyWithWait);

                waitForCurrent(clientMetrics, "View", "Connection", 0);
                waitForCurrent(serverMetrics, "View", "Connection", 0);

                output.WriteLine("ok");

                output.Write("testing connection establishment metrics... ");
                output.Flush();

                props["IceMX.Metrics.View.Map.ConnectionEstablishment.GroupBy"] = "id";
                updateProps(clientProps, serverProps, update, props, "ConnectionEstablishment");
                TestHelper.Assert(clientMetrics.GetMetricsView("View").ReturnValue["ConnectionEstablishment"].Length == 0);

                metrics.IcePing();

                TestHelper.Assert(clientMetrics.GetMetricsView("View").ReturnValue["ConnectionEstablishment"].Length == 1);
                ZeroC.IceMX.Metrics? m1;
                m1 = clientMetrics.GetMetricsView("View").ReturnValue["ConnectionEstablishment"][0]!;
                TestHelper.Assert(m1.Current == 0 && m1.Total == 1 && m1.Id.Equals(hostAndPort));

                metrics.GetConnection().Close(ConnectionClose.GracefullyWithWait);
                controller.hold();
                try
                {
                    IObjectPrx.Parse($"test:tcp -h 127.0.0.1 -p {port}", communicator).Clone(connectionTimeout: 10).IcePing();
                    TestHelper.Assert(false);
                }
                catch (ConnectTimeoutException)
                {
                }
                catch (System.Exception)
                {
                    TestHelper.Assert(false);
                }
                controller.resume();
                TestHelper.Assert(clientMetrics.GetMetricsView("View").ReturnValue["ConnectionEstablishment"].Length == 1);
                m1 = clientMetrics.GetMetricsView("View").ReturnValue["ConnectionEstablishment"][0]!;
                TestHelper.Assert(m1.Id.Equals(hostAndPort) && m1.Total == 3 && m1.Failures == 2);

                checkFailure(clientMetrics, "ConnectionEstablishment", m1.Id, "ZeroC.Ice.ConnectTimeoutException", 2, output);

                System.Action c = () => { connect(metrics); };
                testAttribute(clientMetrics, clientProps, update, "ConnectionEstablishment", "parent", "Communicator", c, output);
                testAttribute(clientMetrics, clientProps, update, "ConnectionEstablishment", "id", hostAndPort, c, output);
                testAttribute(clientMetrics, clientProps, update, "ConnectionEstablishment", "endpoint",
                            endpoint + " -t " + timeout, c, output);

                testAttribute(clientMetrics, clientProps, update, "ConnectionEstablishment", "endpointType", type, c, output);
                testAttribute(clientMetrics, clientProps, update, "ConnectionEstablishment", "endpointIsDatagram", "False",
                            c, output);
                testAttribute(clientMetrics, clientProps, update, "ConnectionEstablishment", "endpointIsSecure", isSecure,
                            c, output);
                testAttribute(clientMetrics, clientProps, update, "ConnectionEstablishment", "endpointTimeout", timeout, c, output);
                testAttribute(clientMetrics, clientProps, update, "ConnectionEstablishment", "endpointCompress", "False",
                            c, output);
                testAttribute(clientMetrics, clientProps, update, "ConnectionEstablishment", "endpointHost", host, c, output);
                testAttribute(clientMetrics, clientProps, update, "ConnectionEstablishment", "endpointPort", port, c, output);

                output.WriteLine("ok");

                output.Write("testing endpoint lookup metrics... ");
                output.Flush();

                props["IceMX.Metrics.View.Map.ConnectionEstablishment.GroupBy"] = "id";
                updateProps(clientProps, serverProps, update, props, "EndpointLookup");
                TestHelper.Assert(clientMetrics.GetMetricsView("View").ReturnValue["EndpointLookup"].Length == 0);

                var prx = IObjectPrx.Parse($"metrics:{transport} -p {port} -h localhost -t 500", communicator);
                try
                {
                    prx.IcePing();
                    prx.GetConnection().Close(ConnectionClose.GracefullyWithWait);
                }
                catch (System.Exception)
                {
                }

                TestHelper.Assert(clientMetrics.GetMetricsView("View").ReturnValue["EndpointLookup"].Length == 1);
                m1 = clientMetrics.GetMetricsView("View").ReturnValue["EndpointLookup"][0];
                TestHelper.Assert(m1 != null && m1.Current <= 1 && m1.Total == 1);

                bool dnsException = false;
                try
                {
                    IObjectPrx.Parse($"test:tcp -t 500 -h unknownfoo.zeroc.com -p {port}", communicator).IcePing();
                    TestHelper.Assert(false);
                }
                catch (DNSException)
                {
                    dnsException = true;
                }
                catch (System.Exception)
                {
                    // Some DNS servers don't fail on unknown DNS names.
                }
                TestHelper.Assert(clientMetrics.GetMetricsView("View").ReturnValue["EndpointLookup"].Length == 2);
                m1 = clientMetrics.GetMetricsView("View").ReturnValue["EndpointLookup"][0]!;
                if (!m1.Id.Equals("tcp -h unknownfoo.zeroc.com -p " + port + " -t 500"))
                {
                    m1 = clientMetrics.GetMetricsView("View").ReturnValue["EndpointLookup"][1]!;
                }
                TestHelper.Assert(m1.Id.Equals("tcp -h unknownfoo.zeroc.com -p " + port + " -t 500") && m1.Total == 2 &&
                    (!dnsException || m1.Failures == 2));
                if (dnsException)
                {
                    checkFailure(clientMetrics, "EndpointLookup", m1.Id, "ZeroC.Ice.DNSException", 2, output);
                }

                c = () => connect(prx);

                testAttribute(clientMetrics, clientProps, update, "EndpointLookup", "parent", "Communicator", c, output);
                testAttribute(clientMetrics, clientProps, update, "EndpointLookup", "id",
                            prx.GetConnection().Endpoint.ToString(), c, output);
                testAttribute(clientMetrics, clientProps, update, "EndpointLookup", "endpoint",
                            prx.GetConnection().Endpoint.ToString(), c, output);

                testAttribute(clientMetrics, clientProps, update, "EndpointLookup", "endpointType", type, c, output);
                testAttribute(clientMetrics, clientProps, update, "EndpointLookup", "endpointIsDatagram", "False", c, output);
                testAttribute(clientMetrics, clientProps, update, "EndpointLookup", "endpointIsSecure", isSecure, c, output);
                testAttribute(clientMetrics, clientProps, update, "EndpointLookup", "endpointTimeout", "500", c, output);
                testAttribute(clientMetrics, clientProps, update, "EndpointLookup", "endpointCompress", "False", c, output);
                testAttribute(clientMetrics, clientProps, update, "EndpointLookup", "endpointHost", "localhost", c, output);
                testAttribute(clientMetrics, clientProps, update, "EndpointLookup", "endpointPort", port, c, output);

                output.WriteLine("ok");
            }
            output.Write("testing dispatch metrics... ");
            output.Flush();

            props["IceMX.Metrics.View.Map.Dispatch.GroupBy"] = "operation";
            updateProps(clientProps, serverProps, update, props, "Dispatch");
            TestHelper.Assert(serverMetrics.GetMetricsView("View").ReturnValue["Dispatch"].Length == 0);

            metrics.op();
            try
            {
<<<<<<< HEAD
                prx.IcePing();
                prx.GetConnection()!.Close(ConnectionClose.GracefullyWithWait);
=======
                metrics.opWithUserException();
                TestHelper.Assert(false);
>>>>>>> 5cdb6d26
            }
            catch (UserEx)
            {
            }
            try
            {
                metrics.opWithRequestFailedException();
                TestHelper.Assert(false);
            }
            catch (DispatchException)
            {
            }
            try
            {
                metrics.opWithLocalException();
                TestHelper.Assert(false);
            }
            catch (UnhandledException)
            {
            }
<<<<<<< HEAD

            c = () => connect(prx);

            testAttribute(clientMetrics, clientProps, update, "EndpointLookup", "parent", "Communicator", c, output);
            testAttribute(clientMetrics, clientProps, update, "EndpointLookup", "id",
                          prx.GetConnection()!.Endpoint.ToString(), c, output);
            testAttribute(clientMetrics, clientProps, update, "EndpointLookup", "endpoint",
                          prx.GetConnection()!.Endpoint.ToString(), c, output);

            testAttribute(clientMetrics, clientProps, update, "EndpointLookup", "endpointType", type, c, output);
            testAttribute(clientMetrics, clientProps, update, "EndpointLookup", "endpointIsDatagram", "False", c, output);
            testAttribute(clientMetrics, clientProps, update, "EndpointLookup", "endpointIsSecure", isSecure, c, output);
            testAttribute(clientMetrics, clientProps, update, "EndpointLookup", "endpointTimeout", "500", c, output);
            testAttribute(clientMetrics, clientProps, update, "EndpointLookup", "endpointCompress", "False", c, output);
            testAttribute(clientMetrics, clientProps, update, "EndpointLookup", "endpointHost", "localhost", c, output);
            testAttribute(clientMetrics, clientProps, update, "EndpointLookup", "endpointPort", port, c, output);

            output.WriteLine("ok");
        }
        output.Write("testing dispatch metrics... ");
        output.Flush();

        props["IceMX.Metrics.View.Map.Dispatch.GroupBy"] = "operation";
        updateProps(clientProps, serverProps, update, props, "Dispatch");
        TestHelper.Assert(serverMetrics.GetMetricsView("View").ReturnValue["Dispatch"].Length == 0);

        metrics.op();
        try
        {
            metrics.opWithUserException();
            TestHelper.Assert(false);
        }
        catch (UserEx)
        {
        }
        try
        {
            metrics.opWithRequestFailedException();
            TestHelper.Assert(false);
        }
        catch (DispatchException)
        {
        }
        try
        {
            metrics.opWithLocalException();
            TestHelper.Assert(false);
        }
        catch (UnhandledException)
        {
        }
        try
        {
            metrics.opWithUnknownException();
            TestHelper.Assert(false);
        }
        catch (UnhandledException)
        {
        }
        if (!collocated)
        {
=======
>>>>>>> 5cdb6d26
            try
            {
                metrics.opWithUnknownException();
                TestHelper.Assert(false);
            }
            catch (UnhandledException)
            {
            }
            if (!collocated)
            {
                try
                {
                    metrics.fail();
                    TestHelper.Assert(false);
                }
                catch (ConnectionLostException)
                {
                }
            }

            map = toMap(serverMetrics.GetMetricsView("View").ReturnValue["Dispatch"]!);
            TestHelper.Assert(collocated ? map.Count == 5 : map.Count == 6);

            DispatchMetrics dm1;
            dm1 = (DispatchMetrics)map["op"];
            TestHelper.Assert(dm1.Current <= 1 && dm1.Total == 1 && dm1.Failures == 0 && dm1.UserException == 0);
            TestHelper.Assert(dm1.Size == 21 && dm1.ReplySize == 7);

            dm1 = (DispatchMetrics)map["opWithUserException"];
            TestHelper.Assert(dm1.Current <= 1 && dm1.Total == 1 && dm1.Failures == 0 && dm1.UserException == 1);
            TestHelper.Assert(dm1.Size == 38 && dm1.ReplySize == 30);

            dm1 = (DispatchMetrics)map["opWithLocalException"];
            TestHelper.Assert(dm1.Current <= 1 && dm1.Total == 1 && dm1.Failures == 1 && dm1.UserException == 0);
            checkFailure(serverMetrics, "Dispatch", dm1.Id, "ZeroC.Ice.InvalidConfigurationException", 1, output);
            TestHelper.Assert(dm1.Size == 39 && dm1.ReplySize > 7); // Reply contains the exception stack depending on the OS.

            dm1 = (DispatchMetrics)map["opWithRequestFailedException"];
            TestHelper.Assert(dm1.Current <= 1 && dm1.Total == 1 && dm1.Failures == 0 && dm1.UserException == 1);
            TestHelper.Assert(dm1.Size == 47 && dm1.ReplySize == 40);

            dm1 = (DispatchMetrics)map["opWithUnknownException"];
            TestHelper.Assert(dm1.Current <= 1 && dm1.Total == 1 && dm1.Failures == 1 && dm1.UserException == 0);
            checkFailure(serverMetrics, "Dispatch", dm1.Id, "System.ArgumentOutOfRangeException", 1, output);
            TestHelper.Assert(dm1.Size == 41 && dm1.ReplySize > 7); // Reply contains the exception stack depending on the OS.

            System.Action op = () => { invokeOp(metrics); };
            testAttribute(serverMetrics, serverProps, update, "Dispatch", "parent", "TestAdapter", op, output);
            testAttribute(serverMetrics, serverProps, update, "Dispatch", "id", "metrics [op]", op, output);

            if (!collocated)
            {
                testAttribute(serverMetrics, serverProps, update, "Dispatch", "endpoint",
                            endpoint + " -t 60000", op, output);
                //testAttribute(serverMetrics, serverProps, update, "Dispatch", "connection", "", op);

                testAttribute(serverMetrics, serverProps, update, "Dispatch", "endpointType", type, op, output);
                testAttribute(serverMetrics, serverProps, update, "Dispatch", "endpointIsDatagram", "False", op, output);
                testAttribute(serverMetrics, serverProps, update, "Dispatch", "endpointIsSecure", isSecure, op, output);
                testAttribute(serverMetrics, serverProps, update, "Dispatch", "endpointTimeout", "60000", op, output);
                testAttribute(serverMetrics, serverProps, update, "Dispatch", "endpointCompress", "False", op, output);
                testAttribute(serverMetrics, serverProps, update, "Dispatch", "endpointHost", host, op, output);
                testAttribute(serverMetrics, serverProps, update, "Dispatch", "endpointPort", port, op, output);

                testAttribute(serverMetrics, serverProps, update, "Dispatch", "incoming", "True", op, output);
                testAttribute(serverMetrics, serverProps, update, "Dispatch", "adapterName", "TestAdapter", op, output);
                testAttribute(serverMetrics, serverProps, update, "Dispatch", "connectionId", "", op, output);
                testAttribute(serverMetrics, serverProps, update, "Dispatch", "localHost", host, op, output);
                testAttribute(serverMetrics, serverProps, update, "Dispatch", "localPort", port, op, output);
                testAttribute(serverMetrics, serverProps, update, "Dispatch", "remoteHost", host, op, output);
                //testAttribute(serverMetrics, serverProps, update, "Dispatch", "remotePort", port, op, output);
                testAttribute(serverMetrics, serverProps, update, "Dispatch", "mcastHost", "", op, output);
                testAttribute(serverMetrics, serverProps, update, "Dispatch", "mcastPort", "", op, output);
            }

            testAttribute(serverMetrics, serverProps, update, "Dispatch", "operation", "op", op, output);
            testAttribute(serverMetrics, serverProps, update, "Dispatch", "identity", "metrics", op, output);
            testAttribute(serverMetrics, serverProps, update, "Dispatch", "facet", "", op, output);
            testAttribute(serverMetrics, serverProps, update, "Dispatch", "mode", "twoway", op, output);

            testAttribute(serverMetrics, serverProps, update, "Dispatch", "context.entry1", "test", op, output);
            testAttribute(serverMetrics, serverProps, update, "Dispatch", "context.entry2", "", op, output);
            testAttribute(serverMetrics, serverProps, update, "Dispatch", "context.entry3", "", op, output);

            output.WriteLine("ok");

            output.Write("testing invocation metrics... ");
            output.Flush();

            //
            // Tests for twoway
            //
            props["IceMX.Metrics.View.Map.Invocation.GroupBy"] = "operation";
            props["IceMX.Metrics.View.Map.Invocation.Map.Remote.GroupBy"] = "id";
            props["IceMX.Metrics.View.Map.Invocation.Map.Collocated.GroupBy"] = "id";
            updateProps(clientProps, serverProps, update, props, "Invocation");
            TestHelper.Assert(serverMetrics.GetMetricsView("View").ReturnValue["Invocation"].Length == 0);

            metrics.op();
            metrics.opAsync().Wait();

            try
            {
                metrics.opWithUserException();
                TestHelper.Assert(false);
            }
            catch (UserEx)
            {
            }

            try
            {
                metrics.opWithUserExceptionAsync().Wait();
                TestHelper.Assert(false);
            }
            catch (System.AggregateException ex)
            {
                TestHelper.Assert(ex.InnerException is UserEx);
            }

            try
            {
                metrics.opWithRequestFailedException();
                TestHelper.Assert(false);
            }
            catch (DispatchException)
            {
            }

            try
            {
                metrics.opWithRequestFailedExceptionAsync().Wait();
                TestHelper.Assert(false);
            }
            catch (System.AggregateException ex)
            {
                TestHelper.Assert(ex.InnerException is DispatchException);
            }

            try
            {
                metrics.opWithLocalException();
                TestHelper.Assert(false);
            }
            catch (UnhandledException)
            {
            }
            try
            {
                metrics.opWithLocalExceptionAsync().Wait();
                TestHelper.Assert(false);
            }
            catch (System.AggregateException ex)
            {
                TestHelper.Assert(ex.InnerException is UnhandledException);
            }

            try
            {
                metrics.opWithUnknownException();
                TestHelper.Assert(false);
            }
            catch (UnhandledException)
            {
            }

            try
            {
                metrics.opWithUnknownExceptionAsync().Wait();
                TestHelper.Assert(false);
            }
            catch (System.AggregateException ex)
            {
                TestHelper.Assert(ex.InnerException is UnhandledException);
            }

            if (!collocated)
            {
                try
                {
                    metrics.fail();
                    TestHelper.Assert(false);
                }
                catch (ConnectionLostException)
                {
                }

                try
                {
                    metrics.failAsync().Wait();
                    TestHelper.Assert(false);
                }
                catch (System.AggregateException ex)
                {
                    TestHelper.Assert(ex.InnerException is ConnectionLostException);
                }
            }

            map = toMap(clientMetrics.GetMetricsView("View").ReturnValue["Invocation"]!);
            TestHelper.Assert(map.Count == (collocated ? 5 : 6));

            InvocationMetrics im1;
            ChildInvocationMetrics rim1;
            im1 = (InvocationMetrics)map["op"];
            TestHelper.Assert(im1.Current <= 1 && im1.Total == 2 && im1.Failures == 0 && im1.Retry == 0);
            TestHelper.Assert(collocated ? im1.Collocated.Length == 1 : im1.Remotes.Length == 1);
            rim1 = (ChildInvocationMetrics)(collocated ? im1.Collocated[0]! : im1.Remotes[0]!);
            TestHelper.Assert(rim1.Current == 0 && rim1.Total == 2 && rim1.Failures == 0);
            TestHelper.Assert(rim1.Size == 42 && rim1.ReplySize == 14);

            im1 = (InvocationMetrics)map["opWithUserException"];
            TestHelper.Assert(im1.Current <= 1 && im1.Total == 2 && im1.Failures == 0 && im1.Retry == 0);
            TestHelper.Assert(collocated ? im1.Collocated.Length == 1 : im1.Remotes.Length == 1);
            rim1 = (ChildInvocationMetrics)(collocated ? im1.Collocated[0]! : im1.Remotes[0]!);
            TestHelper.Assert(rim1.Current == 0 && rim1.Total == 2 && rim1.Failures == 0);
            //TestHelper.Assert(rim1.Size == 76 && rim1.ReplySize == 60);
            TestHelper.Assert(im1.UserException == 2);

            im1 = (InvocationMetrics)map["opWithLocalException"];
            TestHelper.Assert(im1.Current <= 1 && im1.Total == 2 && im1.Failures == 2 && im1.Retry == 0);
            TestHelper.Assert(collocated ? im1.Collocated.Length == 1 : im1.Remotes.Length == 1);
            rim1 = (ChildInvocationMetrics)(collocated ? im1.Collocated[0]! : im1.Remotes[0]!);
            TestHelper.Assert(rim1.Current == 0 && rim1.Total == 2 && rim1.Failures == 0);
            TestHelper.Assert(rim1.Size == 78 && rim1.ReplySize > 7);
            checkFailure(clientMetrics, "Invocation", im1.Id, "ZeroC.Ice.UnhandledException", 2, output);

            im1 = (InvocationMetrics)map["opWithRequestFailedException"];
            TestHelper.Assert(im1.Current <= 1 && im1.Total == 2 && im1.Failures == 2 && im1.Retry == 0);
            TestHelper.Assert(collocated ? im1.Collocated.Length == 1 : im1.Remotes.Length == 1);
            rim1 = (ChildInvocationMetrics)(collocated ? im1.Collocated[0]! : im1.Remotes[0]!);
            TestHelper.Assert(rim1.Current == 0 && rim1.Total == 2 && rim1.Failures == 0);
            TestHelper.Assert(rim1.Size == 94 && rim1.ReplySize == 80);
            checkFailure(clientMetrics, "Invocation", im1.Id, "ZeroC.Ice.ObjectNotExistException", 2, output);

            im1 = (InvocationMetrics)map["opWithUnknownException"];
            TestHelper.Assert(im1.Current <= 1 && im1.Total == 2 && im1.Failures == 2 && im1.Retry == 0);
            TestHelper.Assert(collocated ? im1.Collocated.Length == 1 : im1.Remotes.Length == 1);
            rim1 = (ChildInvocationMetrics)(collocated ? im1.Collocated[0]! : im1.Remotes[0]!);
            TestHelper.Assert(rim1.Current == 0 && rim1.Total == 2 && rim1.Failures == 0);
            TestHelper.Assert(rim1.Size == 82 && rim1.ReplySize > 7);
            checkFailure(clientMetrics, "Invocation", im1.Id, "ZeroC.Ice.UnhandledException", 2, output);

            if (!collocated)
            {
                im1 = (InvocationMetrics)map["fail"];
                TestHelper.Assert(im1.Current <= 1 && im1.Total == 2 && im1.Failures == 2 && im1.Retry == 2 && im1.Remotes.Length == 1);
                rim1 = (ChildInvocationMetrics)(collocated ? im1.Collocated[0]! : im1.Remotes[0]!);
                TestHelper.Assert(rim1.Current == 0);
                TestHelper.Assert(rim1.Total == 4);
                TestHelper.Assert(rim1.Failures == 4);
                checkFailure(clientMetrics, "Invocation", im1.Id, "ZeroC.Ice.ConnectionLostException", 2, output);
            }

            Encoding defaultEncoding = communicator.DefaultEncoding;

            testAttribute(clientMetrics, clientProps, update, "Invocation", "parent", "Communicator", op, output);
            testAttribute(clientMetrics, clientProps, update, "Invocation", "id",
                $"metrics -t -p ice1 -e {defaultEncoding} [op]", op, output);

            testAttribute(clientMetrics, clientProps, update, "Invocation", "operation", "op", op, output);
            testAttribute(clientMetrics, clientProps, update, "Invocation", "identity", "metrics", op, output);
            testAttribute(clientMetrics, clientProps, update, "Invocation", "facet", "", op, output);
            testAttribute(clientMetrics, clientProps, update, "Invocation", "encoding", $"{defaultEncoding}", op, output);
            testAttribute(clientMetrics, clientProps, update, "Invocation", "mode", "twoway", op, output);
            testAttribute(clientMetrics, clientProps, update, "Invocation", "proxy",
                        $"metrics -t -p ice1 -e {defaultEncoding}:{endpoint} -t {timeout}", op, output);

            testAttribute(clientMetrics, clientProps, update, "Invocation", "context.entry1", "test", op, output);
            testAttribute(clientMetrics, clientProps, update, "Invocation", "context.entry2", "", op, output);
            testAttribute(clientMetrics, clientProps, update, "Invocation", "context.entry3", "", op, output);

            //
            // Oneway tests
            //
            clearView(clientProps, serverProps, update);
            props["IceMX.Metrics.View.Map.Invocation.GroupBy"] = "operation";
            props["IceMX.Metrics.View.Map.Invocation.Map.Remote.GroupBy"] = "localPort";
            updateProps(clientProps, serverProps, update, props, "Invocation");

            IMetricsPrx metricsOneway = metrics.Clone(oneway: true);
            metricsOneway.op();
            metricsOneway.opAsync().Wait();

            map = toMap(clientMetrics.GetMetricsView("View").ReturnValue["Invocation"]!);
            TestHelper.Assert(map.Count == 1);

            im1 = (InvocationMetrics)map["op"];
            TestHelper.Assert(im1.Current <= 1 && im1.Total == 2 && im1.Failures == 0 && im1.Retry == 0);
            TestHelper.Assert(collocated ? (im1.Collocated.Length == 1) : (im1.Remotes.Length == 1));
            rim1 = (ChildInvocationMetrics)(collocated ? im1.Collocated[0]! : im1.Remotes[0]!);
            TestHelper.Assert(rim1.Current <= 1 && rim1.Total == 2 && rim1.Failures == 0);
            TestHelper.Assert(rim1.Size == 42 && rim1.ReplySize == 0);

            testAttribute(clientMetrics, clientProps, update, "Invocation", "mode", "oneway",
                        () => invokeOp(metricsOneway), output);
            output.WriteLine("ok");

            if (!collocated)
            {
                output.Write("testing metrics view enable/disable...");
                output.Flush();

                props["IceMX.Metrics.View.GroupBy"] = "none";
                props["IceMX.Metrics.View.Disabled"] = "0";
                updateProps(clientProps, serverProps, update, props, "Connection");
                TestHelper.Assert(clientMetrics.GetMetricsView("View").ReturnValue["Connection"].Length != 0);
                var (names, disabledViews) = clientMetrics.GetMetricsViewNames();
                TestHelper.Assert(names.Length == 1 && disabledViews.Length == 0);

                props["IceMX.Metrics.View.Disabled"] = "1";
                updateProps(clientProps, serverProps, update, props, "Connection");
                TestHelper.Assert(!clientMetrics.GetMetricsView("View").ReturnValue.ContainsKey("Connection"));
                (names, disabledViews) = clientMetrics.GetMetricsViewNames();
                TestHelper.Assert(names.Length == 0 && disabledViews.Length == 1);

                clientMetrics.EnableMetricsView("View");
                TestHelper.Assert(clientMetrics.GetMetricsView("View").ReturnValue["Connection"].Length != 0);
                (names, disabledViews) = clientMetrics.GetMetricsViewNames();
                TestHelper.Assert(names.Length == 1 && disabledViews.Length == 0);

                clientMetrics.DisableMetricsView("View");
                TestHelper.Assert(!clientMetrics.GetMetricsView("View").ReturnValue.ContainsKey("Connection"));
                (names, disabledViews) = clientMetrics.GetMetricsViewNames();
                TestHelper.Assert(names.Length == 0 && disabledViews.Length == 1);

                try
                {
                    clientMetrics.EnableMetricsView("UnknownView");
                }
                catch (UnknownMetricsView)
                {
                }

                output.WriteLine("ok");
            }

            output.Write("testing instrumentation observer delegate... ");
            output.Flush();

            TestHelper.Assert(obsv.threadObserver!.getTotal() > 0);
            if (!collocated)
            {
                TestHelper.Assert(obsv.connectionObserver!.getTotal() > 0);
                TestHelper.Assert(obsv.connectionEstablishmentObserver!.getTotal() > 0);
                TestHelper.Assert(obsv.endpointLookupObserver!.getTotal() > 0);
                TestHelper.Assert(obsv.invocationObserver!.remoteObserver!.getTotal() > 0);
            }
            else
            {
                TestHelper.Assert(obsv.invocationObserver!.collocatedObserver!.getTotal() > 0);
            }

            TestHelper.Assert(obsv.dispatchObserver!.getTotal() > 0);
            TestHelper.Assert(obsv.invocationObserver!.getTotal() > 0);

            TestHelper.Assert(obsv.threadObserver.GetCurrent() > 0);
            if (!collocated)
            {
                TestHelper.Assert(obsv.connectionObserver!.GetCurrent() > 0);
                TestHelper.Assert(obsv.connectionEstablishmentObserver!.GetCurrent() == 0);
                TestHelper.Assert(obsv.endpointLookupObserver!.GetCurrent() == 0);
                waitForObserverCurrent(obsv.invocationObserver!.remoteObserver!);
                TestHelper.Assert(obsv.invocationObserver!.remoteObserver!.GetCurrent() == 0);
            }
            else
            {
                waitForObserverCurrent(obsv.invocationObserver!.collocatedObserver!);
                TestHelper.Assert(obsv.invocationObserver!.collocatedObserver!.GetCurrent() == 0);
            }
            waitForObserverCurrent(obsv.dispatchObserver);
            TestHelper.Assert(obsv.dispatchObserver.GetCurrent() == 0);
            waitForObserverCurrent(obsv.invocationObserver);
            TestHelper.Assert(obsv.invocationObserver.GetCurrent() == 0);

            TestHelper.Assert(obsv.threadObserver.GetFailedCount() == 0);
            if (!collocated)
            {
                TestHelper.Assert(obsv.connectionObserver!.GetFailedCount() > 0);
                TestHelper.Assert(obsv.connectionEstablishmentObserver!.GetFailedCount() > 0);
                TestHelper.Assert(obsv.endpointLookupObserver!.GetFailedCount() > 0);
                TestHelper.Assert(obsv.invocationObserver!.remoteObserver!.GetFailedCount() > 0);
            }
            //TestHelper.Assert(obsv.dispatchObserver.getFailedCount() > 0);
            TestHelper.Assert(obsv.invocationObserver.GetFailedCount() > 0);

            if (!collocated)
            {
                TestHelper.Assert(obsv.connectionObserver!.received > 0 && obsv.connectionObserver!.sent > 0);
                TestHelper.Assert(obsv.invocationObserver!.retriedCount > 0);
                TestHelper.Assert(obsv.invocationObserver!.remoteObserver!.replySize > 0);
            }
            else
            {
                TestHelper.Assert(obsv.invocationObserver!.collocatedObserver!.replySize > 0);
            }
            //TestHelper.Assert(obsv.dispatchObserver.userExceptionCount > 0);
            TestHelper.Assert(obsv.invocationObserver.userExceptionCount > 0);

            output.WriteLine("ok");
            return metrics;
        }
    }
}<|MERGE_RESOLUTION|>--- conflicted
+++ resolved
@@ -416,15 +416,8 @@
             metrics.Clone(connectionId: "Con1").IcePing();
             metrics.Clone(connectionId: "Con1").IcePing();
 
-<<<<<<< HEAD
-        if (!collocated)
-        {
-            metrics.GetConnection()!.Close(ConnectionClose.GracefullyWithWait);
-            metrics.Clone(connectionId: "Con1").GetConnection()!.Close(ConnectionClose.GracefullyWithWait);
-=======
             waitForCurrent(clientMetrics, "View", "Invocation", 0);
             waitForCurrent(serverMetrics, "View", "Dispatch", 0);
->>>>>>> 5cdb6d26
 
             view = clientMetrics.GetMetricsView("View").ReturnValue;
             if (!collocated)
@@ -448,16 +441,6 @@
                 TestHelper.Assert(invoke.Collocated[0]!.Total == 5);
             }
 
-<<<<<<< HEAD
-        string type = "";
-        string isSecure = "";
-        if (!collocated)
-        {
-            Endpoint connectionEndpoint = metrics.GetConnection()!.Endpoint;
-            type = connectionEndpoint.Type.ToString();
-            isSecure = connectionEndpoint.IsSecure ? "True" : "False";
-        }
-=======
             view = serverMetrics.GetMetricsView("View").ReturnValue;
             if (!collocated)
             {
@@ -466,12 +449,11 @@
             TestHelper.Assert(view["Dispatch"].Length == 1);
             TestHelper.Assert(view["Dispatch"][0]!.Current == 0 && view["Dispatch"][0]!.Total == 5);
             TestHelper.Assert(view["Dispatch"][0]!.Id.IndexOf("[ice_ping]") > 0);
->>>>>>> 5cdb6d26
-
-            if (!collocated)
-            {
-                metrics.GetConnection().Close(ConnectionClose.GracefullyWithWait);
-                metrics.Clone(connectionId: "Con1").GetConnection().Close(ConnectionClose.GracefullyWithWait);
+
+            if (!collocated)
+            {
+                metrics.GetConnection()!.Close(ConnectionClose.GracefullyWithWait);
+                metrics.Clone(connectionId: "Con1").GetConnection()!.Close(ConnectionClose.GracefullyWithWait);
 
                 waitForCurrent(clientMetrics, "View", "Connection", 0);
                 waitForCurrent(serverMetrics, "View", "Connection", 0);
@@ -485,7 +467,7 @@
             string isSecure = "";
             if (!collocated)
             {
-                Endpoint connectionEndpoint = metrics.GetConnection().Endpoint;
+                Endpoint connectionEndpoint = metrics.GetConnection()!.Endpoint;
                 type = connectionEndpoint.Type.ToString();
                 isSecure = connectionEndpoint.IsSecure ? "True" : "False";
             }
@@ -548,26 +530,18 @@
                 cm1 = cm2;
                 sm1 = sm2;
 
-<<<<<<< HEAD
-            metrics.GetConnection()!.Close(ConnectionClose.GracefullyWithWait);
-=======
                 bs = new byte[1024 * 1024 * 10]; // Try with large amount of data which should be sent in several chunks
                 metrics.opByteS(bs);
->>>>>>> 5cdb6d26
 
                 cm2 = (ConnectionMetrics)clientMetrics.GetMetricsView("View").ReturnValue["Connection"][0]!;
                 sm2 = getServerConnectionMetrics(serverMetrics, sm1.SentBytes + replySz)!;
 
                 sizeLengthIncrease = communicator.DefaultEncoding == Encoding.V1_1 ? 4 : 3;
 
-<<<<<<< HEAD
-            metrics.GetConnection()!.Close(ConnectionClose.GracefullyWithWait);
-=======
                 TestHelper.Assert((cm2.SentBytes - cm1.SentBytes) == (requestSz + bs.Length + sizeLengthIncrease));
                 TestHelper.Assert((cm2.ReceivedBytes - cm1.ReceivedBytes) == replySz);
                 TestHelper.Assert((sm2.ReceivedBytes - sm1.ReceivedBytes) == (requestSz + bs.Length + sizeLengthIncrease));
                 TestHelper.Assert((sm2.SentBytes - sm1.SentBytes) == replySz);
->>>>>>> 5cdb6d26
 
                 props["IceMX.Metrics.View.Map.Connection.GroupBy"] = "state";
                 updateProps(clientProps, serverProps, update, props, "Connection");
@@ -578,32 +552,7 @@
 
                 var controller = IControllerPrx.Parse($"controller:{helper.GetTestEndpoint(1)}", communicator);
 
-<<<<<<< HEAD
-            testAttribute(clientMetrics, clientProps, update, "Connection", "endpointType", type, output);
-            testAttribute(clientMetrics, clientProps, update, "Connection", "endpointIsDatagram", "False", output);
-            testAttribute(clientMetrics, clientProps, update, "Connection", "endpointIsSecure", isSecure, output);
-            testAttribute(clientMetrics, clientProps, update, "Connection", "endpointTimeout", "500", output);
-            testAttribute(clientMetrics, clientProps, update, "Connection", "endpointCompress", "False", output);
-            testAttribute(clientMetrics, clientProps, update, "Connection", "endpointHost", host, output);
-            testAttribute(clientMetrics, clientProps, update, "Connection", "endpointPort", port, output);
-
-            testAttribute(clientMetrics, clientProps, update, "Connection", "incoming", "False", output);
-            testAttribute(clientMetrics, clientProps, update, "Connection", "adapterName", "", output);
-            testAttribute(clientMetrics, clientProps, update, "Connection", "connectionId", "Con1", output);
-            testAttribute(clientMetrics, clientProps, update, "Connection", "localHost", host, output);
-            //testAttribute(clientMetrics, clientProps, update, "Connection", "localPort", "", output);
-            testAttribute(clientMetrics, clientProps, update, "Connection", "remoteHost", host, output);
-            testAttribute(clientMetrics, clientProps, update, "Connection", "remotePort", port, output);
-            testAttribute(clientMetrics, clientProps, update, "Connection", "mcastHost", "", output);
-            testAttribute(clientMetrics, clientProps, update, "Connection", "mcastPort", "", output);
-
-            m.GetConnection()!.Close(ConnectionClose.GracefullyWithWait);
-
-            waitForCurrent(clientMetrics, "View", "Connection", 0);
-            waitForCurrent(serverMetrics, "View", "Connection", 0);
-=======
-                metrics.GetConnection().Close(ConnectionClose.GracefullyWithWait);
->>>>>>> 5cdb6d26
+                metrics.GetConnection()!.Close(ConnectionClose.GracefullyWithWait);
 
                 map = toMap(clientMetrics.GetMetricsView("View").ReturnValue["Connection"]!);
                 // The connection might already be closed so it can be 0 or 1
@@ -612,7 +561,7 @@
                 props["IceMX.Metrics.View.Map.Connection.GroupBy"] = "none";
                 updateProps(clientProps, serverProps, update, props, "Connection");
 
-                metrics.GetConnection().Close(ConnectionClose.GracefullyWithWait);
+                metrics.GetConnection()!.Close(ConnectionClose.GracefullyWithWait);
 
                 // TODO: remove or refactor depending on what we decide for connection timeouts
                 // metrics.Clone(connectionTimeout: 500).IcePing();
@@ -639,49 +588,9 @@
                 // }
                 // TestHelper.Assert(cm1.Failures == 2 && sm1.Failures >= 2);
 
-<<<<<<< HEAD
-            metrics.GetConnection()!.Close(ConnectionClose.GracefullyWithWait);
-            controller.hold();
-            try
-            {
-                IObjectPrx.Parse($"test:tcp -h 127.0.0.1 -p {port}", communicator).Clone(connectionTimeout: 10).IcePing();
-                TestHelper.Assert(false);
-            }
-            catch (ConnectTimeoutException)
-            {
-            }
-            catch (System.Exception)
-            {
-                TestHelper.Assert(false);
-            }
-            controller.resume();
-            TestHelper.Assert(clientMetrics.GetMetricsView("View").ReturnValue["ConnectionEstablishment"].Length == 1);
-            m1 = clientMetrics.GetMetricsView("View").ReturnValue["ConnectionEstablishment"][0]!;
-            TestHelper.Assert(m1.Id.Equals(hostAndPort) && m1.Total == 3 && m1.Failures == 2);
-
-            checkFailure(clientMetrics, "ConnectionEstablishment", m1.Id, "ZeroC.Ice.ConnectTimeoutException", 2, output);
-
-            System.Action c = () => { connect(metrics); };
-            testAttribute(clientMetrics, clientProps, update, "ConnectionEstablishment", "parent", "Communicator", c, output);
-            testAttribute(clientMetrics, clientProps, update, "ConnectionEstablishment", "id", hostAndPort, c, output);
-            testAttribute(clientMetrics, clientProps, update, "ConnectionEstablishment", "endpoint",
-                          endpoint + " -t " + timeout, c, output);
-
-            testAttribute(clientMetrics, clientProps, update, "ConnectionEstablishment", "endpointType", type, c, output);
-            testAttribute(clientMetrics, clientProps, update, "ConnectionEstablishment", "endpointIsDatagram", "False",
-                          c, output);
-            testAttribute(clientMetrics, clientProps, update, "ConnectionEstablishment", "endpointIsSecure", isSecure,
-                          c, output);
-            testAttribute(clientMetrics, clientProps, update, "ConnectionEstablishment", "endpointTimeout", timeout, c, output);
-            testAttribute(clientMetrics, clientProps, update, "ConnectionEstablishment", "endpointCompress", "False",
-                          c, output);
-            testAttribute(clientMetrics, clientProps, update, "ConnectionEstablishment", "endpointHost", host, c, output);
-            testAttribute(clientMetrics, clientProps, update, "ConnectionEstablishment", "endpointPort", port, c, output);
-=======
                 // checkFailure(clientMetrics, "Connection", cm1.Id, "Ice.ConnectionTimeoutException", 1, output);
                 // checkFailure(clientMetrics, "Connection", cm1.Id, "Ice.ConnectTimeoutException", 1, output);
                 // checkFailure(serverMetrics, "Connection", sm1.Id, "Ice.ConnectionLostException", 0, output);
->>>>>>> 5cdb6d26
 
                 IMetricsPrx m = metrics.Clone(connectionTimeout: 500, connectionId: "Con1");
                 m.IcePing();
@@ -709,7 +618,7 @@
                 testAttribute(clientMetrics, clientProps, update, "Connection", "mcastHost", "", output);
                 testAttribute(clientMetrics, clientProps, update, "Connection", "mcastPort", "", output);
 
-                m.GetConnection().Close(ConnectionClose.GracefullyWithWait);
+                m.GetConnection()!.Close(ConnectionClose.GracefullyWithWait);
 
                 waitForCurrent(clientMetrics, "View", "Connection", 0);
                 waitForCurrent(serverMetrics, "View", "Connection", 0);
@@ -730,7 +639,7 @@
                 m1 = clientMetrics.GetMetricsView("View").ReturnValue["ConnectionEstablishment"][0]!;
                 TestHelper.Assert(m1.Current == 0 && m1.Total == 1 && m1.Id.Equals(hostAndPort));
 
-                metrics.GetConnection().Close(ConnectionClose.GracefullyWithWait);
+                metrics.GetConnection()!.Close(ConnectionClose.GracefullyWithWait);
                 controller.hold();
                 try
                 {
@@ -781,7 +690,7 @@
                 try
                 {
                     prx.IcePing();
-                    prx.GetConnection().Close(ConnectionClose.GracefullyWithWait);
+                    prx.GetConnection()!.Close(ConnectionClose.GracefullyWithWait);
                 }
                 catch (System.Exception)
                 {
@@ -822,9 +731,9 @@
 
                 testAttribute(clientMetrics, clientProps, update, "EndpointLookup", "parent", "Communicator", c, output);
                 testAttribute(clientMetrics, clientProps, update, "EndpointLookup", "id",
-                            prx.GetConnection().Endpoint.ToString(), c, output);
+                            prx.GetConnection()!.Endpoint.ToString(), c, output);
                 testAttribute(clientMetrics, clientProps, update, "EndpointLookup", "endpoint",
-                            prx.GetConnection().Endpoint.ToString(), c, output);
+                            prx.GetConnection()!.Endpoint.ToString(), c, output);
 
                 testAttribute(clientMetrics, clientProps, update, "EndpointLookup", "endpointType", type, c, output);
                 testAttribute(clientMetrics, clientProps, update, "EndpointLookup", "endpointIsDatagram", "False", c, output);
@@ -846,13 +755,8 @@
             metrics.op();
             try
             {
-<<<<<<< HEAD
-                prx.IcePing();
-                prx.GetConnection()!.Close(ConnectionClose.GracefullyWithWait);
-=======
                 metrics.opWithUserException();
                 TestHelper.Assert(false);
->>>>>>> 5cdb6d26
             }
             catch (UserEx)
             {
@@ -873,70 +777,6 @@
             catch (UnhandledException)
             {
             }
-<<<<<<< HEAD
-
-            c = () => connect(prx);
-
-            testAttribute(clientMetrics, clientProps, update, "EndpointLookup", "parent", "Communicator", c, output);
-            testAttribute(clientMetrics, clientProps, update, "EndpointLookup", "id",
-                          prx.GetConnection()!.Endpoint.ToString(), c, output);
-            testAttribute(clientMetrics, clientProps, update, "EndpointLookup", "endpoint",
-                          prx.GetConnection()!.Endpoint.ToString(), c, output);
-
-            testAttribute(clientMetrics, clientProps, update, "EndpointLookup", "endpointType", type, c, output);
-            testAttribute(clientMetrics, clientProps, update, "EndpointLookup", "endpointIsDatagram", "False", c, output);
-            testAttribute(clientMetrics, clientProps, update, "EndpointLookup", "endpointIsSecure", isSecure, c, output);
-            testAttribute(clientMetrics, clientProps, update, "EndpointLookup", "endpointTimeout", "500", c, output);
-            testAttribute(clientMetrics, clientProps, update, "EndpointLookup", "endpointCompress", "False", c, output);
-            testAttribute(clientMetrics, clientProps, update, "EndpointLookup", "endpointHost", "localhost", c, output);
-            testAttribute(clientMetrics, clientProps, update, "EndpointLookup", "endpointPort", port, c, output);
-
-            output.WriteLine("ok");
-        }
-        output.Write("testing dispatch metrics... ");
-        output.Flush();
-
-        props["IceMX.Metrics.View.Map.Dispatch.GroupBy"] = "operation";
-        updateProps(clientProps, serverProps, update, props, "Dispatch");
-        TestHelper.Assert(serverMetrics.GetMetricsView("View").ReturnValue["Dispatch"].Length == 0);
-
-        metrics.op();
-        try
-        {
-            metrics.opWithUserException();
-            TestHelper.Assert(false);
-        }
-        catch (UserEx)
-        {
-        }
-        try
-        {
-            metrics.opWithRequestFailedException();
-            TestHelper.Assert(false);
-        }
-        catch (DispatchException)
-        {
-        }
-        try
-        {
-            metrics.opWithLocalException();
-            TestHelper.Assert(false);
-        }
-        catch (UnhandledException)
-        {
-        }
-        try
-        {
-            metrics.opWithUnknownException();
-            TestHelper.Assert(false);
-        }
-        catch (UnhandledException)
-        {
-        }
-        if (!collocated)
-        {
-=======
->>>>>>> 5cdb6d26
             try
             {
                 metrics.opWithUnknownException();
