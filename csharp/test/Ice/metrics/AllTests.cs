--- conflicted
+++ resolved
@@ -1099,18 +1099,10 @@
             TestHelper.Assert(im1.Children.Length == 1);
             rim1 = (ChildInvocationMetrics)im1.Children[0]!;
             TestHelper.Assert(rim1.Current <= 1 && rim1.Total == 2 && rim1.Failures == 0);
-            TestHelper.Assert(rim1.Size == (ice1 ? 78 : 72) && rim1.ReplySize > 7);
+            TestHelper.Assert(rim1.Size == (ice1 ? 42 : 34) && rim1.ReplySize > 7);
             if (ice1)
             {
-<<<<<<< HEAD
                 CheckFailure(clientMetrics, "Invocation", im1.Id, "ZeroC.Ice.UnhandledException", 2, output);
-=======
-                TestHelper.Assert(rim1.Size == 42 && rim1.ReplySize == 14);
-            }
-            else
-            {
-                TestHelper.Assert(rim1.Size == 34 && rim1.ReplySize == 10);
->>>>>>> ec5d8c10
             }
 
             im1 = (InvocationMetrics)map["opWithRequestFailedException"];
@@ -1202,18 +1194,7 @@
             TestHelper.Assert(im1.Children.Length == 1);
             rim1 = (ChildInvocationMetrics)im1.Children[0]!;
             TestHelper.Assert(rim1.Current <= 1 && rim1.Total == 2 && rim1.Failures == 0);
-<<<<<<< HEAD
-            TestHelper.Assert(rim1.Size == (ice1 ? 42 : 36) && rim1.ReplySize == 0);
-=======
-            if (ice1)
-            {
-                TestHelper.Assert(rim1.Size == 42 && rim1.ReplySize == 0);
-            }
-            else
-            {
-                TestHelper.Assert(rim1.Size == 34 && rim1.ReplySize == 0);
-            }
->>>>>>> ec5d8c10
+            TestHelper.Assert(rim1.Size == (ice1 ? 42 : 34) && rim1.ReplySize == 0);
 
             TestAttribute(clientMetrics, clientProps, update, "Invocation", "mode", "oneway",
                         () => InvokeOp(metricsOneway), output);
