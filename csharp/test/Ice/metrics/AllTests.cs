//
// Copyright (c) ZeroC, Inc. All rights reserved.
//

using System;
using System.Collections.Generic;
using System.IO;
using System.Threading;
using ZeroC.IceMX;
using Test;

namespace ZeroC.Ice.Test.Metrics
{
    public class AllTests
    {
        public static ConnectionMetrics? GetServerConnectionMetrics(IMetricsAdminPrx metrics, long expected)
        {
            try
            {
                ConnectionMetrics? s;
                s = (ConnectionMetrics?)metrics.GetMetricsView("View").ReturnValue["Connection"][0];
                TestHelper.Assert(s != null);
                int nRetry = 30;
                while (s.SentBytes < expected && nRetry-- > 0)
                {
                    // On some platforms, it's necessary to wait a little before obtaining the server metrics
                    // to get an accurate sentBytes metric. The sentBytes metric is updated before the response
                    // to the operation is sent and getMetricsView can be dispatched before the metric is really
                    // updated.
                    Thread.Sleep(100);
                    s = (ConnectionMetrics?)metrics.GetMetricsView("View").ReturnValue["Connection"][0];
                    TestHelper.Assert(s != null);
                }
                TestHelper.Assert(s.SentBytes >= expected);
                return s;
            }
            catch (UnknownMetricsView)
            {
                TestHelper.Assert(false);
                return null;
            }
        }

        public static string GetPort(IPropertiesAdminPrx p, int port) =>
            $"{TestHelper.GetTestBasePort(p.Communicator.GetProperties()) + port}";

        private static Dictionary<string, string> GetClientProps(
            IPropertiesAdminPrx p,
            Dictionary<string, string> orig,
            string m)
        {
            Dictionary<string, string> props = p.GetPropertiesForPrefix("IceMX.Metrics");
            foreach (string e in new List<string>(props.Keys))
            {
                props[e] = "";
            }
            foreach (KeyValuePair<string, string> e in orig)
            {
                props[e.Key] = e.Value;
            }
            string map = "";
            if (m.Length > 0)
            {
                map += "Map." + m + '.';
            }
            props[$"IceMX.Metrics.View.{map}Reject.parent"] = "Ice\\.Admin";
            props[$"IceMX.Metrics.View.{map}Accept.endpointPort"] = $"{GetPort(p, 0)}|{GetPort(p, 2)}";
            props[$"IceMX.Metrics.View.{map}Reject.identity"] = ".*/admin|controller";
            return props;
        }

        private static Dictionary<string, string> GetServerProps(
            IPropertiesAdminPrx p,
            Dictionary<string, string> orig,
            string m)
        {
            Dictionary<string, string> props = p.GetPropertiesForPrefix("IceMX.Metrics");
            foreach (string e in new List<string>(props.Keys))
            {
                props[e] = "";
            }
            foreach (KeyValuePair<string, string> e in orig)
            {
                props[e.Key] = e.Value;
            }
            string map = "";
            if (m.Length > 0)
            {
                map += "Map." + m + '.';
            }
            props[$"IceMX.Metrics.View.{map}Reject.parent"] = "Ice\\.Admin|Controller";
            props[$"IceMX.Metrics.View.{map}Accept.endpointPort"] = $"{GetPort(p, 0)}|{GetPort(p, 2)}";
            return props;
        }

        public class UpdateCallbackI
        {
            private readonly object _mutex = new object();
            private readonly IPropertiesAdminPrx _serverProps;
            private bool _updated;

            public UpdateCallbackI(IPropertiesAdminPrx serverProps)
            {
                _updated = false;
                _serverProps = serverProps;
            }

            public void WaitForUpdate()
            {
                lock (_mutex)
                {
                    while (!_updated)
                    {
                        Monitor.Wait(_mutex);
                    }
                }

                // Ensure that the previous updates were committed, the setProperties call returns before
                // notifying the callbacks so to ensure all the update callbacks have be notified we call
                // a second time, this will block until all the notifications from the first update have
                // completed.
                _serverProps.SetProperties(new Dictionary<string, string>());

                lock (_mutex)
                {
                    _updated = false;
                }
            }

            public void Updated()
            {
                lock (_mutex)
                {
                    _updated = true;
                    Monitor.Pulse(_mutex);
                }
            }
        }

        public static void WaitForCurrent(IMetricsAdminPrx metrics, string viewName, string map, int value)
        {
            while (true)
            {
                Dictionary<string, IceMX.Metrics?[]> view = metrics.GetMetricsView(viewName).ReturnValue;
                TestHelper.Assert(view.ContainsKey(map));
                bool ok = true;
                foreach (IceMX.Metrics? m in view[map])
                {
                    TestHelper.Assert(m != null);
                    if (m.Current != value)
                    {
                        ok = false;
                        break;
                    }
                }
                if (ok)
                {
                    break;
                }
                Thread.Sleep(50);
            }
        }

        public static void WaitForObserverCurrent(Observer observer)
        {
            for (int i = 0; i < 10; ++i)
            {
                if (observer.GetCurrent() > 0)
                {
                    Thread.Sleep(10);
                }
                else
                {
                    break;
                }
            }
        }

        public static void TestAttribute(
            IMetricsAdminPrx metrics,
            IPropertiesAdminPrx props,
            UpdateCallbackI update,
            string map,
            string attr,
            string value,
            Action func,
            TextWriter output)
        {
            var dict = new Dictionary<string, string>
            {
                { $"IceMX.Metrics.View.Map.{map}.GroupBy", attr }
            };

            if (props.Identity.Category.Equals("client"))
            {
                props.SetProperties(GetClientProps(props, dict, map));
                update.WaitForUpdate();
            }
            else
            {
                props.SetProperties(GetServerProps(props, dict, map));
                props.SetProperties(new Dictionary<string, string>());
            }

            func();
            Dictionary<string, IceMX.Metrics?[]> view = metrics.GetMetricsView("View").ReturnValue;
            if (!view.ContainsKey(map) || view[map].Length == 0)
            {
                if (value.Length > 0)
                {
                    output.WriteLine($"no map `{map}' for group by = `{attr}'");
                    TestHelper.Assert(false);
                }
            }
            else if (!view[map][0]!.Id.Equals(value))
            {
                output.WriteLine($"invalid attribute value: {attr} = `{value}' got `{view[map][0]!.Id}'");
                TestHelper.Assert(false);
            }

            dict.Clear();
            if (props.Identity.Category.Equals("client"))
            {
                props.SetProperties(GetClientProps(props, dict, map));
                update.WaitForUpdate();
            }
            else
            {
                props.SetProperties(GetServerProps(props, dict, map));
                props.SetProperties(new Dictionary<string, string>());
            }
        }

        public static void Connect(IObjectPrx proxy)
        {
            Connection? conn = proxy.GetCachedConnection();
            if (conn != null)
            {
                conn.Close(ConnectionClose.GracefullyWithWait);
            }

            try
            {
                proxy.IcePing();
            }
            catch
            {
            }

            conn = proxy.GetCachedConnection();
            if (conn != null)
            {
                conn.Close(ConnectionClose.GracefullyWithWait);
            }
        }

        public static void InvokeOp(IMetricsPrx proxy)
        {
            var ctx = new Dictionary<string, string>
            {
                { "entry1", "test" },
                { "entry2", "" }
            };
            proxy.Op(ctx);
        }

        public static void TestAttribute(
            IMetricsAdminPrx metrics,
            IPropertiesAdminPrx props,
            UpdateCallbackI update,
            string map,
            string attr,
            string value,
            TextWriter output) => TestAttribute(metrics, props, update, map, attr, value, () => { }, output);

        public static void UpdateProps(
            IPropertiesAdminPrx cprops,
            IPropertiesAdminPrx sprops,
            UpdateCallbackI callback,
            Dictionary<string, string> props,
            string map)
        {
            if (sprops.GetConnection() != null)
            {
                cprops.SetProperties(GetClientProps(cprops, props, map));
                sprops.SetProperties(GetServerProps(sprops, props, map));
            }
            else
            {
                Dictionary<string, string> clientProps = GetClientProps(cprops, props, map);
                Dictionary<string, string> serverProps = GetClientProps(sprops, props, map);
                foreach (KeyValuePair<string, string> p in clientProps)
                {
                    if (!serverProps.ContainsKey(p.Key))
                    {
                        serverProps.Add(p.Key, p.Value);
                    }
                }
                cprops.SetProperties(serverProps);
            }
            callback.WaitForUpdate();
        }

        public static void ClearView(IPropertiesAdminPrx cprops, IPropertiesAdminPrx sprops, UpdateCallbackI callback)
        {
            Dictionary<string, string> dict;

            dict = cprops.GetPropertiesForPrefix("IceMX.Metrics");
            dict["IceMX.Metrics.View.Disabled"] = "1";
            cprops.SetProperties(dict);

            dict = sprops.GetPropertiesForPrefix("IceMX.Metrics");
            dict["IceMX.Metrics.View.Disabled"] = "1";
            sprops.SetProperties(dict);

            callback.WaitForUpdate();

            dict = cprops.GetPropertiesForPrefix("IceMX.Metrics");
            dict["IceMX.Metrics.View.Disabled"] = "";
            cprops.SetProperties(dict);

            dict = sprops.GetPropertiesForPrefix("IceMX.Metrics");
            dict["IceMX.Metrics.View.Disabled"] = "";
            sprops.SetProperties(dict);

            callback.WaitForUpdate();
        }

        public static void CheckFailure(
            IMetricsAdminPrx m,
            string map,
            string id,
            string failure,
            int count,
            TextWriter output)
        {
            MetricsFailures f = m.GetMetricsFailures("View", map, id);
            if (!f.Failures.ContainsKey(failure))
            {
                output.WriteLine($"couldn't find failure `{failure}' for `{id}'");
                foreach (KeyValuePair<string, int> value in f.Failures)
                {
                    output.WriteLine($"{value.Key} = {value.Value}");
                }
                TestHelper.Assert(false);
            }
            if (count > 0 && f.Failures[failure] != count)
            {
                output.Write($"count for failure `{failure}' of `{id}' is different from expected: ");
                output.WriteLine(count + " != " + f.Failures[failure]);
                TestHelper.Assert(false);
            }
        }

        public static Dictionary<string, IceMX.Metrics> ToMap(IceMX.Metrics[] mmap)
        {
            var m = new Dictionary<string, IceMX.Metrics>();
            foreach (IceMX.Metrics e in mmap)
            {
                m.Add(e.Id, e);
            }
            return m;
        }

        public static IMetricsPrx Run(TestHelper helper, CommunicatorObserver obsv)
        {
            Communicator? communicator = helper.Communicator;
            TestHelper.Assert(communicator != null);
            bool ice1 = helper.Protocol == Protocol.Ice1;
            string host = helper.Host;
            string port = $"{helper.BasePort + 0}";
            string hostAndPort = host + ":" + port;
            string transport = helper.Transport;
            string defaultTimeout = "60000";
            string endpoint = ice1 ?
                $"{transport} -h {host} -p {port}" : $"ice+{transport}://{host}:{port}";

            IMetricsPrx metrics = ice1 ?
                IMetricsPrx.Parse($"metrics:{endpoint}", communicator) :
                IMetricsPrx.Parse($"{endpoint}/metrics", communicator);

            bool collocated = metrics.GetConnection() == null;
            TextWriter output = helper.Output;
            output.Write("testing metrics admin facet checkedCast... ");
            output.Flush();
            IObjectPrx? admin = communicator.GetAdmin();
            TestHelper.Assert(admin != null);
            var clientProps =
                admin.Clone(IObjectPrx.Factory, facet: "Properties").CheckedCast(IPropertiesAdminPrx.Factory);
            var clientMetrics =
                admin.Clone(IObjectPrx.Factory, facet: "Metrics").CheckedCast(IMetricsAdminPrx.Factory);
            TestHelper.Assert(clientProps != null && clientMetrics != null);

            admin = metrics.GetAdmin();
            TestHelper.Assert(admin != null);
            var serverProps =
                admin.Clone(IObjectPrx.Factory, facet: "Properties").CheckedCast(IPropertiesAdminPrx.Factory);
            var serverMetrics =
                admin.Clone(IObjectPrx.Factory, facet: "Metrics").CheckedCast(IMetricsAdminPrx.Factory);
            TestHelper.Assert(serverProps != null && serverMetrics != null);

            var update = new UpdateCallbackI(serverProps);
            ((IPropertiesAdmin)communicator.FindAdminFacet("Properties")!).Updated += (_, u) => update.Updated();

            output.WriteLine("ok");

            var props = new Dictionary<string, string>();

            output.Write("testing group by none...");
            output.Flush();

            props.Add("IceMX.Metrics.View.GroupBy", "none");
            UpdateProps(clientProps, serverProps, update, props, "");
            Dictionary<string, IceMX.Metrics?[]> view = clientMetrics.GetMetricsView("View").ReturnValue;
            if (!collocated)
            {
                TestHelper.Assert(
                    view["Connection"].Length == 1 &&
                    view["Connection"][0]!.Current == 1 &&
                    view["Connection"][0]!.Total == 1);
            }
            output.WriteLine("ok");

            output.Write("testing group by id...");
            output.Flush();

            props["IceMX.Metrics.View.GroupBy"] = "id";
            UpdateProps(clientProps, serverProps, update, props, "");

            metrics.IcePing();
            metrics.IcePing();
            metrics.Clone(connectionId: "Con1").IcePing();
            metrics.Clone(connectionId: "Con1").IcePing();
            metrics.Clone(connectionId: "Con1").IcePing();

            WaitForCurrent(clientMetrics, "View", "Invocation", 0);
            WaitForCurrent(serverMetrics, "View", "Dispatch", 0);

            view = clientMetrics.GetMetricsView("View").ReturnValue;
            if (!collocated)
            {
                TestHelper.Assert(view["Connection"].Length == 2);
            }
            TestHelper.Assert(view["Invocation"].Length == 1);

            var invoke = (InvocationMetrics)view["Invocation"][0]!;

            TestHelper.Assert(invoke.Id.IndexOf("[ice_ping]") > 0 && invoke.Current == 0 && invoke.Total == 5);
            if (!collocated)
            {
                TestHelper.Assert(invoke.Remotes.Length == 2);
                TestHelper.Assert(invoke.Remotes[0]!.Total >= 2 && invoke.Remotes[1]!.Total >= 2);
                TestHelper.Assert((invoke.Remotes[0]!.Total + invoke.Remotes[1]!.Total) == 5);
            }
            else
            {
                TestHelper.Assert(invoke.Collocated.Length == 1);
                TestHelper.Assert(invoke.Collocated[0]!.Total == 5);
            }

            view = serverMetrics.GetMetricsView("View").ReturnValue;
            if (!collocated)
            {
                TestHelper.Assert(view["Connection"].Length == 2);
            }

            TestHelper.Assert(view["Dispatch"].Length == 1);
            TestHelper.Assert(view["Dispatch"][0]!.Current == 0 && view["Dispatch"][0]!.Total == 5);
            TestHelper.Assert(view["Dispatch"][0]!.Id.IndexOf("[ice_ping]") > 0);

            if (!collocated)
            {
                metrics.GetConnection()!.Close(ConnectionClose.GracefullyWithWait);
                metrics.Clone(connectionId: "Con1").GetConnection()!.Close(ConnectionClose.GracefullyWithWait);

                WaitForCurrent(clientMetrics, "View", "Connection", 0);
                WaitForCurrent(serverMetrics, "View", "Connection", 0);
            }

            ClearView(clientProps, serverProps, update);

            output.WriteLine("ok");

            string transportName = "";
            string isSecure = "";
            if (!collocated)
            {
                Endpoint connectionEndpoint = metrics.GetConnection()!.Endpoint;
                transportName = connectionEndpoint.Transport.ToString();
                isSecure = connectionEndpoint.IsSecure ? "True" : "False";
            }

            Dictionary<string, IceMX.Metrics> map;

            if (!collocated)
            {
                output.Write("testing connection metrics... ");
                output.Flush();

                props["IceMX.Metrics.View.Map.Connection.GroupBy"] = "none";
                UpdateProps(clientProps, serverProps, update, props, "Connection");

                TestHelper.Assert(clientMetrics.GetMetricsView("View").ReturnValue["Connection"].Length == 0);
                TestHelper.Assert(serverMetrics.GetMetricsView("View").ReturnValue["Connection"].Length == 0);

                metrics.IcePing();

                ConnectionMetrics cm1, sm1, cm2, sm2;
                cm1 = (ConnectionMetrics)clientMetrics.GetMetricsView("View").ReturnValue["Connection"][0]!;
                sm1 = GetServerConnectionMetrics(serverMetrics, ice1 ? 22 : 12)!;

                metrics.IcePing();

                cm2 = (ConnectionMetrics)clientMetrics.GetMetricsView("View").ReturnValue["Connection"][0]!;
                sm2 = GetServerConnectionMetrics(serverMetrics, ice1 ? 44 : 19)!;

                if (ice1)
                {
                    TestHelper.Assert(cm2.SentBytes - cm1.SentBytes == 45); // ice_ping request
                    TestHelper.Assert(cm2.ReceivedBytes - cm1.ReceivedBytes == 25); // ice_ping response
                    TestHelper.Assert(sm2.ReceivedBytes - sm1.ReceivedBytes == 45);
                    TestHelper.Assert(sm2.SentBytes - sm1.SentBytes == 25);
                }
                else
                {
                    TestHelper.Assert(cm2.SentBytes - cm1.SentBytes == 32); // ice_ping request
                    TestHelper.Assert(cm2.ReceivedBytes - cm1.ReceivedBytes == 13); // ice_ping response
                    TestHelper.Assert(sm2.ReceivedBytes - sm1.ReceivedBytes == 32);
                    TestHelper.Assert(sm2.SentBytes - sm1.SentBytes == 13);
                }

                cm1 = cm2;
                sm1 = sm2;

                byte[] bs = Array.Empty<byte>();
                metrics.OpByteS(bs);

                cm2 = (ConnectionMetrics)clientMetrics.GetMetricsView("View").ReturnValue["Connection"][0]!;
                sm2 = GetServerConnectionMetrics(serverMetrics, sm1.SentBytes + cm2.ReceivedBytes - cm1.ReceivedBytes)!;
                long requestSz = cm2.SentBytes - cm1.SentBytes;
                long replySz = cm2.ReceivedBytes - cm1.ReceivedBytes;

                cm1 = cm2;
                sm1 = sm2;

                bs = new byte[456];
                metrics.OpByteS(bs);

                cm2 = (ConnectionMetrics)clientMetrics.GetMetricsView("View").ReturnValue["Connection"][0]!;
                sm2 = GetServerConnectionMetrics(serverMetrics, sm1.SentBytes + replySz)!;

<<<<<<< HEAD
                // 2 additional bytes with ice2 and Encoding2: one for the sequence size and one for the frame size
                int sizeLengthIncrease = helper.GetTestEncoding() == Encoding.V1_1 ? 4 : 2;
=======
                int sizeLengthIncrease = helper.Encoding == Encoding.V1_1 ? 4 : 1;
>>>>>>> f243b9e7

                TestHelper.Assert(cm2.SentBytes - cm1.SentBytes == requestSz + bs.Length + sizeLengthIncrease);
                TestHelper.Assert(cm2.ReceivedBytes - cm1.ReceivedBytes == replySz);
                TestHelper.Assert(sm2.ReceivedBytes - sm1.ReceivedBytes == requestSz + bs.Length + sizeLengthIncrease);
                TestHelper.Assert(sm2.SentBytes - sm1.SentBytes == replySz);

                cm1 = cm2;
                sm1 = sm2;

                bs = new byte[1024 * 1024 * 10]; // Try with large amount of data which should be sent in several chunks
                metrics.OpByteS(bs);

                cm2 = (ConnectionMetrics)clientMetrics.GetMetricsView("View").ReturnValue["Connection"][0]!;
                sm2 = GetServerConnectionMetrics(serverMetrics, sm1.SentBytes + replySz)!;

<<<<<<< HEAD
                // 6 additional bytes with ice2 and Encoding2: 3 for the sequence size and 3 for the frame size
                sizeLengthIncrease = helper.GetTestEncoding() == Encoding.V1_1 ? 4 : 6;
=======
                sizeLengthIncrease = helper.Encoding == Encoding.V1_1 ? 4 : 3;
>>>>>>> f243b9e7

                TestHelper.Assert((cm2.SentBytes - cm1.SentBytes) == (requestSz + bs.Length + sizeLengthIncrease));
                TestHelper.Assert((cm2.ReceivedBytes - cm1.ReceivedBytes) == replySz);
                TestHelper.Assert((sm2.ReceivedBytes - sm1.ReceivedBytes) == (requestSz + bs.Length + sizeLengthIncrease));
                TestHelper.Assert((sm2.SentBytes - sm1.SentBytes) == replySz);

                props["IceMX.Metrics.View.Map.Connection.GroupBy"] = "state";
                UpdateProps(clientProps, serverProps, update, props, "Connection");

                map = ToMap(serverMetrics.GetMetricsView("View").ReturnValue["Connection"]!);

                TestHelper.Assert(map["active"].Current == 1);
                metrics.GetConnection()!.Close(ConnectionClose.GracefullyWithWait);

                map = ToMap(clientMetrics.GetMetricsView("View").ReturnValue["Connection"]!);
                // The connection might already be closed so it can be 0 or 1
                TestHelper.Assert(map["closing"].Current == 0 || map["closing"].Current == 1);

                props["IceMX.Metrics.View.Map.Connection.GroupBy"] = "none";
                UpdateProps(clientProps, serverProps, update, props, "Connection");
                metrics.GetConnection()!.Close(ConnectionClose.GracefullyWithWait);

                var controller = IControllerPrx.Parse(helper.GetTestProxy("controller", 1), communicator);
                var metricsWithHold = IMetricsPrx.Parse(helper.GetTestProxy("metrics", 2), communicator);

                metricsWithHold.GetConnection()!.Acm = new Acm(TimeSpan.FromMilliseconds(50),
                                                               AcmClose.OnInvocation,
                                                               AcmHeartbeat.Off);
                controller.Hold();
                try
                {
                    // The first try should fail with ConnectionTimeoutException and the retry with
                    // ConnectTimeoutException.
                    metricsWithHold.IcePing();
                    TestHelper.Assert(false);
                }
                catch (ConnectTimeoutException)
                {
                }
                controller.Resume();

                cm1 = (ConnectionMetrics)clientMetrics.GetMetricsView("View").ReturnValue["Connection"][0]!;
                while (true)
                {
                    sm1 = (ConnectionMetrics)serverMetrics.GetMetricsView("View").ReturnValue["Connection"][0]!;
                    if (sm1.Failures >= 2)
                    {
                        break;
                    }
                    Thread.Sleep(10);
                }
                TestHelper.Assert(cm1.Failures == 2 && sm1.Failures >= 2);

                CheckFailure(clientMetrics, "Connection", cm1.Id, "ZeroC.Ice.ConnectionTimeoutException", 1, output);
                CheckFailure(clientMetrics, "Connection", cm1.Id, "ZeroC.Ice.ConnectTimeoutException", 1, output);
                CheckFailure(serverMetrics, "Connection", sm1.Id, "ZeroC.Ice.ConnectionLostException", 0, output);

                IMetricsPrx m = metrics.Clone(connectionId: "Con1");
                m.IcePing();

                TestAttribute(clientMetrics, clientProps, update, "Connection", "parent", "Communicator", output);
                //testAttribute(clientMetrics, clientProps, update, "Connection", "id", "");
                if (ice1)
                {
                    TestAttribute(clientMetrics, clientProps, update, "Connection", "endpoint",
                                endpoint + " -t " + defaultTimeout, output);
                }
                else
                {
                    TestAttribute(clientMetrics, clientProps, update, "Connection", "endpoint",
                                endpoint, output);
                }

                TestAttribute(clientMetrics, clientProps, update, "Connection", "endpointTransport", transportName, output);
                TestAttribute(clientMetrics, clientProps, update, "Connection", "endpointIsDatagram", "False", output);
                TestAttribute(clientMetrics, clientProps, update, "Connection", "endpointIsSecure", isSecure, output);
                TestAttribute(clientMetrics, clientProps, update, "Connection", "endpointHost", host, output);
                TestAttribute(clientMetrics, clientProps, update, "Connection", "endpointPort", port, output);

                TestAttribute(clientMetrics, clientProps, update, "Connection", "incoming", "False", output);
                TestAttribute(clientMetrics, clientProps, update, "Connection", "adapterName", "", output);
                TestAttribute(clientMetrics, clientProps, update, "Connection", "connectionId", "Con1", output);
                TestAttribute(clientMetrics, clientProps, update, "Connection", "localHost", host, output);
                //testAttribute(clientMetrics, clientProps, update, "Connection", "localPort", "", output);
                TestAttribute(clientMetrics, clientProps, update, "Connection", "remoteHost", host, output);
                TestAttribute(clientMetrics, clientProps, update, "Connection", "remotePort", port, output);
                TestAttribute(clientMetrics, clientProps, update, "Connection", "mcastHost", "", output);
                TestAttribute(clientMetrics, clientProps, update, "Connection", "mcastPort", "", output);

                m.GetConnection()!.Close(ConnectionClose.GracefullyWithWait);

                WaitForCurrent(clientMetrics, "View", "Connection", 0);
                WaitForCurrent(serverMetrics, "View", "Connection", 0);

                output.WriteLine("ok");

                output.Write("testing connection establishment metrics... ");
                output.Flush();

                props["IceMX.Metrics.View.Map.ConnectionEstablishment.GroupBy"] = "id";
                UpdateProps(clientProps, serverProps, update, props, "ConnectionEstablishment");
                TestHelper.Assert(clientMetrics.GetMetricsView("View").ReturnValue["ConnectionEstablishment"].Length == 0);

                metrics.IcePing();

                TestHelper.Assert(clientMetrics.GetMetricsView("View").ReturnValue["ConnectionEstablishment"].Length == 1);
                IceMX.Metrics? m1;
                m1 = clientMetrics.GetMetricsView("View").ReturnValue["ConnectionEstablishment"][0]!;
                TestHelper.Assert(m1.Current == 0 && m1.Total == 1 && m1.Id.Equals(hostAndPort));

                metrics.GetConnection()!.Close(ConnectionClose.GracefullyWithWait);

                ClearView(clientProps, serverProps, update);
                TestHelper.Assert(clientMetrics.GetMetricsView("View").ReturnValue["ConnectionEstablishment"].Length == 0);

                controller.Hold();
                try
                {
                    IObjectPrx.Parse(helper.GetTestProxy("test", 2), communicator).IcePing();
                    TestHelper.Assert(false);
                }
                catch (ConnectTimeoutException)
                {
                }
                catch
                {
                    TestHelper.Assert(false);
                }
                controller.Resume();

                TestHelper.Assert(clientMetrics.GetMetricsView("View").ReturnValue["ConnectionEstablishment"].Length == 1);
                m1 = clientMetrics.GetMetricsView("View").ReturnValue["ConnectionEstablishment"][0]!;
                TestHelper.Assert(m1.Total == 2 && m1.Failures == 2);

                CheckFailure(clientMetrics, "ConnectionEstablishment", m1.Id, "ZeroC.Ice.ConnectTimeoutException", 2, output);

                Action c = () => Connect(metrics);
                TestAttribute(clientMetrics, clientProps, update, "ConnectionEstablishment", "parent", "Communicator", c, output);
                TestAttribute(clientMetrics, clientProps, update, "ConnectionEstablishment", "id", hostAndPort, c, output);
                if (ice1)
                {
                    TestAttribute(clientMetrics, clientProps, update, "ConnectionEstablishment", "endpoint",
                                endpoint + " -t " + defaultTimeout, c, output);
                }
                else
                {
                    TestAttribute(clientMetrics, clientProps, update, "ConnectionEstablishment", "endpoint",
                                endpoint, c, output);
                }

                TestAttribute(clientMetrics, clientProps, update, "ConnectionEstablishment", "endpointTransport", transportName, c, output);
                TestAttribute(clientMetrics, clientProps, update, "ConnectionEstablishment", "endpointIsDatagram", "False",
                            c, output);
                TestAttribute(clientMetrics, clientProps, update, "ConnectionEstablishment", "endpointIsSecure", isSecure,
                            c, output);
                TestAttribute(clientMetrics, clientProps, update, "ConnectionEstablishment", "endpointHost", host, c, output);
                TestAttribute(clientMetrics, clientProps, update, "ConnectionEstablishment", "endpointPort", port, c, output);

                output.WriteLine("ok");

                output.Write("testing endpoint lookup metrics... ");
                output.Flush();

                props["IceMX.Metrics.View.Map.ConnectionEstablishment.GroupBy"] = "id";
                UpdateProps(clientProps, serverProps, update, props, "EndpointLookup");
                TestHelper.Assert(clientMetrics.GetMetricsView("View").ReturnValue["EndpointLookup"].Length == 0);

                var prx = IObjectPrx.Parse(
                    ice1 ?
                        $"metrics:{transport} -h localhost -p {port}" :
                        $"ice+{transport}://localhost:{port}/metrics",
                    communicator);

                try
                {
                    prx.IcePing();
                    prx.GetConnection()!.Close(ConnectionClose.GracefullyWithWait);
                }
                catch
                {
                }

                TestHelper.Assert(clientMetrics.GetMetricsView("View").ReturnValue["EndpointLookup"].Length == 1);
                m1 = clientMetrics.GetMetricsView("View").ReturnValue["EndpointLookup"][0];
                TestHelper.Assert(m1 != null && m1.Current <= 1 && m1.Total == 1);

                bool dnsException = false;
                try
                {
                    if (ice1)
                    {
                        IObjectPrx.Parse($"test:tcp -h unknownfoo.zeroc.com -p {port} -t 500", communicator).IcePing();
                    }
                    else
                    {
                        IObjectPrx.Parse($"ice+tcp://unknownfoo.zeroc.com:{port}/test", communicator).IcePing();
                    }
                    TestHelper.Assert(false);
                }
                catch (DNSException)
                {
                    dnsException = true;
                }
                catch
                {
                    // Some DNS servers don't fail on unknown DNS names.
                    // TODO: what's the point of this test then?
                }
                TestHelper.Assert(clientMetrics.GetMetricsView("View").ReturnValue["EndpointLookup"].Length == 2);
                m1 = clientMetrics.GetMetricsView("View").ReturnValue["EndpointLookup"][0]!;

                if (ice1)
                {
                    if (!m1.Id.Equals($"tcp -h unknownfoo.zeroc.com -p {port} -t 500"))
                    {
                        m1 = clientMetrics.GetMetricsView("View").ReturnValue["EndpointLookup"][1]!;
                    }

                    TestHelper.Assert(m1.Id.Equals("tcp -h unknownfoo.zeroc.com -p " + port + " -t 500") && m1.Total == 2 &&
                        (!dnsException || m1.Failures == 2));
                    if (dnsException)
                    {
                        CheckFailure(clientMetrics, "EndpointLookup", m1.Id, "ZeroC.Ice.DNSException", 2, output);
                    }
                }
                // TODO: ice2 version

                c = () => Connect(prx);

                TestAttribute(clientMetrics, clientProps, update, "EndpointLookup", "parent", "Communicator", c, output);
                TestAttribute(clientMetrics, clientProps, update, "EndpointLookup", "id",
                            prx.GetConnection()!.Endpoint.ToString(), c, output);
                TestAttribute(clientMetrics, clientProps, update, "EndpointLookup", "endpoint",
                            prx.GetConnection()!.Endpoint.ToString(), c, output);

                TestAttribute(clientMetrics, clientProps, update, "EndpointLookup", "endpointTransport", transportName, c, output);
                TestAttribute(clientMetrics, clientProps, update, "EndpointLookup", "endpointIsDatagram", "False", c, output);
                TestAttribute(clientMetrics, clientProps, update, "EndpointLookup", "endpointIsSecure", isSecure, c, output);
                TestAttribute(clientMetrics, clientProps, update, "EndpointLookup", "endpointHost", "localhost", c, output);
                TestAttribute(clientMetrics, clientProps, update, "EndpointLookup", "endpointPort", port, c, output);

                output.WriteLine("ok");
            }
            output.Write("testing dispatch metrics... ");
            output.Flush();

            props["IceMX.Metrics.View.Map.Dispatch.GroupBy"] = "operation";
            UpdateProps(clientProps, serverProps, update, props, "Dispatch");
            TestHelper.Assert(serverMetrics.GetMetricsView("View").ReturnValue["Dispatch"].Length == 0);

            metrics.Op();
            int userExErrorMessageSize = 0;
            try
            {
                metrics.OpWithUserException();
                TestHelper.Assert(false);
            }
            catch (UserEx ex)
            {
                userExErrorMessageSize = ex.Message.Length;
            }
            try
            {
                metrics.OpWithRequestFailedException();
                TestHelper.Assert(false);
            }
            catch (DispatchException)
            {
            }
            try
            {
                metrics.OpWithLocalException();
                TestHelper.Assert(false);
            }
            catch (UnhandledException)
            {
            }
            try
            {
                metrics.OpWithUnknownException();
                TestHelper.Assert(false);
            }
            catch (UnhandledException)
            {
            }
            if (!collocated)
            {
                try
                {
                    metrics.Fail();
                    TestHelper.Assert(false);
                }
                catch (ConnectionLostException)
                {
                }
            }

            map = ToMap(serverMetrics.GetMetricsView("View").ReturnValue["Dispatch"]!);
            TestHelper.Assert(collocated ? map.Count == 5 : map.Count == 6);

            // TODO: temporary, currently we often save 2 bytes with the ice2 protocol
            int protocolRequestSizeAdjustment = ice1 ? 0 : -3;
            int protocolReplySizeAdjustment = ice1 ? 0 : -2;

            DispatchMetrics dm1;
            dm1 = (DispatchMetrics)map["op"];
            TestHelper.Assert(dm1.Current <= 1 && dm1.Total == 1 && dm1.Failures == 0 && dm1.UserException == 0);
            TestHelper.Assert(dm1.Size == (21 + protocolRequestSizeAdjustment) &&
                              dm1.ReplySize == 7 + protocolReplySizeAdjustment);

            dm1 = (DispatchMetrics)map["opWithUserException"];
            TestHelper.Assert(dm1.Current <= 1 && dm1.Total == 1 && dm1.Failures == 0 && dm1.UserException == 1);

            // We assume the error message is encoded in ASCII (each character uses 1-byte when encoded in UTF-8).
            TestHelper.Assert(dm1.Size == (38 + protocolRequestSizeAdjustment) &&
                dm1.ReplySize == (metrics.Encoding == Encoding.V1_1 ? 48 : 51 + userExErrorMessageSize));

            dm1 = (DispatchMetrics)map["opWithLocalException"];
            TestHelper.Assert(dm1.Current <= 1 && dm1.Total == 1 && dm1.Failures == 1 && dm1.UserException == 0);
            CheckFailure(serverMetrics, "Dispatch", dm1.Id, "ZeroC.Ice.InvalidConfigurationException", 1, output);

            // Reply contains the exception stack depending on the OS.
            TestHelper.Assert(dm1.Size == (39 + protocolRequestSizeAdjustment) && dm1.ReplySize > 7);
            dm1 = (DispatchMetrics)map["opWithRequestFailedException"];
            TestHelper.Assert(dm1.Current <= 1 && dm1.Total == 1 && dm1.Failures == 0 && dm1.UserException == 1);
            if (ice1)
            {
                TestHelper.Assert(dm1.Size == (47 + protocolRequestSizeAdjustment) && dm1.ReplySize == 40);
            }
            else
            {
                // We marshal the full ONE.
                TestHelper.Assert(dm1.Size == (47 + protocolRequestSizeAdjustment) && dm1.ReplySize == 233);
            }

            dm1 = (DispatchMetrics)map["opWithUnknownException"];
            TestHelper.Assert(dm1.Current <= 1 && dm1.Total == 1 && dm1.Failures == 1 && dm1.UserException == 0);
            CheckFailure(serverMetrics, "Dispatch", dm1.Id, "System.ArgumentOutOfRangeException", 1, output);
            TestHelper.Assert(dm1.Size == (41 + protocolRequestSizeAdjustment) &&
                              dm1.ReplySize > 7); // Reply contains the exception stack depending on the OS.

            Action op = () => InvokeOp(metrics);
            TestAttribute(serverMetrics, serverProps, update, "Dispatch", "parent", "TestAdapter", op, output);
            TestAttribute(serverMetrics, serverProps, update, "Dispatch", "id", "metrics [op]", op, output);

            if (!collocated)
            {
                if (ice1)
                {
                    TestAttribute(serverMetrics, serverProps, update, "Dispatch", "endpoint",
                                endpoint + " -t 60000", op, output);
                }
                else
                {
                    TestAttribute(serverMetrics, serverProps, update, "Dispatch", "endpoint",
                                endpoint, op, output);
                }
                //testAttribute(serverMetrics, serverProps, update, "Dispatch", "connection", "", op);

                TestAttribute(serverMetrics, serverProps, update, "Dispatch", "endpointTransport", transportName, op, output);
                TestAttribute(serverMetrics, serverProps, update, "Dispatch", "endpointIsDatagram", "False", op, output);
                TestAttribute(serverMetrics, serverProps, update, "Dispatch", "endpointIsSecure", isSecure, op, output);
                TestAttribute(serverMetrics, serverProps, update, "Dispatch", "endpointHost", host, op, output);
                TestAttribute(serverMetrics, serverProps, update, "Dispatch", "endpointPort", port, op, output);

                TestAttribute(serverMetrics, serverProps, update, "Dispatch", "incoming", "True", op, output);
                TestAttribute(serverMetrics, serverProps, update, "Dispatch", "adapterName", "TestAdapter", op, output);
                TestAttribute(serverMetrics, serverProps, update, "Dispatch", "connectionId", "", op, output);
                TestAttribute(serverMetrics, serverProps, update, "Dispatch", "localHost", host, op, output);
                TestAttribute(serverMetrics, serverProps, update, "Dispatch", "localPort", port, op, output);
                TestAttribute(serverMetrics, serverProps, update, "Dispatch", "remoteHost", host, op, output);
                //testAttribute(serverMetrics, serverProps, update, "Dispatch", "remotePort", port, op, output);
                TestAttribute(serverMetrics, serverProps, update, "Dispatch", "mcastHost", "", op, output);
                TestAttribute(serverMetrics, serverProps, update, "Dispatch", "mcastPort", "", op, output);
            }

            TestAttribute(serverMetrics, serverProps, update, "Dispatch", "operation", "op", op, output);
            TestAttribute(serverMetrics, serverProps, update, "Dispatch", "identity", "metrics", op, output);
            TestAttribute(serverMetrics, serverProps, update, "Dispatch", "facet", "", op, output);
            TestAttribute(serverMetrics, serverProps, update, "Dispatch", "mode", "twoway", op, output);

            TestAttribute(serverMetrics, serverProps, update, "Dispatch", "context.entry1", "test", op, output);
            TestAttribute(serverMetrics, serverProps, update, "Dispatch", "context.entry2", "", op, output);
            TestAttribute(serverMetrics, serverProps, update, "Dispatch", "context.entry3", "", op, output);

            output.WriteLine("ok");

            output.Write("testing invocation metrics... ");
            output.Flush();

            //
            // Tests for twoway
            //
            props["IceMX.Metrics.View.Map.Invocation.GroupBy"] = "operation";
            props["IceMX.Metrics.View.Map.Invocation.Map.Remote.GroupBy"] = "id";
            props["IceMX.Metrics.View.Map.Invocation.Map.Collocated.GroupBy"] = "id";
            UpdateProps(clientProps, serverProps, update, props, "Invocation");
            TestHelper.Assert(serverMetrics.GetMetricsView("View").ReturnValue["Invocation"].Length == 0);

            metrics.Op();
            metrics.OpAsync().Wait();

            try
            {
                metrics.OpWithUserException();
                TestHelper.Assert(false);
            }
            catch (UserEx)
            {
            }

            try
            {
                metrics.OpWithUserExceptionAsync().Wait();
                TestHelper.Assert(false);
            }
            catch (AggregateException ex)
            {
                TestHelper.Assert(ex.InnerException is UserEx);
            }

            try
            {
                metrics.OpWithRequestFailedException();
                TestHelper.Assert(false);
            }
            catch (DispatchException)
            {
            }

            try
            {
                metrics.OpWithRequestFailedExceptionAsync().Wait();
                TestHelper.Assert(false);
            }
            catch (AggregateException ex)
            {
                TestHelper.Assert(ex.InnerException is DispatchException);
            }

            try
            {
                metrics.OpWithLocalException();
                TestHelper.Assert(false);
            }
            catch (UnhandledException)
            {
            }
            try
            {
                metrics.OpWithLocalExceptionAsync().Wait();
                TestHelper.Assert(false);
            }
            catch (AggregateException ex)
            {
                TestHelper.Assert(ex.InnerException is UnhandledException);
            }

            try
            {
                metrics.OpWithUnknownException();
                TestHelper.Assert(false);
            }
            catch (UnhandledException)
            {
            }

            try
            {
                metrics.OpWithUnknownExceptionAsync().Wait();
                TestHelper.Assert(false);
            }
            catch (AggregateException ex)
            {
                TestHelper.Assert(ex.InnerException is UnhandledException);
            }

            if (!collocated)
            {
                try
                {
                    metrics.Fail();
                    TestHelper.Assert(false);
                }
                catch (ConnectionLostException)
                {
                }

                try
                {
                    metrics.FailAsync().Wait();
                    TestHelper.Assert(false);
                }
                catch (AggregateException ex)
                {
                    TestHelper.Assert(ex.InnerException is ConnectionLostException);
                }
            }

            map = ToMap(clientMetrics.GetMetricsView("View").ReturnValue["Invocation"]!);
            TestHelper.Assert(map.Count == (collocated ? 5 : 6));

            InvocationMetrics im1;
            ChildInvocationMetrics rim1;
            im1 = (InvocationMetrics)map["op"];
            TestHelper.Assert(im1.Current <= 1 && im1.Total == 2 && im1.Failures == 0 && im1.Retry == 0);
            TestHelper.Assert(collocated ? im1.Collocated.Length == 1 : im1.Remotes.Length == 1);
            rim1 = (ChildInvocationMetrics)(collocated ? im1.Collocated[0]! : im1.Remotes[0]!);
            TestHelper.Assert(rim1.Current == 0 && rim1.Total == 2 && rim1.Failures == 0);
            if (ice1)
            {
                TestHelper.Assert(rim1.Size == 42 && rim1.ReplySize == 14);
            }
            else
            {
                TestHelper.Assert(rim1.Size == 36 && rim1.ReplySize == 10);
            }

            if (ice1) // TODO: enable ice2
            {
                im1 = (InvocationMetrics)map["opWithUserException"];
                TestHelper.Assert(im1.Current <= 1 && im1.Total == 2 && im1.Failures == 0 && im1.Retry == 0);
                TestHelper.Assert(collocated ? im1.Collocated.Length == 1 : im1.Remotes.Length == 1);
                rim1 = (ChildInvocationMetrics)(collocated ? im1.Collocated[0]! : im1.Remotes[0]!);
                TestHelper.Assert(rim1.Current == 0 && rim1.Total == 2 && rim1.Failures == 0);
                //TestHelper.Assert(rim1.Size == 76 && rim1.ReplySize == 60);

                TestHelper.Assert(im1.UserException == 2);
                im1 = (InvocationMetrics)map["opWithLocalException"];
                TestHelper.Assert(im1.Current <= 1 && im1.Total == 2 && im1.Failures == 2 && im1.Retry == 0);
                TestHelper.Assert(collocated ? im1.Collocated.Length == 1 : im1.Remotes.Length == 1);
                rim1 = (ChildInvocationMetrics)(collocated ? im1.Collocated[0]! : im1.Remotes[0]!);
                TestHelper.Assert(rim1.Current == 0 && rim1.Total == 2 && rim1.Failures == 0);
                if (ice1)
                {
                    TestHelper.Assert(rim1.Size == 78 && rim1.ReplySize > 7);
                }
                else
                {
                    TestHelper.Assert(rim1.Size == 72 && rim1.ReplySize > 7);
                }
                CheckFailure(clientMetrics, "Invocation", im1.Id, "ZeroC.Ice.UnhandledException", 2, output);

                im1 = (InvocationMetrics)map["opWithRequestFailedException"];
                TestHelper.Assert(im1.Current <= 1 && im1.Total == 2 && im1.Failures == 2 && im1.Retry == 0);
                TestHelper.Assert(collocated ? im1.Collocated.Length == 1 : im1.Remotes.Length == 1);
                rim1 = (ChildInvocationMetrics)(collocated ? im1.Collocated[0]! : im1.Remotes[0]!);
                TestHelper.Assert(rim1.Current == 0 && rim1.Total == 2 && rim1.Failures == 0);
                if (ice1)
                {
                    TestHelper.Assert(rim1.Size == 94 && rim1.ReplySize == 80);
                }
                else
                {
                    TestHelper.Assert(rim1.Size == 88 && rim1.ReplySize == 80);
                }
                CheckFailure(clientMetrics, "Invocation", im1.Id, "ZeroC.Ice.ObjectNotExistException", 2, output);

                im1 = (InvocationMetrics)map["opWithUnknownException"];
                TestHelper.Assert(im1.Current <= 1 && im1.Total == 2 && im1.Failures == 2 && im1.Retry == 0);
                TestHelper.Assert(collocated ? im1.Collocated.Length == 1 : im1.Remotes.Length == 1);
                rim1 = (ChildInvocationMetrics)(collocated ? im1.Collocated[0]! : im1.Remotes[0]!);
                TestHelper.Assert(rim1.Current == 0 && rim1.Total == 2 && rim1.Failures == 0);
                if (ice1)
                {
                    TestHelper.Assert(rim1.Size == 82 && rim1.ReplySize > 7);
                }
                else
                {
                    TestHelper.Assert(rim1.Size == 76 && rim1.ReplySize > 7);
                }
                CheckFailure(clientMetrics, "Invocation", im1.Id, "ZeroC.Ice.UnhandledException", 2, output);

                if (!collocated)
                {
                    im1 = (InvocationMetrics)map["fail"];
                    TestHelper.Assert(im1.Current <= 1 && im1.Total == 2 && im1.Failures == 2 && im1.Retry == 2 && im1.Remotes.Length == 1);
                    rim1 = (ChildInvocationMetrics)(collocated ? im1.Collocated[0]! : im1.Remotes[0]!);
                    TestHelper.Assert(rim1.Current == 0);
                    TestHelper.Assert(rim1.Total == 4);
                    TestHelper.Assert(rim1.Failures == 4);
                    CheckFailure(clientMetrics, "Invocation", im1.Id, "ZeroC.Ice.ConnectionLostException", 2, output);
                }
            }

            Encoding defaultEncoding = helper.Encoding;
            string defaultProtocolName = helper.Protocol.GetName();

            TestAttribute(clientMetrics, clientProps, update, "Invocation", "parent", "Communicator", op, output);
            if (ice1)
            {
                TestAttribute(clientMetrics, clientProps, update, "Invocation", "id",
                    $"metrics -t -e {defaultEncoding} [op]", op, output);
            }
            else
            {
                TestAttribute(clientMetrics, clientProps, update, "Invocation", "id", $"ice:metrics [op]", op, output);
            }

            TestAttribute(clientMetrics, clientProps, update, "Invocation", "operation", "op", op, output);
            TestAttribute(clientMetrics, clientProps, update, "Invocation", "identity", "metrics", op, output);
            TestAttribute(clientMetrics, clientProps, update, "Invocation", "facet", "", op, output);
            TestAttribute(clientMetrics, clientProps, update, "Invocation", "encoding", $"{defaultEncoding}", op, output);
            TestAttribute(clientMetrics, clientProps, update, "Invocation", "mode", "twoway", op, output);

            if (ice1)
            {
                TestAttribute(clientMetrics, clientProps, update, "Invocation", "proxy",
                    $"metrics -t -e {defaultEncoding}:{endpoint} -t {defaultTimeout}", op, output);
            }
            else
            {
                TestAttribute(clientMetrics, clientProps, update, "Invocation", "proxy", $"{endpoint}/metrics", op,
                    output);
            }

            TestAttribute(clientMetrics, clientProps, update, "Invocation", "context.entry1", "test", op, output);
            TestAttribute(clientMetrics, clientProps, update, "Invocation", "context.entry2", "", op, output);
            TestAttribute(clientMetrics, clientProps, update, "Invocation", "context.entry3", "", op, output);

            //
            // Oneway tests
            //
            ClearView(clientProps, serverProps, update);
            props["IceMX.Metrics.View.Map.Invocation.GroupBy"] = "operation";
            props["IceMX.Metrics.View.Map.Invocation.Map.Remote.GroupBy"] = "localPort";
            UpdateProps(clientProps, serverProps, update, props, "Invocation");

            IMetricsPrx metricsOneway = metrics.Clone(oneway: true);
            metricsOneway.Op();
            metricsOneway.OpAsync().Wait();

            map = ToMap(clientMetrics.GetMetricsView("View").ReturnValue["Invocation"]!);
            TestHelper.Assert(map.Count == 1);

            im1 = (InvocationMetrics)map["op"];
            TestHelper.Assert(im1.Current <= 1 && im1.Total == 2 && im1.Failures == 0 && im1.Retry == 0);
            TestHelper.Assert(collocated ? (im1.Collocated.Length == 1) : (im1.Remotes.Length == 1));
            rim1 = (ChildInvocationMetrics)(collocated ? im1.Collocated[0]! : im1.Remotes[0]!);
            TestHelper.Assert(rim1.Current <= 1 && rim1.Total == 2 && rim1.Failures == 0);
            if (ice1)
            {
                TestHelper.Assert(rim1.Size == 42 && rim1.ReplySize == 0);
            }
            else
            {
                TestHelper.Assert(rim1.Size == 36 && rim1.ReplySize == 0);
            }

            TestAttribute(clientMetrics, clientProps, update, "Invocation", "mode", "oneway",
                        () => InvokeOp(metricsOneway), output);
            output.WriteLine("ok");

            if (!collocated)
            {
                output.Write("testing metrics view enable/disable...");
                output.Flush();

                props["IceMX.Metrics.View.GroupBy"] = "none";
                props["IceMX.Metrics.View.Disabled"] = "0";
                UpdateProps(clientProps, serverProps, update, props, "Connection");
                TestHelper.Assert(clientMetrics.GetMetricsView("View").ReturnValue["Connection"].Length != 0);
                (string[] names, string[] disabledViews) = clientMetrics.GetMetricsViewNames();
                TestHelper.Assert(names.Length == 1 && disabledViews.Length == 0);

                props["IceMX.Metrics.View.Disabled"] = "1";
                UpdateProps(clientProps, serverProps, update, props, "Connection");
                TestHelper.Assert(!clientMetrics.GetMetricsView("View").ReturnValue.ContainsKey("Connection"));
                (names, disabledViews) = clientMetrics.GetMetricsViewNames();
                TestHelper.Assert(names.Length == 0 && disabledViews.Length == 1);

                clientMetrics.EnableMetricsView("View");
                TestHelper.Assert(clientMetrics.GetMetricsView("View").ReturnValue["Connection"].Length != 0);
                (names, disabledViews) = clientMetrics.GetMetricsViewNames();
                TestHelper.Assert(names.Length == 1 && disabledViews.Length == 0);

                clientMetrics.DisableMetricsView("View");
                TestHelper.Assert(!clientMetrics.GetMetricsView("View").ReturnValue.ContainsKey("Connection"));
                (names, disabledViews) = clientMetrics.GetMetricsViewNames();
                TestHelper.Assert(names.Length == 0 && disabledViews.Length == 1);

                try
                {
                    clientMetrics.EnableMetricsView("UnknownView");
                }
                catch (UnknownMetricsView)
                {
                }

                output.WriteLine("ok");
            }

            output.Write("testing instrumentation observer delegate... ");
            output.Flush();

            if (!collocated)
            {
                TestHelper.Assert(obsv.ConnectionObserver!.GetTotal() > 0);
                TestHelper.Assert(obsv.ConnectionEstablishmentObserver!.GetTotal() > 0);
                TestHelper.Assert(obsv.EndpointLookupObserver!.GetTotal() > 0);
                TestHelper.Assert(obsv.InvocationObserver!.RemoteObserver!.GetTotal() > 0);
            }
            else
            {
                TestHelper.Assert(obsv.InvocationObserver!.CollocatedObserver!.GetTotal() > 0);
            }

            TestHelper.Assert(obsv.DispatchObserver!.GetTotal() > 0);
            TestHelper.Assert(obsv.InvocationObserver!.GetTotal() > 0);

            if (!collocated)
            {
                TestHelper.Assert(obsv.ConnectionObserver!.GetCurrent() > 0);
                TestHelper.Assert(obsv.ConnectionEstablishmentObserver!.GetCurrent() == 0);
                TestHelper.Assert(obsv.EndpointLookupObserver!.GetCurrent() == 0);
                WaitForObserverCurrent(obsv.InvocationObserver!.RemoteObserver!);
                TestHelper.Assert(obsv.InvocationObserver!.RemoteObserver!.GetCurrent() == 0);
            }
            else
            {
                WaitForObserverCurrent(obsv.InvocationObserver!.CollocatedObserver!);
                TestHelper.Assert(obsv.InvocationObserver!.CollocatedObserver!.GetCurrent() == 0);
            }
            WaitForObserverCurrent(obsv.DispatchObserver);
            TestHelper.Assert(obsv.DispatchObserver.GetCurrent() == 0);
            WaitForObserverCurrent(obsv.InvocationObserver);
            TestHelper.Assert(obsv.InvocationObserver.GetCurrent() == 0);

            if (!collocated)
            {
                TestHelper.Assert(obsv.ConnectionObserver!.GetFailedCount() > 0);
                TestHelper.Assert(obsv.ConnectionEstablishmentObserver!.GetFailedCount() > 0);
                TestHelper.Assert(obsv.EndpointLookupObserver!.GetFailedCount() > 0);
                TestHelper.Assert(obsv.InvocationObserver!.RemoteObserver!.GetFailedCount() > 0);
            }
            //TestHelper.Assert(obsv.dispatchObserver.getFailedCount() > 0);

            if (ice1) // TODO: ice2
            {
                TestHelper.Assert(obsv.InvocationObserver.GetFailedCount() > 0);
            }

            if (!collocated)
            {
                TestHelper.Assert(obsv.ConnectionObserver!.Received > 0 && obsv.ConnectionObserver!.Sent > 0);
                TestHelper.Assert(obsv.InvocationObserver!.RetriedCount > 0);
                TestHelper.Assert(obsv.InvocationObserver!.RemoteObserver!.ReplySize > 0);
            }
            else
            {
                TestHelper.Assert(obsv.InvocationObserver!.CollocatedObserver!.ReplySize > 0);
            }
            //TestHelper.Assert(obsv.dispatchObserver.userExceptionCount > 0);

            if (ice1) // TODO: ice2
            {
                TestHelper.Assert(obsv.InvocationObserver.UserExceptionCount > 0);
            }

            output.WriteLine("ok");
            return metrics;
        }
    }
}<|MERGE_RESOLUTION|>--- conflicted
+++ resolved
@@ -549,12 +549,8 @@
                 cm2 = (ConnectionMetrics)clientMetrics.GetMetricsView("View").ReturnValue["Connection"][0]!;
                 sm2 = GetServerConnectionMetrics(serverMetrics, sm1.SentBytes + replySz)!;
 
-<<<<<<< HEAD
                 // 2 additional bytes with ice2 and Encoding2: one for the sequence size and one for the frame size
-                int sizeLengthIncrease = helper.GetTestEncoding() == Encoding.V1_1 ? 4 : 2;
-=======
-                int sizeLengthIncrease = helper.Encoding == Encoding.V1_1 ? 4 : 1;
->>>>>>> f243b9e7
+                int sizeLengthIncrease = helper.Encoding == Encoding.V1_1 ? 4 : 2;
 
                 TestHelper.Assert(cm2.SentBytes - cm1.SentBytes == requestSz + bs.Length + sizeLengthIncrease);
                 TestHelper.Assert(cm2.ReceivedBytes - cm1.ReceivedBytes == replySz);
@@ -570,12 +566,8 @@
                 cm2 = (ConnectionMetrics)clientMetrics.GetMetricsView("View").ReturnValue["Connection"][0]!;
                 sm2 = GetServerConnectionMetrics(serverMetrics, sm1.SentBytes + replySz)!;
 
-<<<<<<< HEAD
                 // 6 additional bytes with ice2 and Encoding2: 3 for the sequence size and 3 for the frame size
-                sizeLengthIncrease = helper.GetTestEncoding() == Encoding.V1_1 ? 4 : 6;
-=======
-                sizeLengthIncrease = helper.Encoding == Encoding.V1_1 ? 4 : 3;
->>>>>>> f243b9e7
+                sizeLengthIncrease = helper.Encoding == Encoding.V1_1 ? 4 : 6;
 
                 TestHelper.Assert((cm2.SentBytes - cm1.SentBytes) == (requestSz + bs.Length + sizeLengthIncrease));
                 TestHelper.Assert((cm2.ReceivedBytes - cm1.ReceivedBytes) == replySz);
