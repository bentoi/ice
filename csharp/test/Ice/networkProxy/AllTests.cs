--- conflicted
+++ resolved
@@ -27,25 +27,8 @@
             string sref = "test:" + helper.GetTestEndpoint(0);
             var testPrx = ITestIntfPrx.Parse(sref, communicator);
 
-<<<<<<< HEAD
-        output.Write("testing connection information... ");
-        output.Flush();
-        {
-            IPConnectionInfo? info = getIPConnectionInfo(testPrx.GetConnection()!.GetConnectionInfo());
-            TestHelper.Assert(info!.RemotePort == proxyPort); // make sure we are connected to the proxy port.
-        }
-        output.WriteLine("ok");
-
-        output.Write("shutting down server... ");
-        output.Flush();
-        {
-            testPrx.shutdown();
-        }
-        output.WriteLine("ok");
-=======
             int proxyPort = communicator.GetPropertyAsInt("Ice.HTTPProxyPort") ??
                             communicator.GetPropertyAsInt("Ice.SOCKSProxyPort") ?? 0;
->>>>>>> 5cdb6d26
 
             var output = helper.GetWriter();
             output.Write("testing connection... ");
@@ -58,7 +41,7 @@
             output.Write("testing connection information... ");
             output.Flush();
             {
-                IPConnectionInfo? info = getIPConnectionInfo(testPrx.GetConnection().GetConnectionInfo());
+                IPConnectionInfo? info = getIPConnectionInfo(testPrx.GetConnection()!.GetConnectionInfo());
                 TestHelper.Assert(info!.RemotePort == proxyPort); // make sure we are connected to the proxy port.
             }
             output.WriteLine("ok");
