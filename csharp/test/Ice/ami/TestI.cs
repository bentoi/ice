//
// Copyright (c) ZeroC, Inc. All rights reserved.
//

using System.Threading;
using System.Threading.Tasks;
using Test;

namespace Ice.ami
{
    public class TestIntf : Test.ITestIntf
    {
        public void
        op(Current current)
        {
        }

        public int opWithResult(Current current) => 15;

        public void opWithUE(Current current) => throw new Test.TestIntfException();

        public void
        opWithPayload(byte[] seq, Current current)
        {
        }

        public void
        close(Test.CloseMode mode, Current current) => current.Connection!.Close((ConnectionClose)(int)mode);

        public void sleep(int ms, Current current) => Thread.Sleep(ms);

        public void
        shutdown(Current current)
        {
            lock (this)
            {
                _shutdown = true;
                if (_pending != null)
                {
                    _pending.SetResult(null);
                    _pending = null;
                }
                current.Adapter.Communicator.Shutdown();
            }
        }

        public bool supportsAMD(Current current) => true;

        public bool supportsFunctionalTests(Current current) => false;

        public async ValueTask opAsyncDispatchAsync(Current current) => await Task.Delay(10);

        public async ValueTask<int> opWithResultAsyncDispatchAsync(Current current)
        {
            await Task.Delay(10);
            return await Self(current).opWithResultAsync();
        }

        public async ValueTask opWithUEAsyncDispatchAsync(Current current)
        {
            await Task.Delay(10);
            try
            {
                await Self(current).opWithUEAsync();
            }
            catch (RemoteException ex)
            {
                ex.ConvertToUnhandled = false;
                throw;
            }
        }

<<<<<<< HEAD
        Test.ITestIntfPrx Self(Current current) =>
=======
        public void pingBiDir(Test.IPingReplyPrx? reply, Current current)
        {
            TestHelper.Assert(reply != null);
            reply = reply.Clone(fixedConnection: current.Connection);
            Thread dispatchThread = Thread.CurrentThread;
            reply.replyAsync().ContinueWith(
                (t) =>
                {
                    Thread callbackThread = Thread.CurrentThread;
                    TestHelper.Assert(dispatchThread != callbackThread);
                    TestHelper.Assert(callbackThread.Name!.Contains("Ice.ThreadPool.Server"));
                },
                reply.Scheduler).Wait();
        }

        private Test.ITestIntfPrx Self(Current current) =>
>>>>>>> 130c6203
            current.Adapter.CreateProxy(current.Identity, Test.ITestIntfPrx.Factory);

        public ValueTask startDispatchAsync(Current current)
        {
            lock (this)
            {
                if (_shutdown)
                {
                    // Ignore, this can occur with the forceful connection close test, shutdown can be dispatch
                    // before start dispatch.
                    var v = new TaskCompletionSource<object?>();
                    v.SetResult(null);
                    return new ValueTask(v.Task);
                }
                else if (_pending != null)
                {
                    _pending.SetResult(null);
                }
                _pending = new TaskCompletionSource<object?>();
                return new ValueTask(_pending.Task);
            }
        }

        public void finishDispatch(Current current)
        {
            lock (this)
            {
                if (_shutdown)
                {
                    return;
                }
                else if (_pending != null) // Pending might not be set yet if startDispatch is dispatch out-of-order
                {
                    _pending.SetResult(null);
                    _pending = null;
                }
            }
        }

        private bool _shutdown;
        private TaskCompletionSource<object?>? _pending = null;
    }

    public class TestIntf2 : Test.Outer.Inner.ITestIntf
    {
        public (int, int) op(int i, Current current) => (i, i);
    }
}<|MERGE_RESOLUTION|>--- conflicted
+++ resolved
@@ -70,26 +70,7 @@
             }
         }
 
-<<<<<<< HEAD
-        Test.ITestIntfPrx Self(Current current) =>
-=======
-        public void pingBiDir(Test.IPingReplyPrx? reply, Current current)
-        {
-            TestHelper.Assert(reply != null);
-            reply = reply.Clone(fixedConnection: current.Connection);
-            Thread dispatchThread = Thread.CurrentThread;
-            reply.replyAsync().ContinueWith(
-                (t) =>
-                {
-                    Thread callbackThread = Thread.CurrentThread;
-                    TestHelper.Assert(dispatchThread != callbackThread);
-                    TestHelper.Assert(callbackThread.Name!.Contains("Ice.ThreadPool.Server"));
-                },
-                reply.Scheduler).Wait();
-        }
-
         private Test.ITestIntfPrx Self(Current current) =>
->>>>>>> 130c6203
             current.Adapter.CreateProxy(current.Identity, Test.ITestIntfPrx.Factory);
 
         public ValueTask startDispatchAsync(Current current)
