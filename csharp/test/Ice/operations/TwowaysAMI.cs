//
// Copyright (c) ZeroC, Inc. All rights reserved.
//

using System;
using System.Collections.Generic;
using System.Linq;
using System.Threading;
using System.Threading.Tasks;

using Test;

namespace Ice.operations
{
    public class TwowaysAMI
    {
        private class CallbackBase
        {
            internal CallbackBase()
            {
                _called = false;
            }

            public virtual void check()
            {
                lock (this)
                {
                    while (!_called)
                    {
                        Monitor.Wait(this);
                    }
                    _called = false;
                }
            }

            public virtual void called()
            {
                lock (this)
                {
                    TestHelper.Assert(!_called);
                    _called = true;
                    Monitor.Pulse(this);
                }
            }

            public bool _called;
        }

        private class GenericCallback<T> : CallbackBase
        {
            public GenericCallback(T value)
            {
                this._value = value;
            }

            public void response(T value)
            {
                _value = value;
                _succeeded = true;
                called();
            }

            public void exception()
            {
                _succeeded = false;
                called();
            }

            public bool succeeded()
            {
                check();
                return _succeeded;
            }

            public T value()
            {
                return _value;
            }

            private T _value;
            private bool _succeeded = false;
        }

        private class Callback : CallbackBase
        {
            public Callback()
            {
            }

            public Callback(Communicator c) => _communicator = c;

            public Callback(int l) => _l = l;

            public Callback(Dictionary<string, string> d) => _d = d;

            public void opVoid() => called();

            public void opContext() => called();

            public void opByte(byte r, byte b)
            {
                TestHelper.Assert(b == 0xf0);
                TestHelper.Assert(r == 0xff);
                called();
            }

            public void opBool(bool r, bool b)
            {
                TestHelper.Assert(b);
                TestHelper.Assert(!r);
                called();
            }

            public void opShortIntLong(long r, short s, int i, long l)
            {
                TestHelper.Assert(s == 10);
                TestHelper.Assert(i == 11);
                TestHelper.Assert(l == 12);
                TestHelper.Assert(r == 12);
                called();
            }

            public void opFloatDouble(double r, float f, double d)
            {
                TestHelper.Assert(f == 3.14f);
                TestHelper.Assert(d == 1.1e10);
                TestHelper.Assert(r == 1.1e10);
                called();
            }

            public void opString(string r, string s)
            {
                TestHelper.Assert(s.Equals("world hello"));
                TestHelper.Assert(r.Equals("hello world"));
                called();
            }

            public void opMyEnum(Test.MyEnum r, Test.MyEnum e)
            {
                TestHelper.Assert(e == Test.MyEnum.enum2);
                TestHelper.Assert(r == Test.MyEnum.enum3);
                called();
            }

            public void opMyClass(Test.IMyClassPrx? r, Test.IMyClassPrx? c1, Test.IMyClassPrx? c2)
            {
                TestHelper.Assert(c1!.Identity.Equals(Identity.Parse("test")));
                TestHelper.Assert(c2!.Identity.Equals(Identity.Parse("noSuchIdentity")));
                TestHelper.Assert(r!.Identity.Equals(Identity.Parse("test")));
<<<<<<< HEAD
=======

                //
                // We can't do the callbacks below in connection serialization mode.
                //
                if (!(_communicator!.GetPropertyAsBool("Ice.ThreadPool.Client.Serialize") ?? false))
                {
                    r.opVoid();
                    c1.opVoid();
                    try
                    {
                        c2.opVoid();
                        TestHelper.Assert(false);
                    }
                    catch (ObjectNotExistException)
                    {
                    }
                }
>>>>>>> 130c6203
                called();
            }

            public void opStruct(Test.Structure rso, Test.Structure so)
            {
                TestHelper.Assert(rso.p == null);
                TestHelper.Assert(rso.e == Test.MyEnum.enum2);
                TestHelper.Assert(rso.s.s.Equals("def"));
                TestHelper.Assert(so.e == Test.MyEnum.enum3);
                TestHelper.Assert(so.s.s.Equals("a new string"));
<<<<<<< HEAD
=======

                //
                // We can't do the callbacks below in connection serialization mode.
                //
                if (!(_communicator!.GetPropertyAsBool("Ice.ThreadPool.Client.Serialize") ?? false))
                {
                    so.p!.opVoid();
                }
>>>>>>> 130c6203
                called();
            }

            public void opByteS(byte[] rso, byte[] bso)
            {
                TestHelper.Assert(bso.Length == 4);
                TestHelper.Assert(bso[0] == 0x22);
                TestHelper.Assert(bso[1] == 0x12);
                TestHelper.Assert(bso[2] == 0x11);
                TestHelper.Assert(bso[3] == 0x01);
                TestHelper.Assert(rso.Length == 8);
                TestHelper.Assert(rso[0] == 0x01);
                TestHelper.Assert(rso[1] == 0x11);
                TestHelper.Assert(rso[2] == 0x12);
                TestHelper.Assert(rso[3] == 0x22);
                TestHelper.Assert(rso[4] == 0xf1);
                TestHelper.Assert(rso[5] == 0xf2);
                TestHelper.Assert(rso[6] == 0xf3);
                TestHelper.Assert(rso[7] == 0xf4);
                called();
            }

            public void opBoolS(bool[] rso, bool[] bso)
            {
                TestHelper.Assert(bso.Length == 4);
                TestHelper.Assert(bso[0]);
                TestHelper.Assert(bso[1]);
                TestHelper.Assert(!bso[2]);
                TestHelper.Assert(!bso[3]);
                TestHelper.Assert(rso.Length == 3);
                TestHelper.Assert(!rso[0]);
                TestHelper.Assert(rso[1]);
                TestHelper.Assert(rso[2]);
                called();
            }

            public void opShortIntLongS(long[] rso, short[] sso, int[] iso, long[] lso)
            {
                TestHelper.Assert(sso.Length == 3);
                TestHelper.Assert(sso[0] == 1);
                TestHelper.Assert(sso[1] == 2);
                TestHelper.Assert(sso[2] == 3);
                TestHelper.Assert(iso.Length == 4);
                TestHelper.Assert(iso[0] == 8);
                TestHelper.Assert(iso[1] == 7);
                TestHelper.Assert(iso[2] == 6);
                TestHelper.Assert(iso[3] == 5);
                TestHelper.Assert(lso.Length == 6);
                TestHelper.Assert(lso[0] == 10);
                TestHelper.Assert(lso[1] == 30);
                TestHelper.Assert(lso[2] == 20);
                TestHelper.Assert(lso[3] == 10);
                TestHelper.Assert(lso[4] == 30);
                TestHelper.Assert(lso[5] == 20);
                TestHelper.Assert(rso.Length == 3);
                TestHelper.Assert(rso[0] == 10);
                TestHelper.Assert(rso[1] == 30);
                TestHelper.Assert(rso[2] == 20);
                called();
            }

            public void opFloatDoubleS(double[] rso, float[] fso, double[] dso)
            {
                TestHelper.Assert(fso.Length == 2);
                TestHelper.Assert(fso[0] == 3.14f);
                TestHelper.Assert(fso[1] == 1.11f);
                TestHelper.Assert(dso.Length == 3);
                TestHelper.Assert(dso[0] == 1.3e10);
                TestHelper.Assert(dso[1] == 1.2e10);
                TestHelper.Assert(dso[2] == 1.1e10);
                TestHelper.Assert(rso.Length == 5);
                TestHelper.Assert(rso[0] == 1.1e10);
                TestHelper.Assert(rso[1] == 1.2e10);
                TestHelper.Assert(rso[2] == 1.3e10);
                TestHelper.Assert((float)rso[3] == 3.14f);
                TestHelper.Assert((float)rso[4] == 1.11f);
                called();
            }

            public void opStringS(string[] rso, string[] sso)
            {
                TestHelper.Assert(sso.Length == 4);
                TestHelper.Assert(sso[0].Equals("abc"));
                TestHelper.Assert(sso[1].Equals("de"));
                TestHelper.Assert(sso[2].Equals("fghi"));
                TestHelper.Assert(sso[3].Equals("xyz"));
                TestHelper.Assert(rso.Length == 3);
                TestHelper.Assert(rso[0].Equals("fghi"));
                TestHelper.Assert(rso[1].Equals("de"));
                TestHelper.Assert(rso[2].Equals("abc"));
                called();
            }

            public void opByteSS(byte[][] rso, byte[][] bso)
            {
                TestHelper.Assert(bso.Length == 2);
                TestHelper.Assert(bso[0].Length == 1);
                TestHelper.Assert(bso[0][0] == 0xff);
                TestHelper.Assert(bso[1].Length == 3);
                TestHelper.Assert(bso[1][0] == 0x01);
                TestHelper.Assert(bso[1][1] == 0x11);
                TestHelper.Assert(bso[1][2] == 0x12);
                TestHelper.Assert(rso.Length == 4);
                TestHelper.Assert(rso[0].Length == 3);
                TestHelper.Assert(rso[0][0] == 0x01);
                TestHelper.Assert(rso[0][1] == 0x11);
                TestHelper.Assert(rso[0][2] == 0x12);
                TestHelper.Assert(rso[1].Length == 1);
                TestHelper.Assert(rso[1][0] == 0xff);
                TestHelper.Assert(rso[2].Length == 1);
                TestHelper.Assert(rso[2][0] == 0x0e);
                TestHelper.Assert(rso[3].Length == 2);
                TestHelper.Assert(rso[3][0] == 0xf2);
                TestHelper.Assert(rso[3][1] == 0xf1);
                called();
            }

            public void opBoolSS(bool[][] rso, bool[][] bso)
            {
                TestHelper.Assert(bso.Length == 4);
                TestHelper.Assert(bso[0].Length == 1);
                TestHelper.Assert(bso[0][0]);
                TestHelper.Assert(bso[1].Length == 1);
                TestHelper.Assert(!bso[1][0]);
                TestHelper.Assert(bso[2].Length == 2);
                TestHelper.Assert(bso[2][0]);
                TestHelper.Assert(bso[2][1]);
                TestHelper.Assert(bso[3].Length == 3);
                TestHelper.Assert(!bso[3][0]);
                TestHelper.Assert(!bso[3][1]);
                TestHelper.Assert(bso[3][2]);
                TestHelper.Assert(rso.Length == 3);
                TestHelper.Assert(rso[0].Length == 2);
                TestHelper.Assert(rso[0][0]);
                TestHelper.Assert(rso[0][1]);
                TestHelper.Assert(rso[1].Length == 1);
                TestHelper.Assert(!rso[1][0]);
                TestHelper.Assert(rso[2].Length == 1);
                TestHelper.Assert(rso[2][0]);
                called();
            }

            public void opShortIntLongSS(long[][] rso, short[][] sso, int[][] iso, long[][] lso)
            {
                TestHelper.Assert(rso.Length == 1);
                TestHelper.Assert(rso[0].Length == 2);
                TestHelper.Assert(rso[0][0] == 496);
                TestHelper.Assert(rso[0][1] == 1729);
                TestHelper.Assert(sso.Length == 3);
                TestHelper.Assert(sso[0].Length == 3);
                TestHelper.Assert(sso[0][0] == 1);
                TestHelper.Assert(sso[0][1] == 2);
                TestHelper.Assert(sso[0][2] == 5);
                TestHelper.Assert(sso[1].Length == 1);
                TestHelper.Assert(sso[1][0] == 13);
                TestHelper.Assert(sso[2].Length == 0);
                TestHelper.Assert(iso.Length == 2);
                TestHelper.Assert(iso[0].Length == 1);
                TestHelper.Assert(iso[0][0] == 42);
                TestHelper.Assert(iso[1].Length == 2);
                TestHelper.Assert(iso[1][0] == 24);
                TestHelper.Assert(iso[1][1] == 98);
                TestHelper.Assert(lso.Length == 2);
                TestHelper.Assert(lso[0].Length == 2);
                TestHelper.Assert(lso[0][0] == 496);
                TestHelper.Assert(lso[0][1] == 1729);
                TestHelper.Assert(lso[1].Length == 2);
                TestHelper.Assert(lso[1][0] == 496);
                TestHelper.Assert(lso[1][1] == 1729);
                called();
            }

            public void opFloatDoubleSS(double[][] rso, float[][] fso, double[][] dso)
            {
                TestHelper.Assert(fso.Length == 3);
                TestHelper.Assert(fso[0].Length == 1);
                TestHelper.Assert(fso[0][0] == 3.14f);
                TestHelper.Assert(fso[1].Length == 1);
                TestHelper.Assert(fso[1][0] == 1.11f);
                TestHelper.Assert(fso[2].Length == 0);
                TestHelper.Assert(dso.Length == 1);
                TestHelper.Assert(dso[0].Length == 3);
                TestHelper.Assert(dso[0][0] == 1.1e10);
                TestHelper.Assert(dso[0][1] == 1.2e10);
                TestHelper.Assert(dso[0][2] == 1.3e10);
                TestHelper.Assert(rso.Length == 2);
                TestHelper.Assert(rso[0].Length == 3);
                TestHelper.Assert(rso[0][0] == 1.1e10);
                TestHelper.Assert(rso[0][1] == 1.2e10);
                TestHelper.Assert(rso[0][2] == 1.3e10);
                TestHelper.Assert(rso[1].Length == 3);
                TestHelper.Assert(rso[1][0] == 1.1e10);
                TestHelper.Assert(rso[1][1] == 1.2e10);
                TestHelper.Assert(rso[1][2] == 1.3e10);
                called();
            }

            public void opStringSS(string[][] rso, string[][] sso)
            {
                TestHelper.Assert(sso.Length == 5);
                TestHelper.Assert(sso[0].Length == 1);
                TestHelper.Assert(sso[0][0].Equals("abc"));
                TestHelper.Assert(sso[1].Length == 2);
                TestHelper.Assert(sso[1][0].Equals("de"));
                TestHelper.Assert(sso[1][1].Equals("fghi"));
                TestHelper.Assert(sso[2].Length == 0);
                TestHelper.Assert(sso[3].Length == 0);
                TestHelper.Assert(sso[4].Length == 1);
                TestHelper.Assert(sso[4][0].Equals("xyz"));
                TestHelper.Assert(rso.Length == 3);
                TestHelper.Assert(rso[0].Length == 1);
                TestHelper.Assert(rso[0][0].Equals("xyz"));
                TestHelper.Assert(rso[1].Length == 0);
                TestHelper.Assert(rso[2].Length == 0);
                called();
            }

            public void opStringSSS(string[][][] rsso, string[][][] ssso)
            {
                TestHelper.Assert(ssso.Length == 5);
                TestHelper.Assert(ssso[0].Length == 2);
                TestHelper.Assert(ssso[0][0].Length == 2);
                TestHelper.Assert(ssso[0][1].Length == 1);
                TestHelper.Assert(ssso[1].Length == 1);
                TestHelper.Assert(ssso[1][0].Length == 1);
                TestHelper.Assert(ssso[2].Length == 2);
                TestHelper.Assert(ssso[2][0].Length == 2);
                TestHelper.Assert(ssso[2][1].Length == 1);
                TestHelper.Assert(ssso[3].Length == 1);
                TestHelper.Assert(ssso[3][0].Length == 1);
                TestHelper.Assert(ssso[4].Length == 0);
                TestHelper.Assert(ssso[0][0][0].Equals("abc"));
                TestHelper.Assert(ssso[0][0][1].Equals("de"));
                TestHelper.Assert(ssso[0][1][0].Equals("xyz"));
                TestHelper.Assert(ssso[1][0][0].Equals("hello"));
                TestHelper.Assert(ssso[2][0][0].Equals(""));
                TestHelper.Assert(ssso[2][0][1].Equals(""));
                TestHelper.Assert(ssso[2][1][0].Equals("abcd"));
                TestHelper.Assert(ssso[3][0][0].Equals(""));

                TestHelper.Assert(rsso.Length == 3);
                TestHelper.Assert(rsso[0].Length == 0);
                TestHelper.Assert(rsso[1].Length == 1);
                TestHelper.Assert(rsso[1][0].Length == 1);
                TestHelper.Assert(rsso[2].Length == 2);
                TestHelper.Assert(rsso[2][0].Length == 2);
                TestHelper.Assert(rsso[2][1].Length == 1);
                TestHelper.Assert(rsso[1][0][0].Equals(""));
                TestHelper.Assert(rsso[2][0][0].Equals(""));
                TestHelper.Assert(rsso[2][0][1].Equals(""));
                TestHelper.Assert(rsso[2][1][0].Equals("abcd"));
                called();
            }

            public void opByteBoolD(Dictionary<byte, bool> ro, Dictionary<byte, bool> _do)
            {
                Dictionary<byte, bool> di1 = new Dictionary<byte, bool>();
                di1[10] = true;
                di1[100] = false;
                TestHelper.Assert(_do.DictionaryEqual(di1));
                TestHelper.Assert(ro.Count == 4);
                TestHelper.Assert(ro[10] == true);
                TestHelper.Assert(ro[11] == false);
                TestHelper.Assert(ro[100] == false);
                TestHelper.Assert(ro[101] == true);
                called();
            }

            public void opShortIntD(Dictionary<short, int> ro, Dictionary<short, int> _do)
            {
                Dictionary<short, int> di1 = new Dictionary<short, int>();
                di1[110] = -1;
                di1[1100] = 123123;
                TestHelper.Assert(_do.DictionaryEqual(di1));
                TestHelper.Assert(ro.Count == 4);
                TestHelper.Assert(ro[110] == -1);
                TestHelper.Assert(ro[111] == -100);
                TestHelper.Assert(ro[1100] == 123123);
                TestHelper.Assert(ro[1101] == 0);
                called();
            }

            public void opLongFloatD(Dictionary<long, float> ro, Dictionary<long, float> _do)
            {
                Dictionary<long, float> di1 = new Dictionary<long, float>();
                di1[999999110L] = -1.1f;
                di1[999999111L] = 123123.2f;
                TestHelper.Assert(_do.DictionaryEqual(di1));
                TestHelper.Assert(ro.Count == 4);
                TestHelper.Assert(ro[999999110L] == -1.1f);
                TestHelper.Assert(ro[999999120L] == -100.4f);
                TestHelper.Assert(ro[999999111L] == 123123.2f);
                TestHelper.Assert(ro[999999130L] == 0.5f);
                called();
            }

            public void opStringStringD(Dictionary<string, string> ro, Dictionary<string, string> _do)
            {
                Dictionary<string, string> di1 = new Dictionary<string, string>();
                di1["foo"] = "abc -1.1";
                di1["bar"] = "abc 123123.2";
                TestHelper.Assert(_do.DictionaryEqual(di1));
                TestHelper.Assert(ro.Count == 4);
                TestHelper.Assert(ro["foo"].Equals("abc -1.1"));
                TestHelper.Assert(ro["FOO"].Equals("abc -100.4"));
                TestHelper.Assert(ro["bar"].Equals("abc 123123.2"));
                TestHelper.Assert(ro["BAR"].Equals("abc 0.5"));
                called();
            }

            public void opStringMyEnumD(Dictionary<string, Test.MyEnum> ro, Dictionary<string, Test.MyEnum> _do)
            {
                var di1 = new Dictionary<string, Test.MyEnum>();
                di1["abc"] = Test.MyEnum.enum1;
                di1[""] = Test.MyEnum.enum2;
                TestHelper.Assert(_do.DictionaryEqual(di1));
                TestHelper.Assert(ro.Count == 4);
                TestHelper.Assert(ro["abc"] == Test.MyEnum.enum1);
                TestHelper.Assert(ro["qwerty"] == Test.MyEnum.enum3);
                TestHelper.Assert(ro[""] == Test.MyEnum.enum2);
                TestHelper.Assert(ro["Hello!!"] == Test.MyEnum.enum2);
                called();
            }

            public void opMyEnumStringD(Dictionary<Test.MyEnum, string> ro, Dictionary<Test.MyEnum, string> _do)
            {
                var di1 = new Dictionary<Test.MyEnum, string>();
                di1[Test.MyEnum.enum1] = "abc";
                TestHelper.Assert(_do.DictionaryEqual(di1));
                TestHelper.Assert(ro.Count == 3);
                TestHelper.Assert(ro[Test.MyEnum.enum1].Equals("abc"));
                TestHelper.Assert(ro[Test.MyEnum.enum2].Equals("Hello!!"));
                TestHelper.Assert(ro[Test.MyEnum.enum3].Equals("qwerty"));
                called();
            }

            public void opMyStructMyEnumD(Dictionary<Test.MyStruct, Test.MyEnum> ro,
                                            Dictionary<Test.MyStruct, Test.MyEnum> _do)
            {
                var s11 = new Test.MyStruct(1, 1);
                var s12 = new Test.MyStruct(1, 2);
                var di1 = new Dictionary<Test.MyStruct, Test.MyEnum>();
                di1[s11] = Test.MyEnum.enum1;
                di1[s12] = Test.MyEnum.enum2;
                TestHelper.Assert(_do.DictionaryEqual(di1));
                var s22 = new Test.MyStruct(2, 2);
                var s23 = new Test.MyStruct(2, 3);
                TestHelper.Assert(ro.Count == 4);
                TestHelper.Assert(ro[s11] == Test.MyEnum.enum1);
                TestHelper.Assert(ro[s12] == Test.MyEnum.enum2);
                TestHelper.Assert(ro[s22] == Test.MyEnum.enum3);
                TestHelper.Assert(ro[s23] == Test.MyEnum.enum2);
                called();
            }

            public void opByteBoolDS(Dictionary<byte, bool>[] ro,
                                        Dictionary<byte, bool>[] _do)
            {
                TestHelper.Assert(ro.Length == 2);
                TestHelper.Assert(ro[0].Count == 3);
                TestHelper.Assert(ro[0][10]);
                TestHelper.Assert(!ro[0][11]);
                TestHelper.Assert(ro[0][101]);
                TestHelper.Assert(ro[1].Count == 2);
                TestHelper.Assert(ro[1][10]);
                TestHelper.Assert(!ro[1][100]);

                TestHelper.Assert(_do.Length == 3);
                TestHelper.Assert(_do[0].Count == 2);
                TestHelper.Assert(!_do[0][100]);
                TestHelper.Assert(!_do[0][101]);
                TestHelper.Assert(_do[1].Count == 2);
                TestHelper.Assert(_do[1][10]);
                TestHelper.Assert(!_do[1][100]);
                TestHelper.Assert(_do[2].Count == 3);
                TestHelper.Assert(_do[2][10]);
                TestHelper.Assert(!_do[2][11]);
                TestHelper.Assert(_do[2][101]);
                called();
            }

            public void opShortIntDS(Dictionary<short, int>[] ro,
                                        Dictionary<short, int>[] _do)
            {
                TestHelper.Assert(ro.Length == 2);
                TestHelper.Assert(ro[0].Count == 3);
                TestHelper.Assert(ro[0][110] == -1);
                TestHelper.Assert(ro[0][111] == -100);
                TestHelper.Assert(ro[0][1101] == 0);
                TestHelper.Assert(ro[1].Count == 2);
                TestHelper.Assert(ro[1][110] == -1);
                TestHelper.Assert(ro[1][1100] == 123123);

                TestHelper.Assert(_do.Length == 3);
                TestHelper.Assert(_do[0].Count == 1);
                TestHelper.Assert(_do[0][100] == -1001);
                TestHelper.Assert(_do[1].Count == 2);
                TestHelper.Assert(_do[1][110] == -1);
                TestHelper.Assert(_do[1][1100] == 123123);
                TestHelper.Assert(_do[2].Count == 3);
                TestHelper.Assert(_do[2][110] == -1);
                TestHelper.Assert(_do[2][111] == -100);
                TestHelper.Assert(_do[2][1101] == 0);
                called();
            }

            public void opLongFloatDS(Dictionary<long, float>[] ro,
                                        Dictionary<long, float>[] _do)
            {
                TestHelper.Assert(ro.Length == 2);
                TestHelper.Assert(ro[0].Count == 3);
                TestHelper.Assert(ro[0][999999110L] == -1.1f);
                TestHelper.Assert(ro[0][999999120L] == -100.4f);
                TestHelper.Assert(ro[0][999999130L] == 0.5f);
                TestHelper.Assert(ro[1].Count == 2);
                TestHelper.Assert(ro[1][999999110L] == -1.1f);
                TestHelper.Assert(ro[1][999999111L] == 123123.2f);

                TestHelper.Assert(_do.Length == 3);
                TestHelper.Assert(_do[0].Count == 1);
                TestHelper.Assert(_do[0][999999140L] == 3.14f);
                TestHelper.Assert(_do[1].Count == 2);
                TestHelper.Assert(_do[1][999999110L] == -1.1f);
                TestHelper.Assert(_do[1][999999111L] == 123123.2f);
                TestHelper.Assert(_do[2].Count == 3);
                TestHelper.Assert(_do[2][999999110L] == -1.1f);
                TestHelper.Assert(_do[2][999999120L] == -100.4f);
                TestHelper.Assert(_do[2][999999130L] == 0.5f);
                called();
            }

            public void opStringStringDS(Dictionary<string, string>[] ro,
                                            Dictionary<string, string>[] _do)
            {
                TestHelper.Assert(ro.Length == 2);
                TestHelper.Assert(ro[0].Count == 3);
                TestHelper.Assert(ro[0]["foo"].Equals("abc -1.1"));
                TestHelper.Assert(ro[0]["FOO"].Equals("abc -100.4"));
                TestHelper.Assert(ro[0]["BAR"].Equals("abc 0.5"));
                TestHelper.Assert(ro[1].Count == 2);
                TestHelper.Assert(ro[1]["foo"] == "abc -1.1");
                TestHelper.Assert(ro[1]["bar"] == "abc 123123.2");

                TestHelper.Assert(_do.Length == 3);
                TestHelper.Assert(_do[0].Count == 1);
                TestHelper.Assert(_do[0]["f00"].Equals("ABC -3.14"));
                TestHelper.Assert(_do[1].Count == 2);
                TestHelper.Assert(_do[1]["foo"].Equals("abc -1.1"));
                TestHelper.Assert(_do[1]["bar"].Equals("abc 123123.2"));
                TestHelper.Assert(_do[2].Count == 3);
                TestHelper.Assert(_do[2]["foo"].Equals("abc -1.1"));
                TestHelper.Assert(_do[2]["FOO"].Equals("abc -100.4"));
                TestHelper.Assert(_do[2]["BAR"].Equals("abc 0.5"));
                called();
            }

            public void opStringMyEnumDS(Dictionary<string, Test.MyEnum>[] ro,
                                            Dictionary<string, Test.MyEnum>[] _do)
            {
                TestHelper.Assert(ro.Length == 2);
                TestHelper.Assert(ro[0].Count == 3);
                TestHelper.Assert(ro[0]["abc"] == Test.MyEnum.enum1);
                TestHelper.Assert(ro[0]["qwerty"] == Test.MyEnum.enum3);
                TestHelper.Assert(ro[0]["Hello!!"] == Test.MyEnum.enum2);
                TestHelper.Assert(ro[1].Count == 2);
                TestHelper.Assert(ro[1]["abc"] == Test.MyEnum.enum1);
                TestHelper.Assert(ro[1][""] == Test.MyEnum.enum2);

                TestHelper.Assert(_do.Length == 3);
                TestHelper.Assert(_do[0].Count == 1);
                TestHelper.Assert(_do[0]["Goodbye"] == Test.MyEnum.enum1);
                TestHelper.Assert(_do[1].Count == 2);
                TestHelper.Assert(_do[1]["abc"] == Test.MyEnum.enum1);
                TestHelper.Assert(_do[1][""] == Test.MyEnum.enum2);
                TestHelper.Assert(_do[2].Count == 3);
                TestHelper.Assert(_do[2]["abc"] == Test.MyEnum.enum1);
                TestHelper.Assert(_do[2]["qwerty"] == Test.MyEnum.enum3);
                TestHelper.Assert(_do[2]["Hello!!"] == Test.MyEnum.enum2);
                called();
            }

            public void opMyEnumStringDS(Dictionary<Test.MyEnum, string>[] ro,
                                            Dictionary<Test.MyEnum, string>[] _do)
            {
                TestHelper.Assert(ro.Length == 2);
                TestHelper.Assert(ro[0].Count == 2);
                TestHelper.Assert(ro[0][Test.MyEnum.enum2].Equals("Hello!!"));
                TestHelper.Assert(ro[0][Test.MyEnum.enum3].Equals("qwerty"));
                TestHelper.Assert(ro[1].Count == 1);
                TestHelper.Assert(ro[1][Test.MyEnum.enum1].Equals("abc"));

                TestHelper.Assert(_do.Length == 3);
                TestHelper.Assert(_do[0].Count == 1);
                TestHelper.Assert(_do[0][Test.MyEnum.enum1].Equals("Goodbye"));
                TestHelper.Assert(_do[1].Count == 1);
                TestHelper.Assert(_do[1][Test.MyEnum.enum1].Equals("abc"));
                TestHelper.Assert(_do[2].Count == 2);
                TestHelper.Assert(_do[2][Test.MyEnum.enum2].Equals("Hello!!"));
                TestHelper.Assert(_do[2][Test.MyEnum.enum3].Equals("qwerty"));
                called();
            }

            public void opMyStructMyEnumDS(Dictionary<Test.MyStruct, Test.MyEnum>[] ro,
                                            Dictionary<Test.MyStruct, Test.MyEnum>[] _do)
            {
                var s11 = new Test.MyStruct(1, 1);
                var s12 = new Test.MyStruct(1, 2);
                var s22 = new Test.MyStruct(2, 2);
                var s23 = new Test.MyStruct(2, 3);

                TestHelper.Assert(ro.Length == 2);
                TestHelper.Assert(ro[0].Count == 3);
                TestHelper.Assert(ro[0][s11] == Test.MyEnum.enum1);
                TestHelper.Assert(ro[0][s22] == Test.MyEnum.enum3);
                TestHelper.Assert(ro[0][s23] == Test.MyEnum.enum2);
                TestHelper.Assert(ro[1].Count == 2);
                TestHelper.Assert(ro[1][s11] == Test.MyEnum.enum1);
                TestHelper.Assert(ro[1][s12] == Test.MyEnum.enum2);

                TestHelper.Assert(_do.Length == 3);
                TestHelper.Assert(_do[0].Count == 1);
                TestHelper.Assert(_do[0][s23] == Test.MyEnum.enum3);
                TestHelper.Assert(_do[1].Count == 2);
                TestHelper.Assert(_do[1][s11] == Test.MyEnum.enum1);
                TestHelper.Assert(_do[1][s12] == Test.MyEnum.enum2);
                TestHelper.Assert(_do[2].Count == 3);
                TestHelper.Assert(_do[2][s11] == Test.MyEnum.enum1);
                TestHelper.Assert(_do[2][s22] == Test.MyEnum.enum3);
                TestHelper.Assert(_do[2][s23] == Test.MyEnum.enum2);
                called();
            }

            public void opByteByteSD(Dictionary<byte, byte[]> ro,
                                        Dictionary<byte, byte[]> _do)
            {
                TestHelper.Assert(_do.Count == 1);
                TestHelper.Assert(_do[0xf1].Length == 2);
                TestHelper.Assert(_do[0xf1][0] == 0xf2);
                TestHelper.Assert(_do[0xf1][1] == 0xf3);

                TestHelper.Assert(ro.Count == 3);
                TestHelper.Assert(ro[0x01].Length == 2);
                TestHelper.Assert(ro[0x01][0] == 0x01);
                TestHelper.Assert(ro[0x01][1] == 0x11);
                TestHelper.Assert(ro[0x22].Length == 1);
                TestHelper.Assert(ro[0x22][0] == 0x12);
                TestHelper.Assert(ro[0xf1].Length == 2);
                TestHelper.Assert(ro[0xf1][0] == 0xf2);
                TestHelper.Assert(ro[0xf1][1] == 0xf3);
                called();
            }

            public void opBoolBoolSD(Dictionary<bool, bool[]> ro,
                                        Dictionary<bool, bool[]> _do)
            {
                TestHelper.Assert(_do.Count == 1);
                TestHelper.Assert(_do[false].Length == 2);
                TestHelper.Assert(_do[false][0]);
                TestHelper.Assert(!_do[false][1]);
                TestHelper.Assert(ro.Count == 2);
                TestHelper.Assert(ro[false].Length == 2);
                TestHelper.Assert(ro[false][0]);
                TestHelper.Assert(!ro[false][1]);
                TestHelper.Assert(ro[true].Length == 3);
                TestHelper.Assert(!ro[true][0]);
                TestHelper.Assert(ro[true][1]);
                TestHelper.Assert(ro[true][2]);
                called();
            }

            public void opShortShortSD(Dictionary<short, short[]> ro,
                                        Dictionary<short, short[]> _do)
            {
                TestHelper.Assert(_do.Count == 1);
                TestHelper.Assert(_do[4].Length == 2);
                TestHelper.Assert(_do[4][0] == 6);
                TestHelper.Assert(_do[4][1] == 7);

                TestHelper.Assert(ro.Count == 3);
                TestHelper.Assert(ro[1].Length == 3);
                TestHelper.Assert(ro[1][0] == 1);
                TestHelper.Assert(ro[1][1] == 2);
                TestHelper.Assert(ro[1][2] == 3);
                TestHelper.Assert(ro[2].Length == 2);
                TestHelper.Assert(ro[2][0] == 4);
                TestHelper.Assert(ro[2][1] == 5);
                TestHelper.Assert(ro[4].Length == 2);
                TestHelper.Assert(ro[4][0] == 6);
                TestHelper.Assert(ro[4][1] == 7);
                called();
            }

            public void opIntIntSD(Dictionary<int, int[]> ro,
                                    Dictionary<int, int[]> _do)
            {
                TestHelper.Assert(_do.Count == 1);
                TestHelper.Assert(_do[400].Length == 2);
                TestHelper.Assert(_do[400][0] == 600);
                TestHelper.Assert(_do[400][1] == 700);

                TestHelper.Assert(ro.Count == 3);
                TestHelper.Assert(ro[100].Length == 3);
                TestHelper.Assert(ro[100][0] == 100);
                TestHelper.Assert(ro[100][1] == 200);
                TestHelper.Assert(ro[100][2] == 300);
                TestHelper.Assert(ro[200].Length == 2);
                TestHelper.Assert(ro[200][0] == 400);
                TestHelper.Assert(ro[200][1] == 500);
                TestHelper.Assert(ro[400].Length == 2);
                TestHelper.Assert(ro[400][0] == 600);
                TestHelper.Assert(ro[400][1] == 700);
                called();
            }

            public void opLongLongSD(Dictionary<long, long[]> ro,
                                        Dictionary<long, long[]> _do)
            {
                TestHelper.Assert(_do.Count == 1);
                TestHelper.Assert(_do[999999992L].Length == 2);
                TestHelper.Assert(_do[999999992L][0] == 999999110L);
                TestHelper.Assert(_do[999999992L][1] == 999999120L);
                TestHelper.Assert(ro.Count == 3);
                TestHelper.Assert(ro[999999990L].Length == 3);
                TestHelper.Assert(ro[999999990L][0] == 999999110L);
                TestHelper.Assert(ro[999999990L][1] == 999999111L);
                TestHelper.Assert(ro[999999990L][2] == 999999110L);
                TestHelper.Assert(ro[999999991L].Length == 2);
                TestHelper.Assert(ro[999999991L][0] == 999999120L);
                TestHelper.Assert(ro[999999991L][1] == 999999130L);
                TestHelper.Assert(ro[999999992L].Length == 2);
                TestHelper.Assert(ro[999999992L][0] == 999999110L);
                TestHelper.Assert(ro[999999992L][1] == 999999120L);
                called();
            }

            public void opStringFloatSD(Dictionary<string, float[]> ro,
                                        Dictionary<string, float[]> _do)
            {
                TestHelper.Assert(_do.Count == 1);
                TestHelper.Assert(_do["aBc"].Length == 2);
                TestHelper.Assert(_do["aBc"][0] == -3.14f);
                TestHelper.Assert(_do["aBc"][1] == 3.14f);

                TestHelper.Assert(ro.Count == 3);
                TestHelper.Assert(ro["abc"].Length == 3);
                TestHelper.Assert(ro["abc"][0] == -1.1f);
                TestHelper.Assert(ro["abc"][1] == 123123.2f);
                TestHelper.Assert(ro["abc"][2] == 100.0f);
                TestHelper.Assert(ro["ABC"].Length == 2);
                TestHelper.Assert(ro["ABC"][0] == 42.24f);
                TestHelper.Assert(ro["ABC"][1] == -1.61f);
                TestHelper.Assert(ro["aBc"].Length == 2);
                TestHelper.Assert(ro["aBc"][0] == -3.14f);
                TestHelper.Assert(ro["aBc"][1] == 3.14f);
                called();
            }

            public void opStringDoubleSD(Dictionary<string, double[]> ro,
                                            Dictionary<string, double[]> _do)
            {
                TestHelper.Assert(_do.Count == 1);
                TestHelper.Assert(_do[""].Length == 2);
                TestHelper.Assert(_do[""][0] == 1.6E10);
                TestHelper.Assert(_do[""][1] == 1.7E10);
                TestHelper.Assert(ro.Count == 3);
                TestHelper.Assert(ro["Hello!!"].Length == 3);
                TestHelper.Assert(ro["Hello!!"][0] == 1.1E10);
                TestHelper.Assert(ro["Hello!!"][1] == 1.2E10);
                TestHelper.Assert(ro["Hello!!"][2] == 1.3E10);
                TestHelper.Assert(ro["Goodbye"].Length == 2);
                TestHelper.Assert(ro["Goodbye"][0] == 1.4E10);
                TestHelper.Assert(ro["Goodbye"][1] == 1.5E10);
                TestHelper.Assert(ro[""].Length == 2);
                TestHelper.Assert(ro[""][0] == 1.6E10);
                TestHelper.Assert(ro[""][1] == 1.7E10);
                called();
            }

            public void opStringStringSD(Dictionary<string, string[]> ro,
                                            Dictionary<string, string[]> _do)
            {
                TestHelper.Assert(_do.Count == 1);
                TestHelper.Assert(_do["ghi"].Length == 2);
                TestHelper.Assert(_do["ghi"][0].Equals("and"));
                TestHelper.Assert(_do["ghi"][1].Equals("xor"));

                TestHelper.Assert(ro.Count == 3);
                TestHelper.Assert(ro["abc"].Length == 3);
                TestHelper.Assert(ro["abc"][0].Equals("abc"));
                TestHelper.Assert(ro["abc"][1].Equals("de"));
                TestHelper.Assert(ro["abc"][2].Equals("fghi"));
                TestHelper.Assert(ro["def"].Length == 2);
                TestHelper.Assert(ro["def"][0].Equals("xyz"));
                TestHelper.Assert(ro["def"][1].Equals("or"));
                TestHelper.Assert(ro["ghi"].Length == 2);
                TestHelper.Assert(ro["ghi"][0].Equals("and"));
                TestHelper.Assert(ro["ghi"][1].Equals("xor"));
                called();
            }

            public void opMyEnumMyEnumSD(Dictionary<Test.MyEnum, Test.MyEnum[]> ro,
                                            Dictionary<Test.MyEnum, Test.MyEnum[]> _do)
            {
                TestHelper.Assert(_do.Count == 1);
                TestHelper.Assert(_do[Test.MyEnum.enum1].Length == 2);
                TestHelper.Assert(_do[Test.MyEnum.enum1][0] == Test.MyEnum.enum3);
                TestHelper.Assert(_do[Test.MyEnum.enum1][1] == Test.MyEnum.enum3);
                TestHelper.Assert(ro.Count == 3);
                TestHelper.Assert(ro[Test.MyEnum.enum3].Length == 3);
                TestHelper.Assert(ro[Test.MyEnum.enum3][0] == Test.MyEnum.enum1);
                TestHelper.Assert(ro[Test.MyEnum.enum3][1] == Test.MyEnum.enum1);
                TestHelper.Assert(ro[Test.MyEnum.enum3][2] == Test.MyEnum.enum2);
                TestHelper.Assert(ro[Test.MyEnum.enum2].Length == 2);
                TestHelper.Assert(ro[Test.MyEnum.enum2][0] == Test.MyEnum.enum1);
                TestHelper.Assert(ro[Test.MyEnum.enum2][1] == Test.MyEnum.enum2);
                TestHelper.Assert(ro[Test.MyEnum.enum1].Length == 2);
                TestHelper.Assert(ro[Test.MyEnum.enum1][0] == Test.MyEnum.enum3);
                TestHelper.Assert(ro[Test.MyEnum.enum1][1] == Test.MyEnum.enum3);
                called();
            }

            public void opIntS(int[] r)
            {
                TestHelper.Assert(r.Length == _l);
                for (int j = 0; j < r.Length; ++j)
                {
                    TestHelper.Assert(r[j] == -j);
                }
                called();
            }

            public void opContextNotEqual(Dictionary<string, string> r)
            {
                TestHelper.Assert(!r.DictionaryEqual(_d));
                called();
            }

            public void opContextEqual(Dictionary<string, string> r)
            {
                TestHelper.Assert(r.DictionaryEqual(_d));
                called();
            }

            private Communicator? _communicator;
            private readonly int _l;
            private readonly Dictionary<string, string>? _d;
        }

        internal static void twowaysAMI(TestHelper helper, Test.IMyClassPrx p)
        {
            Communicator? communicator = helper.Communicator();
            TestHelper.Assert(communicator != null);

            {
                p.IcePingAsync().Wait();
            }

            {
                TestHelper.Assert(p.IceIsAAsync("::Test::MyClass").Result);
            }

            {
                TestHelper.Assert(p.IceIdsAsync().Result.Length == 3);
            }

            {
                TestHelper.Assert(p.IceIdAsync().Result.Equals("::Test::MyDerivedClass"));
            }

            {
                p.opVoidAsync().Wait();
            }

            {
                var ret = p.opByteAsync(0xff, 0x0f).Result;
                TestHelper.Assert(ret.p3 == 0xf0);
                TestHelper.Assert(ret.ReturnValue == 0xff);
            }

            {
                var cb = new Callback();
                var ret = p.opBoolAsync(true, false).Result;
                cb.opBool(ret.ReturnValue, ret.p3);
            }

            {
                var cb = new Callback();
                var ret = p.opShortIntLongAsync(10, 11, 12).Result;
                cb.opShortIntLong(ret.ReturnValue, ret.p4, ret.p5, ret.p6);
            }

            {
                var cb = new Callback();
                var ret = p.opFloatDoubleAsync(3.14f, 1.1E10).Result;
                cb.opFloatDouble(ret.ReturnValue, ret.p3, ret.p4);
            }

            {
                var cb = new Callback();
                var ret = p.opStringAsync("hello", "world").Result;
                cb.opString(ret.ReturnValue, ret.p3);
            }

            {
                var cb = new Callback();
                var ret = p.opMyEnumAsync(Test.MyEnum.enum2).Result;
                cb.opMyEnum(ret.ReturnValue, ret.p2);
            }

            {
                var cb = new Callback(communicator);
                var ret = p.opMyClassAsync(p).Result;
                cb.opMyClass(ret.ReturnValue, ret.p2, ret.p3);
            }

            {
                var si1 = new Test.Structure();
                si1.p = p;
                si1.e = Test.MyEnum.enum3;
                si1.s = new Test.AnotherStruct();
                si1.s.s = "abc";
                var si2 = new Test.Structure();
                si2.p = null;
                si2.e = Test.MyEnum.enum2;
                si2.s = new Test.AnotherStruct();
                si2.s.s = "def";

                var cb = new Callback(communicator);
                var ret = p.opStructAsync(si1, si2).Result;
                cb.opStruct(ret.ReturnValue, ret.p3);
            }

            {
                byte[] bsi1 = new byte[] { 0x01, 0x11, 0x12, 0x22 };
                byte[] bsi2 = new byte[] { 0xf1, 0xf2, 0xf3, 0xf4 };

                var cb = new Callback();
                var ret = p.opByteSAsync(bsi1, bsi2).Result;
                cb.opByteS(ret.ReturnValue, ret.p3);
            }

            {
                bool[] bsi1 = new bool[] { true, true, false };
                bool[] bsi2 = new bool[] { false };

                var cb = new Callback();
                var ret = p.opBoolSAsync(bsi1, bsi2).Result;
                cb.opBoolS(ret.ReturnValue, ret.p3);
            }

            {
                short[] ssi = new short[] { 1, 2, 3 };
                int[] isi = new int[] { 5, 6, 7, 8 };
                long[] lsi = new long[] { 10, 30, 20 };

                var cb = new Callback();
                var ret = p.opShortIntLongSAsync(ssi, isi, lsi).Result;
                cb.opShortIntLongS(ret.ReturnValue, ret.p4, ret.p5, ret.p6);
            }

            {
                float[] fsi = new float[] { 3.14f, 1.11f };
                double[] dsi = new double[] { 1.1e10, 1.2e10, 1.3e10 };

                var cb = new Callback();
                var ret = p.opFloatDoubleSAsync(fsi, dsi).Result;
                cb.opFloatDoubleS(ret.ReturnValue, ret.p3, ret.p4);
            }

            {
                string[] ssi1 = new string[] { "abc", "de", "fghi" };
                string[] ssi2 = new string[] { "xyz" };

                var cb = new Callback();
                var ret = p.opStringSAsync(ssi1, ssi2).Result;
                cb.opStringS(ret.ReturnValue, ret.p3);
            }

            {
                byte[] s11 = new byte[] { 0x01, 0x11, 0x12 };
                byte[] s12 = new byte[] { 0xff };
                byte[][] bsi1 = new byte[][] { s11, s12 };

                byte[] s21 = new byte[] { 0x0e };
                byte[] s22 = new byte[] { 0xf2, 0xf1 };
                byte[][] bsi2 = new byte[][] { s21, s22 };

                var cb = new Callback();
                var ret = p.opByteSSAsync(bsi1, bsi2).Result;
                cb.opByteSS(ret.ReturnValue, ret.p3);
            }

            {
                bool[] s11 = new bool[] { true };
                bool[] s12 = new bool[] { false };
                bool[] s13 = new bool[] { true, true };
                bool[][] bsi1 = new bool[][] { s11, s12, s13 };

                bool[] s21 = new bool[] { false, false, true };
                bool[][] bsi2 = new bool[][] { s21 };

                var cb = new Callback();
                var ret = p.opBoolSSAsync(bsi1, bsi2).Result;
                cb.opBoolSS(ret.ReturnValue, ret.p3);
            }

            {
                short[] s11 = new short[] { 1, 2, 5 };
                short[] s12 = new short[] { 13 };
                short[] s13 = new short[] { };
                short[][] ssi = new short[][] { s11, s12, s13 };

                int[] i11 = new int[] { 24, 98 };
                int[] i12 = new int[] { 42 };
                int[][] isi = new int[][] { i11, i12 };

                long[] l11 = new long[] { 496, 1729 };
                long[][] lsi = new long[][] { l11 };

                var cb = new Callback();
                var ret = p.opShortIntLongSSAsync(ssi, isi, lsi).Result;
                cb.opShortIntLongSS(ret.ReturnValue, ret.p4, ret.p5, ret.p6);
            }

            {
                float[] f11 = new float[] { 3.14f };
                float[] f12 = new float[] { 1.11f };
                float[] f13 = new float[] { };
                float[][] fsi = new float[][] { f11, f12, f13 };

                double[] d11 = new double[] { 1.1e10, 1.2e10, 1.3e10 };
                double[][] dsi = new double[][] { d11 };

                var cb = new Callback();
                var ret = p.opFloatDoubleSSAsync(fsi, dsi).Result;
                cb.opFloatDoubleSS(ret.ReturnValue, ret.p3, ret.p4);
            }

            {
                string[] s11 = new string[] { "abc" };
                string[] s12 = new string[] { "de", "fghi" };
                string[][] ssi1 = new string[][] { s11, s12 };

                string[] s21 = new string[] { };
                string[] s22 = new string[] { };
                string[] s23 = new string[] { "xyz" };
                string[][] ssi2 = new string[][] { s21, s22, s23 };

                var cb = new Callback();
                var ret = p.opStringSSAsync(ssi1, ssi2).Result;
                cb.opStringSS(ret.ReturnValue, ret.p3);
            }

            {
                string[] s111 = new string[] { "abc", "de" };
                string[] s112 = new string[] { "xyz" };
                string[][] ss11 = new string[][] { s111, s112 };
                string[] s121 = new string[] { "hello" };
                string[][] ss12 = new string[][] { s121 };
                string[][][] sssi1 = new string[][][] { ss11, ss12 };

                string[] s211 = new string[] { "", "" };
                string[] s212 = new string[] { "abcd" };
                string[][] ss21 = new string[][] { s211, s212 };
                string[] s221 = new string[] { "" };
                string[][] ss22 = new string[][] { s221 };
                string[][] ss23 = new string[][] { };
                string[][][] sssi2 = new string[][][] { ss21, ss22, ss23 };

                var cb = new Callback();
                var ret = p.opStringSSSAsync(sssi1, sssi2).Result;
                cb.opStringSSS(ret.ReturnValue, ret.p3);
            }

            {
                Dictionary<byte, bool> di1 = new Dictionary<byte, bool>();
                di1[10] = true;
                di1[100] = false;
                Dictionary<byte, bool> di2 = new Dictionary<byte, bool>();
                di2[10] = true;
                di2[11] = false;
                di2[101] = true;

                var cb = new Callback();
                var ret = p.opByteBoolDAsync(di1, di2).Result;
                cb.opByteBoolD(ret.ReturnValue, ret.p3);
            }

            {
                Dictionary<short, int> di1 = new Dictionary<short, int>();
                di1[110] = -1;
                di1[1100] = 123123;
                Dictionary<short, int> di2 = new Dictionary<short, int>();
                di2[110] = -1;
                di2[111] = -100;
                di2[1101] = 0;

                var cb = new Callback();
                var ret = p.opShortIntDAsync(di1, di2).Result;
                cb.opShortIntD(ret.ReturnValue, ret.p3);
            }

            {
                Dictionary<long, float> di1 = new Dictionary<long, float>();
                di1[999999110L] = -1.1f;
                di1[999999111L] = 123123.2f;
                Dictionary<long, float> di2 = new Dictionary<long, float>();
                di2[999999110L] = -1.1f;
                di2[999999120L] = -100.4f;
                di2[999999130L] = 0.5f;

                var cb = new Callback();
                var ret = p.opLongFloatDAsync(di1, di2).Result;
                cb.opLongFloatD(ret.ReturnValue, ret.p3);
            }

            {
                Dictionary<string, string> di1 = new Dictionary<string, string>();
                di1["foo"] = "abc -1.1";
                di1["bar"] = "abc 123123.2";
                Dictionary<string, string> di2 = new Dictionary<string, string>();
                di2["foo"] = "abc -1.1";
                di2["FOO"] = "abc -100.4";
                di2["BAR"] = "abc 0.5";

                var cb = new Callback();
                var ret = p.opStringStringDAsync(di1, di2).Result;
                cb.opStringStringD(ret.ReturnValue, ret.p3);
            }

            {
                var di1 = new Dictionary<string, Test.MyEnum>();
                di1["abc"] = Test.MyEnum.enum1;
                di1[""] = Test.MyEnum.enum2;
                var di2 = new Dictionary<string, Test.MyEnum>();
                di2["abc"] = Test.MyEnum.enum1;
                di2["qwerty"] = Test.MyEnum.enum3;
                di2["Hello!!"] = Test.MyEnum.enum2;

                var cb = new Callback();
                var ret = p.opStringMyEnumDAsync(di1, di2).Result;
                cb.opStringMyEnumD(ret.ReturnValue, ret.p3);
            }

            {
                var di1 = new Dictionary<Test.MyEnum, string>();
                di1[Test.MyEnum.enum1] = "abc";
                var di2 = new Dictionary<Test.MyEnum, string>();
                di2[Test.MyEnum.enum2] = "Hello!!";
                di2[Test.MyEnum.enum3] = "qwerty";

                var cb = new Callback();
                var ret = p.opMyEnumStringDAsync(di1, di2).Result;
                cb.opMyEnumStringD(ret.ReturnValue, ret.p3);
            }

            {
                var s11 = new Test.MyStruct(1, 1);
                var s12 = new Test.MyStruct(1, 2);
                var di1 = new Dictionary<Test.MyStruct, Test.MyEnum>();
                di1[s11] = Test.MyEnum.enum1;
                di1[s12] = Test.MyEnum.enum2;

                var s22 = new Test.MyStruct(2, 2);
                var s23 = new Test.MyStruct(2, 3);
                var di2 = new Dictionary<Test.MyStruct, Test.MyEnum>();
                di2[s11] = Test.MyEnum.enum1;
                di2[s22] = Test.MyEnum.enum3;
                di2[s23] = Test.MyEnum.enum2;

                var cb = new Callback();
                var ret = p.opMyStructMyEnumDAsync(di1, di2).Result;
                cb.opMyStructMyEnumD(ret.ReturnValue, ret.p3);
            }

            {
                Dictionary<byte, bool>[] dsi1 = new Dictionary<byte, bool>[2];
                Dictionary<byte, bool>[] dsi2 = new Dictionary<byte, bool>[1];

                Dictionary<byte, bool> di1 = new Dictionary<byte, bool>();
                di1[10] = true;
                di1[100] = false;
                Dictionary<byte, bool> di2 = new Dictionary<byte, bool>();
                di2[10] = true;
                di2[11] = false;
                di2[101] = true;
                Dictionary<byte, bool> di3 = new Dictionary<byte, bool>();
                di3[100] = false;
                di3[101] = false;

                dsi1[0] = di1;
                dsi1[1] = di2;
                dsi2[0] = di3;

                var cb = new Callback();
                var ret = p.opByteBoolDSAsync(dsi1, dsi2).Result;
                cb.opByteBoolDS(ret.ReturnValue, ret.p3);
            }

            {
                Dictionary<long, float>[] dsi1 = new Dictionary<long, float>[2];
                Dictionary<long, float>[] dsi2 = new Dictionary<long, float>[1];

                Dictionary<long, float> di1 = new Dictionary<long, float>();
                di1[999999110L] = -1.1f;
                di1[999999111L] = 123123.2f;
                Dictionary<long, float> di2 = new Dictionary<long, float>();
                di2[999999110L] = -1.1f;
                di2[999999120L] = -100.4f;
                di2[999999130L] = 0.5f;
                Dictionary<long, float> di3 = new Dictionary<long, float>();
                di3[999999140L] = 3.14f;

                dsi1[0] = di1;
                dsi1[1] = di2;
                dsi2[0] = di3;

                var cb = new Callback();
                var ret = p.opLongFloatDSAsync(dsi1, dsi2).Result;
                cb.opLongFloatDS(ret.ReturnValue, ret.p3);
            }

            {
                Dictionary<string, string>[] dsi1 = new Dictionary<string, string>[2];
                Dictionary<string, string>[] dsi2 = new Dictionary<string, string>[1];

                Dictionary<string, string> di1 = new Dictionary<string, string>();
                di1["foo"] = "abc -1.1";
                di1["bar"] = "abc 123123.2";
                Dictionary<string, string> di2 = new Dictionary<string, string>();
                di2["foo"] = "abc -1.1";
                di2["FOO"] = "abc -100.4";
                di2["BAR"] = "abc 0.5";
                Dictionary<string, string> di3 = new Dictionary<string, string>();
                di3["f00"] = "ABC -3.14";

                dsi1[0] = di1;
                dsi1[1] = di2;
                dsi2[0] = di3;

                var cb = new Callback();
                var ret = p.opStringStringDSAsync(dsi1, dsi2).Result;
                cb.opStringStringDS(ret.ReturnValue, ret.p3);
            }

            {
                var dsi1 = new Dictionary<string, Test.MyEnum>[2];
                var dsi2 = new Dictionary<string, Test.MyEnum>[1];

                var di1 = new Dictionary<string, Test.MyEnum>();
                di1["abc"] = Test.MyEnum.enum1;
                di1[""] = Test.MyEnum.enum2;
                var di2 = new Dictionary<string, Test.MyEnum>();
                di2["abc"] = Test.MyEnum.enum1;
                di2["qwerty"] = Test.MyEnum.enum3;
                di2["Hello!!"] = Test.MyEnum.enum2;
                var di3 = new Dictionary<string, Test.MyEnum>();
                di3["Goodbye"] = Test.MyEnum.enum1;

                dsi1[0] = di1;
                dsi1[1] = di2;
                dsi2[0] = di3;

                var cb = new Callback();
                var ret = p.opStringMyEnumDSAsync(dsi1, dsi2).Result;
                cb.opStringMyEnumDS(ret.ReturnValue, ret.p3);
            }

            {
                var dsi1 = new Dictionary<Test.MyEnum, string>[2];
                var dsi2 = new Dictionary<Test.MyEnum, string>[1];

                var di1 = new Dictionary<Test.MyEnum, string>();
                di1[Test.MyEnum.enum1] = "abc";
                var di2 = new Dictionary<Test.MyEnum, string>();
                di2[Test.MyEnum.enum2] = "Hello!!";
                di2[Test.MyEnum.enum3] = "qwerty";
                var di3 = new Dictionary<Test.MyEnum, string>();
                di3[Test.MyEnum.enum1] = "Goodbye";

                dsi1[0] = di1;
                dsi1[1] = di2;
                dsi2[0] = di3;

                var cb = new Callback();
                var ret = p.opMyEnumStringDSAsync(dsi1, dsi2).Result;
                cb.opMyEnumStringDS(ret.ReturnValue, ret.p3);
            }

            {
                var dsi1 = new Dictionary<Test.MyStruct, Test.MyEnum>[2];
                var dsi2 = new Dictionary<Test.MyStruct, Test.MyEnum>[1];

                var s11 = new Test.MyStruct(1, 1);
                var s12 = new Test.MyStruct(1, 2);
                var di1 = new Dictionary<Test.MyStruct, Test.MyEnum>();
                di1[s11] = Test.MyEnum.enum1;
                di1[s12] = Test.MyEnum.enum2;

                var s22 = new Test.MyStruct(2, 2);
                var s23 = new Test.MyStruct(2, 3);
                var di2 = new Dictionary<Test.MyStruct, Test.MyEnum>();
                di2[s11] = Test.MyEnum.enum1;
                di2[s22] = Test.MyEnum.enum3;
                di2[s23] = Test.MyEnum.enum2;

                var di3 = new Dictionary<Test.MyStruct, Test.MyEnum>();
                di3[s23] = Test.MyEnum.enum3;

                dsi1[0] = di1;
                dsi1[1] = di2;
                dsi2[0] = di3;

                var cb = new Callback();
                var ret = p.opMyStructMyEnumDSAsync(dsi1, dsi2).Result;
                cb.opMyStructMyEnumDS(ret.ReturnValue, ret.p3);
            }

            {
                Dictionary<byte, byte[]> sdi1 = new Dictionary<byte, byte[]>();
                Dictionary<byte, byte[]> sdi2 = new Dictionary<byte, byte[]>();

                byte[] si1 = new byte[] { 0x01, 0x11 };
                byte[] si2 = new byte[] { 0x12 };
                byte[] si3 = new byte[] { 0xf2, 0xf3 };

                sdi1[0x01] = si1;
                sdi1[0x22] = si2;
                sdi2[0xf1] = si3;

                var cb = new Callback();
                var ret = p.opByteByteSDAsync(sdi1, sdi2).Result;
                cb.opByteByteSD(ret.ReturnValue, ret.p3);
            }

            {
                Dictionary<bool, bool[]> sdi1 = new Dictionary<bool, bool[]>();
                Dictionary<bool, bool[]> sdi2 = new Dictionary<bool, bool[]>();

                bool[] si1 = new bool[] { true, false };
                bool[] si2 = new bool[] { false, true, true };

                sdi1[false] = si1;
                sdi1[true] = si2;
                sdi2[false] = si1;

                var cb = new Callback();
                var ret = p.opBoolBoolSDAsync(sdi1, sdi2).Result;
                cb.opBoolBoolSD(ret.ReturnValue, ret.p3);
            }

            {
                Dictionary<short, short[]> sdi1 = new Dictionary<short, short[]>();
                Dictionary<short, short[]> sdi2 = new Dictionary<short, short[]>();

                short[] si1 = new short[] { 1, 2, 3 };
                short[] si2 = new short[] { 4, 5 };
                short[] si3 = new short[] { 6, 7 };

                sdi1[1] = si1;
                sdi1[2] = si2;
                sdi2[4] = si3;

                var cb = new Callback();
                var ret = p.opShortShortSDAsync(sdi1, sdi2).Result;
                cb.opShortShortSD(ret.ReturnValue, ret.p3);
            }

            {
                Dictionary<int, int[]> sdi1 = new Dictionary<int, int[]>();
                Dictionary<int, int[]> sdi2 = new Dictionary<int, int[]>();

                int[] si1 = new int[] { 100, 200, 300 };
                int[] si2 = new int[] { 400, 500 };
                int[] si3 = new int[] { 600, 700 };

                sdi1[100] = si1;
                sdi1[200] = si2;
                sdi2[400] = si3;

                var cb = new Callback();
                var ret = p.opIntIntSDAsync(sdi1, sdi2).Result;
                cb.opIntIntSD(ret.ReturnValue, ret.p3);
            }

            {
                Dictionary<long, long[]> sdi1 = new Dictionary<long, long[]>();
                Dictionary<long, long[]> sdi2 = new Dictionary<long, long[]>();

                long[] si1 = new long[] { 999999110L, 999999111L, 999999110L };
                long[] si2 = new long[] { 999999120L, 999999130L };
                long[] si3 = new long[] { 999999110L, 999999120L };

                sdi1[999999990L] = si1;
                sdi1[999999991L] = si2;
                sdi2[999999992L] = si3;

                var cb = new Callback();
                var ret = p.opLongLongSDAsync(sdi1, sdi2).Result;
                cb.opLongLongSD(ret.ReturnValue, ret.p3);
            }

            {
                Dictionary<string, float[]> sdi1 = new Dictionary<string, float[]>();
                Dictionary<string, float[]> sdi2 = new Dictionary<string, float[]>();

                float[] si1 = new float[] { -1.1f, 123123.2f, 100.0f };
                float[] si2 = new float[] { 42.24f, -1.61f };
                float[] si3 = new float[] { -3.14f, 3.14f };

                sdi1["abc"] = si1;
                sdi1["ABC"] = si2;
                sdi2["aBc"] = si3;

                var cb = new Callback();
                var ret = p.opStringFloatSDAsync(sdi1, sdi2).Result;
                cb.opStringFloatSD(ret.ReturnValue, ret.p3);
            }

            {
                Dictionary<string, double[]> sdi1 = new Dictionary<string, double[]>();
                Dictionary<string, double[]> sdi2 = new Dictionary<string, double[]>();

                double[] si1 = new double[] { 1.1E10, 1.2E10, 1.3E10 };
                double[] si2 = new double[] { 1.4E10, 1.5E10 };
                double[] si3 = new double[] { 1.6E10, 1.7E10 };

                sdi1["Hello!!"] = si1;
                sdi1["Goodbye"] = si2;
                sdi2[""] = si3;

                var cb = new Callback();
                var ret = p.opStringDoubleSDAsync(sdi1, sdi2).Result;
                cb.opStringDoubleSD(ret.ReturnValue, ret.p3);
            }

            {
                Dictionary<string, string[]> sdi1 = new Dictionary<string, string[]>();
                Dictionary<string, string[]> sdi2 = new Dictionary<string, string[]>();

                string[] si1 = new string[] { "abc", "de", "fghi" };
                string[] si2 = new string[] { "xyz", "or" };
                string[] si3 = new string[] { "and", "xor" };

                sdi1["abc"] = si1;
                sdi1["def"] = si2;
                sdi2["ghi"] = si3;

                var cb = new Callback();
                var ret = p.opStringStringSDAsync(sdi1, sdi2).Result;
                cb.opStringStringSD(ret.ReturnValue, ret.p3);
            }

            {
                var sdi1 = new Dictionary<Test.MyEnum, Test.MyEnum[]>();
                var sdi2 = new Dictionary<Test.MyEnum, Test.MyEnum[]>();

                var si1 = new Test.MyEnum[] { Test.MyEnum.enum1, Test.MyEnum.enum1, Test.MyEnum.enum2 };
                var si2 = new Test.MyEnum[] { Test.MyEnum.enum1, Test.MyEnum.enum2 };
                var si3 = new Test.MyEnum[] { Test.MyEnum.enum3, Test.MyEnum.enum3 };

                sdi1[Test.MyEnum.enum3] = si1;
                sdi1[Test.MyEnum.enum2] = si2;
                sdi2[Test.MyEnum.enum1] = si3;

                var cb = new Callback();
                var ret = p.opMyEnumMyEnumSDAsync(sdi1, sdi2).Result;
                cb.opMyEnumMyEnumSD(ret.ReturnValue, ret.p3);
            }

            {
                int[] lengths = new int[] { 0, 1, 2, 126, 127, 128, 129, 253, 254, 255, 256, 257, 1000 };

                for (int l = 0; l < lengths.Length; ++l)
                {
                    int[] s = new int[lengths[l]];
                    for (int i = 0; i < lengths[l]; ++i)
                    {
                        s[i] = i;
                    }

                    var cb = new Callback(lengths[l]);
                    cb.opIntS(p.opIntSAsync(s).Result);
                }
            }

            {
                Dictionary<string, string> ctx = new Dictionary<string, string>();
                ctx["one"] = "ONE";
                ctx["two"] = "TWO";
                ctx["three"] = "THREE";
                {
                    TestHelper.Assert(p.Context.Count == 0);
                    var cb = new Callback(ctx);
                    cb.opContextNotEqual(p.opContextAsync().Result);
                }
                {
                    TestHelper.Assert(p.Context.Count == 0);
                    var cb = new Callback(ctx);
                    cb.opContextEqual(p.opContextAsync(ctx).Result);
                }
                {
                    var p2 = p.Clone(context: ctx);
                    TestHelper.Assert(p2.Context.DictionaryEqual(ctx));
                    var cb = new Callback(ctx);
                    cb.opContextEqual(p2.opContextAsync().Result);
                }
                {
                    var p2 = p.Clone(context: ctx);
                    Callback cb = new Callback(ctx);
                    cb.opContextEqual(p2.opContextAsync(ctx).Result);
                }
            }

            //
            // Test implicit context propagation with async task
            //
            if (p.GetConnection() != null)
            {
                communicator.CurrentContext["one"] = "ONE";
                communicator.CurrentContext["two"] = "TWO";
                communicator.CurrentContext["three"] = "THREE";

                var p3 = Test.IMyClassPrx.Parse($"test:{helper.GetTestEndpoint(0)}", communicator);
                TestHelper.Assert(p3.opContextAsync().Result.DictionaryEqual(communicator.CurrentContext));

                Dictionary<string, string> prxContext = new Dictionary<string, string>();
                prxContext["one"] = "UN";
                prxContext["four"] = "QUATRE";

                Dictionary<string, string> combined = new Dictionary<string, string>(prxContext);
                foreach (KeyValuePair<string, string> e in communicator.CurrentContext)
                {
                    try
                    {
                        combined.Add(e.Key, e.Value);
                    }
                    catch (ArgumentException)
                    {
                        // Ignore.
                    }
                }
                TestHelper.Assert(combined["one"].Equals("UN"));

                TestHelper.Assert(communicator.DefaultContext.Count == 0);
                communicator.DefaultContext = prxContext;
                TestHelper.Assert(communicator.DefaultContext != prxContext); // it's a copy
                TestHelper.Assert(communicator.DefaultContext.DictionaryEqual(prxContext));

                p3 = Test.IMyClassPrx.Parse($"test:{helper.GetTestEndpoint(0)}", communicator);

                var ctx = new Dictionary<string, string>(communicator.CurrentContext);
                communicator.CurrentContext.Clear();
                TestHelper.Assert(p3.opContextAsync().Result.DictionaryEqual(prxContext));

                communicator.CurrentContext = ctx;
                TestHelper.Assert(p3.opContextAsync().Result.DictionaryEqual(combined));

                // Cleanup
                communicator.CurrentContext.Clear();
                communicator.DefaultContext = new Dictionary<string, string>();
            }

            p.opIdempotentAsync().Wait();

            try
            {
                p.opOnewayAsync().Wait();
                TestHelper.Assert(false);
            }
            catch (System.AggregateException ex)
            {
                TestHelper.Assert(ex.InnerException is Test.SomeException);
            }

            // This is invoked as a oneway, despite using a twoway proxy.
            p.opOnewayMetadataAsync().Wait();

            {
                var derived = Test.IMyDerivedClassPrx.CheckedCast(p);
                TestHelper.Assert(derived != null);
                derived.opDerivedAsync().Wait();
            }

            {
                TestHelper.Assert(p.opByte1Async(0xFF).Result == 0xFF);
                TestHelper.Assert(p.opInt1Async(0x7FFFFFFF).Result == 0x7FFFFFFF);
                TestHelper.Assert(p.opLong1Async(0x7FFFFFFFFFFFFFFF).Result == 0x7FFFFFFFFFFFFFFF);
                TestHelper.Assert(p.opFloat1Async(1.0f).Result == 1.0f);
                TestHelper.Assert(p.opDouble1Async(1.0d).Result == 1.0d);
                TestHelper.Assert(p.opString1Async("opString1").Result.Equals("opString1"));
                TestHelper.Assert(p.opStringS1Async(Array.Empty<string>()).Result.Length == 0);
                TestHelper.Assert(p.opByteBoolD1Async(new Dictionary<byte, bool>()).Result.Count == 0);
                TestHelper.Assert(p.opStringS2Async(Array.Empty<string>()).Result.Length == 0);
                TestHelper.Assert(p.opByteBoolD2Async(new Dictionary<byte, bool>()).Result.Count == 0);
            }

            Func<Task> task = async () =>
            {
                {
                    var p1 = await p.opMStruct1Async();

                    p1.e = Test.MyEnum.enum3;
                    var r = await p.opMStruct2Async(p1);
                    TestHelper.Assert(r.p2.Equals(p1) && r.ReturnValue.Equals(p1));
                }

                {
                    await p.opMSeq1Async();

                    var p1 = new string[1];
                    p1[0] = "test";
                    var r = await p.opMSeq2Async(p1);
                    TestHelper.Assert(r.p2.SequenceEqual(p1) && r.ReturnValue.SequenceEqual(p1));
                }

                {
                    await p.opMDict1Async();

                    var p1 = new Dictionary<string, string>();
                    p1["test"] = "test";
                    var r = await p.opMDict2Async(p1);
                    TestHelper.Assert(r.p2.DictionaryEqual(p1) && r.ReturnValue.DictionaryEqual(p1));
                }
            };
        }
    }
}<|MERGE_RESOLUTION|>--- conflicted
+++ resolved
@@ -147,26 +147,6 @@
                 TestHelper.Assert(c1!.Identity.Equals(Identity.Parse("test")));
                 TestHelper.Assert(c2!.Identity.Equals(Identity.Parse("noSuchIdentity")));
                 TestHelper.Assert(r!.Identity.Equals(Identity.Parse("test")));
-<<<<<<< HEAD
-=======
-
-                //
-                // We can't do the callbacks below in connection serialization mode.
-                //
-                if (!(_communicator!.GetPropertyAsBool("Ice.ThreadPool.Client.Serialize") ?? false))
-                {
-                    r.opVoid();
-                    c1.opVoid();
-                    try
-                    {
-                        c2.opVoid();
-                        TestHelper.Assert(false);
-                    }
-                    catch (ObjectNotExistException)
-                    {
-                    }
-                }
->>>>>>> 130c6203
                 called();
             }
 
@@ -177,17 +157,6 @@
                 TestHelper.Assert(rso.s.s.Equals("def"));
                 TestHelper.Assert(so.e == Test.MyEnum.enum3);
                 TestHelper.Assert(so.s.s.Equals("a new string"));
-<<<<<<< HEAD
-=======
-
-                //
-                // We can't do the callbacks below in connection serialization mode.
-                //
-                if (!(_communicator!.GetPropertyAsBool("Ice.ThreadPool.Client.Serialize") ?? false))
-                {
-                    so.p!.opVoid();
-                }
->>>>>>> 130c6203
                 called();
             }
 
