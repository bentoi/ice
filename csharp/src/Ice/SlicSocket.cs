--- conflicted
+++ resolved
@@ -404,29 +404,6 @@
             return streamIds;
         }
 
-<<<<<<< HEAD
-=======
-        internal long AllocateId(bool bidirectional)
-        {
-            lock (_mutex)
-            {
-                // Allocate a new ID according to the Quic numbering scheme.
-                long id;
-                if (bidirectional)
-                {
-                    id = _nextBidirectionalId;
-                    _nextBidirectionalId += 4;
-                }
-                else
-                {
-                    id = _nextUnidirectionalId;
-                    _nextUnidirectionalId += 4;
-                }
-                return id;
-            }
-        }
-
->>>>>>> f3cb11c1
         internal void FinishedReceivedStreamData(long streamId, int frameOffset, int frameSize, bool fin)
         {
             // The stream finished receiving stream data.
@@ -578,6 +555,7 @@
                 Task task;
                 lock (_mutex)
                 {
+                    // Allocate a new ID according to the Quic numbering scheme.
                     if (stream.IsBidirectional)
                     {
                         stream.Id = _nextBidirectionalId;
