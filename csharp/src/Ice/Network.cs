//
// Copyright (c) ZeroC, Inc. All rights reserved.
//

using System;
using System.Collections.Generic;
using System.Diagnostics;
using System.Globalization;
using System.Linq;
using System.Net;
using System.Net.NetworkInformation;
using System.Net.Sockets;
using System.Threading;
using System.Threading.Tasks;

namespace ZeroC.Ice
{
    internal static class Network
    {
        // Which versions of the Internet Protocol are enabled?
        internal const int EnableIPv4 = 0;
        internal const int EnableIPv6 = 1;
        internal const int EnableBoth = 2;

        internal static Socket CreateServerSocket(bool udp, AddressFamily family, int ipVersion)
        {
            Socket socket = CreateSocket(udp, family);
            if (family == AddressFamily.InterNetworkV6 && ipVersion != EnableIPv4)
            {
                try
                {
                    int flag = ipVersion == EnableIPv6 ? 1 : 0;
                    socket.SetSocketOption(SocketOptionLevel.IPv6, SocketOptionName.IPv6Only, flag);
                }
                catch (SocketException ex)
                {
                    socket.CloseNoThrow();
                    throw new TransportException(ex);
                }
            }
            return socket;
        }

        internal static void SetMulticastInterface(Socket socket, string iface, AddressFamily family)
        {
            if (family == AddressFamily.InterNetwork)
            {
                socket.SetSocketOption(SocketOptionLevel.IP,
                                       SocketOptionName.MulticastInterface,
                                       GetInterfaceAddress(iface, family)!.GetAddressBytes());
            }
            else
            {
                socket.SetSocketOption(SocketOptionLevel.IPv6,
                                       SocketOptionName.MulticastInterface,
                                       GetInterfaceIndex(iface, family));
            }
        }

        internal static Socket CreateSocket(bool udp, AddressFamily family)
        {
            Socket socket;

            try
            {
                if (udp)
                {
                    socket = new Socket(family, SocketType.Dgram, ProtocolType.Udp);
                }
                else
                {
                    socket = new Socket(family, SocketType.Stream, ProtocolType.Tcp);
                }
            }
            catch (SocketException ex)
            {
                throw new TransportException(ex);
            }

            if (!udp)
            {
                try
                {
                    socket.SetSocketOption(SocketOptionLevel.Tcp, SocketOptionName.NoDelay, 1);
                    socket.SetSocketOption(SocketOptionLevel.Socket, SocketOptionName.KeepAlive, 1);
                    //
                    // FIX: the fast path loopback appears to cause issues with
                    // connection closure when it's enabled. Sometime, a peer
                    // doesn't receive the TCP/IP connection closure (RST) from
                    // the other peer and it ends up hanging. See bug #6093.
                    //
                    //setTcpLoopbackFastPath(socket);
                }
                catch (SocketException ex)
                {
                    socket.CloseNoThrow();
                    throw new TransportException(ex);
                }
            }
            return socket;
        }

        internal static IEnumerable<IPEndPoint> GetAddresses(
            string host,
            int port,
            int ipVersion,
            EndpointSelectionType selType,
            bool preferIPv6)
        {
            try
            {
                ValueTask<IEnumerable<IPEndPoint>> task = GetAddressesAsync(host,
                                                                            port,
                                                                            ipVersion,
                                                                            selType,
                                                                            preferIPv6);
                return task.IsCompleted ? task.Result : task.AsTask().Result;
            }
            catch (AggregateException ex)
            {
                Debug.Assert(ex.InnerException != null);
                throw ExceptionUtil.Throw(ex.InnerException);
            }
        }

        internal static async ValueTask<IEnumerable<IPEndPoint>> GetAddressesAsync(
            string host,
            int port,
            int ipVersion,
            EndpointSelectionType selType,
            bool preferIPv6,
            CancellationToken cancel = default)
        {
            Debug.Assert(host.Length > 0);

            int retry = 5;
            while (true)
            {
                var addresses = new List<IPEndPoint>();
                try
                {
                    // Trying to parse the IP address is necessary to handle wildcard addresses such as 0.0.0.0 or ::0
                    // since GetHostAddressesAsync fails to resolve them.
                    var a = IPAddress.Parse(host);
                    if ((a.AddressFamily == AddressFamily.InterNetwork && ipVersion != EnableIPv6) ||
                        (a.AddressFamily == AddressFamily.InterNetworkV6 && ipVersion != EnableIPv4))
                    {
                        addresses.Add(new IPEndPoint(a, port));
                        return addresses;
                    }
                    else
                    {
                        throw new DNSException(host);
                    }
                }
                catch (FormatException)
                {
                }

                try
                {
                    foreach (IPAddress a in await Dns.GetHostAddressesAsync(host).WaitAsync(cancel).ConfigureAwait(false))
                    {
                        if ((a.AddressFamily == AddressFamily.InterNetwork && ipVersion != EnableIPv6) ||
                            (a.AddressFamily == AddressFamily.InterNetworkV6 && ipVersion != EnableIPv4))
                        {
                            addresses.Add(new IPEndPoint(a, port));
                        }
                    }

                    // No InterNetwork/InterNetworkV6 available.
                    if (addresses.Count == 0)
                    {
                        throw new DNSException(host);
                    }

                    IEnumerable<IPEndPoint> addrs = addresses;
                    if (selType == EndpointSelectionType.Random)
                    {
                        addrs = addrs.Shuffle();
                    }

                    if (ipVersion == EnableBoth)
                    {
                        if (preferIPv6)
                        {
                            return addrs.OrderByDescending(addr => addr.AddressFamily);
                        }
                        else
                        {
                            return addrs.OrderBy(addr => addr.AddressFamily);
                        }
                    }
                    return addrs;
                }
                catch (DNSException)
                {
                    throw;
                }
                catch (SocketException ex)
                {
                    if (ex.SocketErrorCode == SocketError.TryAgain && --retry >= 0)
                    {
                        continue;
                    }
                    throw new DNSException(host, ex);
                }
                catch (Exception ex)
                {
                    throw new DNSException(host, ex);
                }
            }
        }

        internal static async ValueTask<IEnumerable<IPEndPoint>> GetAddressesForClientEndpointAsync(
            string host,
            int port,
            int ipVersion,
            EndpointSelectionType selType,
            bool preferIPv6,
            CancellationToken cancel)
        {
            // For client endpoints, an empty host is the same as the loopback address
            if (host.Length == 0)
            {
                var addresses = new List<IPEndPoint>();
                foreach (IPAddress a in GetLoopbackAddresses(ipVersion))
                {
                    addresses.Add(new IPEndPoint(a, port));
                }

                if (ipVersion == EnableBoth)
                {
                    if (preferIPv6)
                    {
                        return addresses.OrderByDescending(addr => addr.AddressFamily);
                    }
                    else
                    {
                        return addresses.OrderBy(addr => addr.AddressFamily);
                    }
                }
                return addresses;
            }

            return await GetAddressesAsync(host, port, ipVersion, selType, preferIPv6, cancel).ConfigureAwait(false);
        }

        internal static IPEndPoint GetAddressForServerEndpoint(string host, int port, int ipVersion, bool preferIPv6)
        {
            // TODO: Fix this method to be asynchronous.

            // For server endpoints, an empty host is the same as the "any" address
            if (host.Length == 0)
            {
                if (ipVersion != EnableIPv4)
                {
                    return new IPEndPoint(IPAddress.IPv6Any, port);
                }
                else
                {
                    return new IPEndPoint(IPAddress.Any, port);
                }
            }

            try
            {
                // Get the addresses for the given host and return the first one
                ValueTask<IEnumerable<IPEndPoint>> task = GetAddressesAsync(host,
                                                                            port,
                                                                            ipVersion,
                                                                            EndpointSelectionType.Ordered,
                                                                            preferIPv6);
                return (task.IsCompleted ? task.Result : task.AsTask().Result).First();
            }
            catch (AggregateException ex)
            {
                Debug.Assert(ex.InnerException != null);
                throw ExceptionUtil.Throw(ex.InnerException);
            }
        }

        internal static List<string> GetHostsForEndpointExpand(string host, int ipVersion, bool includeLoopback)
        {
            var hosts = new List<string>();
            if (IsWildcard(host, ipVersion))
            {
                foreach (IPAddress a in GetLocalAddresses(ipVersion, includeLoopback, false))
                {
                    if (!IsLinklocal(a))
                    {
                        hosts.Add(a.ToString());
                    }
                }
                if (hosts.Count == 0)
                {
                    // Return loopback if only loopback is available no other local addresses are available.
                    foreach (IPAddress a in GetLoopbackAddresses(ipVersion))
                    {
                        hosts.Add(a.ToString());
                    }
                }
            }
            return hosts;
        }

        internal static List<string> GetInterfacesForMulticast(string intf, int ipVersion)
        {
            var interfaces = new List<string>();
            if (IsWildcard(intf, ipVersion))
            {
                foreach (IPAddress a in GetLocalAddresses(ipVersion, true, true))
                {
                    interfaces.Add(a.ToString());
                }
            }
            if (interfaces.Count == 0)
            {
                interfaces.Add(intf);
            }
            return interfaces;
        }

        internal static int GetIPVersion(IPAddress addr) =>
            addr.AddressFamily == AddressFamily.InterNetwork ? EnableIPv4 : EnableIPv6;

        internal static EndPoint? GetLocalAddress(Socket socket)
        {
            try
            {
                return socket.LocalEndPoint;
            }
            catch (SocketException ex)
            {
                throw new TransportException(ex);
            }
        }

        internal static IPAddress[] GetLocalAddresses(int ipVersion, bool includeLoopback, bool singleAddressPerInterface)
        {
            List<IPAddress> addresses;
            int retry = 5;

        repeatGetHostByName:
            try
            {
                addresses = new List<IPAddress>();
                NetworkInterface[] nics = NetworkInterface.GetAllNetworkInterfaces();
                foreach (NetworkInterface ni in nics)
                {
                    IPInterfaceProperties ipProps = ni.GetIPProperties();
                    UnicastIPAddressInformationCollection uniColl = ipProps.UnicastAddresses;
                    foreach (UnicastIPAddressInformation uni in uniColl)
                    {
                        if ((uni.Address.AddressFamily == AddressFamily.InterNetwork && ipVersion != EnableIPv6) ||
                           (uni.Address.AddressFamily == AddressFamily.InterNetworkV6 && ipVersion != EnableIPv4))
                        {
                            if (!addresses.Contains(uni.Address) &&
                               (includeLoopback || !IPAddress.IsLoopback(uni.Address)))
                            {
                                addresses.Add(uni.Address);
                                if (singleAddressPerInterface)
                                {
                                    break;
                                }
                            }
                        }
                    }
                }
            }
            catch (SocketException ex)
            {
                if (ex.SocketErrorCode == SocketError.TryAgain && --retry >= 0)
                {
                    goto repeatGetHostByName;
                }
                throw new DNSException("0.0.0.0", ex);
            }
            catch (Exception ex)
            {
                throw new DNSException("0.0.0.0", ex);
            }

            return addresses.ToArray();
        }

        internal static EndPoint? GetRemoteAddress(Socket socket)
        {
            try
            {
                return socket.RemoteEndPoint;
            }
            catch (SocketException)
            {
            }
            return null;
        }

        internal static List<IPAddress> GetLoopbackAddresses(int ipVersion)
        {
            var addresses = new List<IPAddress>();
            if (ipVersion != EnableIPv4)
            {
                addresses.Add(IPAddress.IPv6Loopback);
            }
            if (ipVersion != EnableIPv6)
            {
                addresses.Add(IPAddress.Loopback);
            }
            return addresses;
        }

        internal static bool IsIPv6Supported()
        {
            try
            {
                var socket = new Socket(AddressFamily.InterNetworkV6, SocketType.Stream, ProtocolType.Tcp);
                socket.CloseNoThrow();
                return true;
            }
            catch (SocketException)
            {
                return false;
            }
        }

        internal static bool IsLinklocal(IPAddress addr)
        {
            if (addr.IsIPv6LinkLocal)
            {
                return true;
            }
            else if (addr.AddressFamily == AddressFamily.InterNetwork)
            {
                byte[] bytes = addr.GetAddressBytes();
                return bytes[0] == 169 && bytes[1] == 254;
            }
            return false;
        }

        internal static bool IsMulticast(IPEndPoint addr) =>
            addr.AddressFamily == AddressFamily.InterNetwork ?
                (addr.Address.GetAddressBytes()[0] & 0xF0) == 0xE0 : addr.Address.IsIPv6Multicast;

<<<<<<< HEAD
        internal static string LocalAddrToString(EndPoint endpoint) => endpoint?.ToString() ?? "<not bound>";
=======
        internal static string LocalAddrToString(EndPoint? endpoint)
        {
            if (endpoint == null)
            {
                return "<not bound>";
            }
            return EndpointAddressToString(endpoint) + ":" + EndpointPort(endpoint);
        }
>>>>>>> 87a3b555

        internal static string RemoteAddrToString(EndPoint? endpoint) => endpoint?.ToString() ?? "<not connected>";

        internal static void SetBufSize(Socket socket, Communicator communicator, Transport transport)
        {
            int rcvSize = communicator.GetPropertyAsByteSize($"Ice.{transport}.RcvSize") ?? 0;
            if (rcvSize > 0)
            {
                // Try to set the buffer size. The kernel will silently adjust the size to an acceptable value. Then
                // read the size back to get the size that was actually set.
                socket.SetSocketOption(SocketOptionLevel.Socket, SocketOptionName.ReceiveBuffer, rcvSize);
                int size = (int)socket.GetSocketOption(SocketOptionLevel.Socket, SocketOptionName.ReceiveBuffer)!;
                if (size < rcvSize)
                {
                    // Warn if the size that was set is less than the requested size and we have not already warned.
                    BufSizeWarnInfo warningInfo = communicator.GetBufSizeWarn(Transport.TCP);
                    if (!warningInfo.RcvWarn || rcvSize != warningInfo.RcvSize)
                    {
                        communicator.Logger.Warning(
                            $"{transport} receive buffer size: requested size of {rcvSize} adjusted to {size}");
                        communicator.SetRcvBufSizeWarn(Transport.TCP, rcvSize);
                    }
                }
            }

            int sndSize = communicator.GetPropertyAsByteSize($"Ice.{transport}.SndSize") ?? 0;
            if (sndSize > 0)
            {
                // Try to set the buffer size. The kernel will silently adjust the size to an acceptable value. Then
                // read the size back to get the size that was actually set.
                socket.SetSocketOption(SocketOptionLevel.Socket, SocketOptionName.SendBuffer, sndSize);
                int size = (int)socket.GetSocketOption(SocketOptionLevel.Socket, SocketOptionName.SendBuffer)!;
                if (size < sndSize) // Warn if the size that was set is less than the requested size.
                {
                    // Warn if the size that was set is less than the requested size and we have not already warned.
                    BufSizeWarnInfo warningInfo = communicator.GetBufSizeWarn(Transport.TCP);
                    if (!warningInfo.SndWarn || sndSize != warningInfo.SndSize)
                    {
                        communicator.Logger.Warning(
                            $"{transport} send buffer size: requested size of {sndSize} adjusted to {size}");
                        communicator.SetSndBufSizeWarn(Transport.TCP, sndSize);
                    }
                }
            }
        }

        internal static void SetMulticastGroup(Socket s, IPAddress group, string iface)
        {
            var indexes = new HashSet<int>();
            foreach (string intf in GetInterfacesForMulticast(iface, GetIPVersion(group)))
            {
                if (group.AddressFamily == AddressFamily.InterNetwork)
                {
                    MulticastOption option;
                    IPAddress? addr = GetInterfaceAddress(intf, group.AddressFamily);
                    if (addr == null)
                    {
                        option = new MulticastOption(group);
                    }
                    else
                    {
                        option = new MulticastOption(group, addr);
                    }
                    s.SetSocketOption(SocketOptionLevel.IP, SocketOptionName.AddMembership, option);
                }
                else
                {
                    int index = GetInterfaceIndex(intf, group.AddressFamily);
                    if (!indexes.Contains(index))
                    {
                        indexes.Add(index);
                        IPv6MulticastOption option;
                        if (index == -1)
                        {
                            option = new IPv6MulticastOption(group);
                        }
                        else
                        {
                            option = new IPv6MulticastOption(group, index);
                        }
                        s.SetSocketOption(SocketOptionLevel.IPv6, SocketOptionName.AddMembership, option);
                    }
                }
            }
        }

        internal static string SocketToString(Socket socket, INetworkProxy? proxy, EndPoint? target)
        {
            try
            {
                if (socket == null)
                {
                    return "<closed>";
                }

                EndPoint? remote = GetRemoteAddress(socket);

                var s = new System.Text.StringBuilder();
                s.Append("local address = " + LocalAddrToString(GetLocalAddress(socket)));
                if (proxy != null)
                {
                    if (remote == null)
                    {
                        remote = proxy.Address;
                    }
                    s.Append("\n" + proxy.Name + " proxy address = " + RemoteAddrToString(remote));
                    s.Append("\nremote address = " + RemoteAddrToString(target));
                }
                else
                {
                    if (remote == null)
                    {
                        remote = target;
                    }
                    s.Append("\nremote address = " + RemoteAddrToString(remote));
                }
                return s.ToString();
            }
            catch (ObjectDisposedException)
            {
                return "<closed>";
            }
        }

        internal static void SetMulticastTtl(Socket socket, int ttl, AddressFamily family)
        {
            if (family == AddressFamily.InterNetwork)
            {
                socket.SetSocketOption(SocketOptionLevel.IP, SocketOptionName.MulticastTimeToLive, ttl);
            }
            else
            {
                socket.SetSocketOption(SocketOptionLevel.IPv6, SocketOptionName.MulticastTimeToLive, ttl);
            }
        }

        internal static string SocketToString(Socket? socket)
        {
            try
            {
                if (socket == null)
                {
                    return "<closed>";
                }
                var s = new System.Text.StringBuilder();
                s.Append("local address = " + LocalAddrToString(GetLocalAddress(socket)));
                s.Append("\nremote address = " + RemoteAddrToString(GetRemoteAddress(socket)));
                return s.ToString();
            }
            catch (ObjectDisposedException)
            {
                return "<closed>";
            }
        }

        private static IPAddress? GetInterfaceAddress(string iface, AddressFamily family)
        {
            if (iface.Length == 0)
            {
                return null;
            }

            // The iface parameter must either be an IP address, an index or the name of an interface. If it's an index
            // we just return it. If it's an IP addess we search for an interface which has this IP address. If it's a
            // name we search an interface with this name.
            try
            {
                return IPAddress.Parse(iface);
            }
            catch (FormatException)
            {
            }

            NetworkInterface[] nics = NetworkInterface.GetAllNetworkInterfaces();
            try
            {
                int index = int.Parse(iface, CultureInfo.InvariantCulture);
                foreach (NetworkInterface ni in nics)
                {
                    IPInterfaceProperties ipProps = ni.GetIPProperties();
                    int interfaceIndex = -1;
                    if (family == AddressFamily.InterNetwork)
                    {
                        IPv4InterfaceProperties ipv4Props = ipProps.GetIPv4Properties();
                        if (ipv4Props != null && ipv4Props.Index == index)
                        {
                            interfaceIndex = ipv4Props.Index;
                        }
                    }
                    else
                    {
                        IPv6InterfaceProperties ipv6Props = ipProps.GetIPv6Properties();
                        if (ipv6Props != null && ipv6Props.Index == index)
                        {
                            interfaceIndex = ipv6Props.Index;
                        }
                    }
                    if (interfaceIndex >= 0)
                    {
                        foreach (UnicastIPAddressInformation a in ipProps.UnicastAddresses)
                        {
                            if (a.Address.AddressFamily == family)
                            {
                                return a.Address;
                            }
                        }
                    }
                }
            }
            catch (FormatException)
            {
            }

            foreach (NetworkInterface ni in nics)
            {
                if (ni.Name == iface)
                {
                    IPInterfaceProperties ipProps = ni.GetIPProperties();
                    foreach (UnicastIPAddressInformation a in ipProps.UnicastAddresses)
                    {
                        if (a.Address.AddressFamily == family)
                        {
                            return a.Address;
                        }
                    }
                }
            }

            throw new ArgumentException("couldn't find interface `" + iface + "'");
        }

        private static int GetInterfaceIndex(string iface, AddressFamily family)
        {
            if (iface.Length == 0)
            {
                return -1;
            }

            // The iface parameter must either be an IP address, an index or the name of an interface. If it's an index
            // we just return it. If it's an IP addess we search for an interface which has this IP address. If it's a
            // name we search an interface with this name.
            try
            {
                return int.Parse(iface, CultureInfo.InvariantCulture);
            }
            catch (FormatException)
            {
            }

            NetworkInterface[] nics = NetworkInterface.GetAllNetworkInterfaces();
            try
            {
                var addr = IPAddress.Parse(iface);
                foreach (NetworkInterface ni in nics)
                {
                    IPInterfaceProperties ipProps = ni.GetIPProperties();
                    foreach (UnicastIPAddressInformation uni in ipProps.UnicastAddresses)
                    {
                        if (uni.Address.Equals(addr))
                        {
                            if (addr.AddressFamily == AddressFamily.InterNetwork)
                            {
                                IPv4InterfaceProperties ipv4Props = ipProps.GetIPv4Properties();
                                if (ipv4Props != null)
                                {
                                    return ipv4Props.Index;
                                }
                            }
                            else
                            {
                                IPv6InterfaceProperties ipv6Props = ipProps.GetIPv6Properties();
                                if (ipv6Props != null)
                                {
                                    return ipv6Props.Index;
                                }
                            }
                        }
                    }
                }
            }
            catch (FormatException)
            {
            }

            foreach (NetworkInterface ni in nics)
            {
                if (ni.Name == iface)
                {
                    IPInterfaceProperties ipProps = ni.GetIPProperties();
                    if (family == AddressFamily.InterNetwork)
                    {
                        IPv4InterfaceProperties ipv4Props = ipProps.GetIPv4Properties();
                        if (ipv4Props != null)
                        {
                            return ipv4Props.Index;
                        }
                    }
                    else
                    {
                        IPv6InterfaceProperties ipv6Props = ipProps.GetIPv6Properties();
                        if (ipv6Props != null)
                        {
                            return ipv6Props.Index;
                        }
                    }
                }
            }

            throw new ArgumentException("couldn't find interface `" + iface + "'");
        }

        private static bool IsWildcard(string address, int ipVersion)
        {
            if (address.Length == 0)
            {
                return true;
            }

            try
            {
                var addr = IPAddress.Parse(address);
                return ipVersion != EnableIPv4 ? addr.Equals(IPAddress.IPv6Any) : addr.Equals(IPAddress.Any);
            }
            catch (Exception)
            {
            }

            return false;
        }
    }
}<|MERGE_RESOLUTION|>--- conflicted
+++ resolved
@@ -442,18 +442,7 @@
             addr.AddressFamily == AddressFamily.InterNetwork ?
                 (addr.Address.GetAddressBytes()[0] & 0xF0) == 0xE0 : addr.Address.IsIPv6Multicast;
 
-<<<<<<< HEAD
-        internal static string LocalAddrToString(EndPoint endpoint) => endpoint?.ToString() ?? "<not bound>";
-=======
-        internal static string LocalAddrToString(EndPoint? endpoint)
-        {
-            if (endpoint == null)
-            {
-                return "<not bound>";
-            }
-            return EndpointAddressToString(endpoint) + ":" + EndpointPort(endpoint);
-        }
->>>>>>> 87a3b555
+        internal static string LocalAddrToString(EndPoint? endpoint) => endpoint?.ToString() ?? "<not bound>";
 
         internal static string RemoteAddrToString(EndPoint? endpoint) => endpoint?.ToString() ?? "<not connected>";
 
