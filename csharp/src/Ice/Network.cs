//
// Copyright (c) ZeroC, Inc. All rights reserved.
//

using System;
using System.Collections.Generic;
using System.Diagnostics;
using System.Globalization;
using System.Linq;
using System.Net;
using System.Net.NetworkInformation;
using System.Net.Sockets;
<<<<<<< HEAD
using System.Threading.Tasks;
using Ice;
=======
using ZeroC.Ice;
>>>>>>> 50fd8e5b

namespace IceInternal
{
    public static class Network
    {
        // Which versions of the Internet Protocol are enabled?
        public const int EnableIPv4 = 0;
        public const int EnableIPv6 = 1;
        public const int EnableBoth = 2;

        public static SocketError SocketErrorCode(SocketException ex) => ex.SocketErrorCode;

        public static bool Interrupted(SocketException ex) => SocketErrorCode(ex) == SocketError.Interrupted;

        public static bool AcceptInterrupted(SocketException ex)
        {
            if (Interrupted(ex))
            {
                return true;
            }
            SocketError error = SocketErrorCode(ex);
            return error == SocketError.ConnectionAborted ||
                   error == SocketError.ConnectionReset ||
                   error == SocketError.TimedOut;
        }

        public static bool NoBuffers(SocketException ex)
        {
            SocketError error = SocketErrorCode(ex);
            return error == SocketError.NoBufferSpaceAvailable ||
                   error == SocketError.Fault;
        }

        public static bool WouldBlock(SocketException ex) => SocketErrorCode(ex) == SocketError.WouldBlock;

        public static bool ConnectFailed(SocketException ex)
        {
            SocketError error = SocketErrorCode(ex);
            return error == SocketError.ConnectionRefused ||
                   error == SocketError.TimedOut ||
                   error == SocketError.NetworkUnreachable ||
                   error == SocketError.HostUnreachable ||
                   error == SocketError.ConnectionReset ||
                   error == SocketError.Shutdown ||
                   error == SocketError.ConnectionAborted ||
                   error == SocketError.NetworkDown;
        }

        public static bool ConnectInProgress(SocketException ex)
        {
            SocketError error = SocketErrorCode(ex);
            return error == SocketError.WouldBlock ||
                   error == SocketError.InProgress;
        }

        public static bool ConnectionLost(SocketException ex)
        {
            SocketError error = SocketErrorCode(ex);
            return error == SocketError.ConnectionReset ||
                   error == SocketError.Shutdown ||
                   error == SocketError.ConnectionAborted ||
                   error == SocketError.NetworkDown ||
                   error == SocketError.NetworkReset;
        }

        public static bool ConnectionLost(System.IO.IOException ex)
        {
            //
            // In some cases the IOException has an inner exception that we can pass directly
            // to the other overloading of connectionLost().
            //
            if (ex.InnerException != null && ex.InnerException is SocketException)
            {
                return ConnectionLost((SocketException)ex.InnerException);
            }

            //
            // In other cases the IOException has no inner exception. We could examine the
            // exception's message, but that is fragile due to localization issues. We
            // resort to extracting the value of the protected HResult member via reflection.
            //
            System.Reflection.PropertyInfo? hresult = ex.GetType().GetProperty("HResult",
                System.Reflection.BindingFlags.Instance |
                System.Reflection.BindingFlags.NonPublic |
                System.Reflection.BindingFlags.Public);
            if (hresult != null && hresult.GetValue(ex, null) is int hresultValue &&
                hresultValue == -2146232800)
            {
                // This value corresponds to the following errors:
                //
                // "Authentication failed because the remote party has closed the transport stream"
                return true;
            }
            return false;
        }

        public static bool ConnectionRefused(SocketException ex) => SocketErrorCode(ex) == SocketError.ConnectionRefused;

        public static bool NotConnected(SocketException ex)
        {
            // BUGFIX: SocketError.InvalidArgument because shutdown() under macOS returns EINVAL
            // if the server side is gone.
            // BUGFIX: shutdown() under Vista might return SocketError.ConnectionReset
            SocketError error = SocketErrorCode(ex);
            return error == SocketError.NotConnected ||
                   error == SocketError.InvalidArgument ||
                   error == SocketError.ConnectionReset;
        }

        public static bool RecvTruncated(SocketException ex) => SocketErrorCode(ex) == SocketError.MessageSize;

        public static bool OperationAborted(SocketException ex) => SocketErrorCode(ex) == SocketError.OperationAborted;

        public static bool Timeout(System.IO.IOException ex)
        {
            //
            // TODO: Instead of testing for an English substring, we need to examine the inner
            // exception (if there is one).
            //
            return ex.Message.IndexOf("period of time", StringComparison.Ordinal) >= 0;
        }

        public static bool NoMoreFds(Exception ex)
        {
            try
            {
                return ex != null && SocketErrorCode((SocketException)ex) == SocketError.TooManyOpenSockets;
            }
            catch (InvalidCastException)
            {
                return false;
            }
        }

        public static bool IsMulticast(IPEndPoint addr)
        {
            string ip = addr.Address.ToString().ToUpperInvariant();
            if (addr.AddressFamily == AddressFamily.InterNetwork)
            {
                char[] splitChars = { '.' };
                string[] arr = ip.Split(splitChars);
                try
                {
                    int i = int.Parse(arr[0], CultureInfo.InvariantCulture);
                    if (i >= 223 && i <= 239)
                    {
                        return true;
                    }
                }
                catch (FormatException)
                {
                    return false;
                }
            }
            else // AddressFamily.InterNetworkV6
            {
                if (ip.StartsWith("FF", StringComparison.Ordinal))
                {
                    return true;
                }
            }
            return false;
        }

        public static bool IsIPv6Supported()
        {
            try
            {
                var socket = new Socket(AddressFamily.InterNetworkV6, SocketType.Stream, ProtocolType.Tcp);
                CloseSocketNoThrow(socket);
                return true;
            }
            catch (SocketException)
            {
                return false;
            }
        }

        public static Socket CreateSocket(bool udp, AddressFamily family)
        {
            Socket socket;

            try
            {
                if (udp)
                {
                    socket = new Socket(family, SocketType.Dgram, ProtocolType.Udp);
                }
                else
                {
                    socket = new Socket(family, SocketType.Stream, ProtocolType.Tcp);
                }
            }
            catch (SocketException ex)
            {
                throw new TransportException(ex);
            }

            if (!udp)
            {
                try
                {
                    SetTcpNoDelay(socket);
                    socket.SetSocketOption(SocketOptionLevel.Socket, SocketOptionName.KeepAlive, 1);
                    //
                    // FIX: the fast path loopback appears to cause issues with
                    // connection closure when it's enabled. Sometime, a peer
                    // doesn't receive the TCP/IP connection closure (RST) from
                    // the other peer and it ends up hanging. See bug #6093.
                    //
                    //setTcpLoopbackFastPath(socket);
                }
                catch (SocketException ex)
                {
                    CloseSocketNoThrow(socket);
                    throw new TransportException(ex);
                }
            }
            return socket;
        }

        public static Socket CreateServerSocket(bool udp, AddressFamily family, int ipVersion)
        {
            Socket socket = CreateSocket(udp, family);
            if (family == AddressFamily.InterNetworkV6 && ipVersion != EnableIPv4)
            {
                try
                {
                    int flag = ipVersion == EnableIPv6 ? 1 : 0;
                    socket.SetSocketOption(SocketOptionLevel.IPv6, SocketOptionName.IPv6Only, flag);
                }
                catch (SocketException ex)
                {
                    CloseSocketNoThrow(socket);
                    throw new TransportException(ex);
                }
            }
            return socket;
        }

        public static void CloseSocketNoThrow(Socket socket)
        {
            if (socket == null)
            {
                return;
            }
            try
            {
                socket.Close();
            }
            catch (SocketException)
            {
                // Ignore
            }
        }

        public static void CloseSocket(Socket socket)
        {
            if (socket == null)
            {
                return;
            }
            try
            {
                socket.Close();
            }
            catch (SocketException ex)
            {
                throw new TransportException(ex);
            }
        }

        public static void SetTcpNoDelay(Socket socket)
        {
            try
            {
                socket.SetSocketOption(SocketOptionLevel.Tcp, SocketOptionName.NoDelay, 1);
            }
            catch (Exception ex)
            {
                CloseSocketNoThrow(socket);
                throw new TransportException(ex);
            }
        }

        //
        // FIX: the fast path loopback appears to cause issues with
        // connection closure when it's enabled. Sometime, a peer
        // doesn't receive the TCP/IP connection closure (RST) from
        // the other peer and it ends up hanging. See bug #6093.
        //
        // public static void setTcpLoopbackFastPath(Socket socket)
        // {
        //     const int SIO_LOOPBACK_FAST_PATH = (-1744830448);
        //     byte[] OptionInValue = BitConverter.GetBytes(1);
        //     try
        //     {
        //         socket.IOControl(SIO_LOOPBACK_FAST_PATH, OptionInValue, null);
        //     }
        //     catch(Exception)
        //     {
        //         // Expected on platforms that do not support TCP Loopback Fast Path
        //     }
        // }

        public static void SetBlock(Socket socket, bool block)
        {
            try
            {
                socket.Blocking = block;
            }
            catch (SocketException ex)
            {
                CloseSocketNoThrow(socket);
                throw new TransportException(ex);
            }
        }

        public static void SetKeepAlive(Socket socket)
        {
            try
            {
                socket.SetSocketOption(SocketOptionLevel.Socket, SocketOptionName.KeepAlive, 1);
            }
            catch (Exception ex)
            {
                CloseSocketNoThrow(socket);
                throw new TransportException(ex);
            }
        }

        public static void SetSendBufferSize(Socket socket, int sz)
        {
            try
            {
                socket.SetSocketOption(SocketOptionLevel.Socket, SocketOptionName.SendBuffer, sz);
            }
            catch (SocketException ex)
            {
                CloseSocketNoThrow(socket);
                throw new TransportException(ex);
            }
        }

        public static int GetSendBufferSize(Socket socket)
        {
            int sz;
            try
            {
                sz = (int)socket.GetSocketOption(SocketOptionLevel.Socket, SocketOptionName.SendBuffer);
            }
            catch (SocketException ex)
            {
                CloseSocketNoThrow(socket);
                throw new TransportException(ex);
            }
            return sz;
        }

        public static void SetRecvBufferSize(Socket socket, int sz)
        {
            try
            {
                socket.SetSocketOption(SocketOptionLevel.Socket, SocketOptionName.ReceiveBuffer, sz);
            }
            catch (SocketException ex)
            {
                CloseSocketNoThrow(socket);
                throw new TransportException(ex);
            }
        }

        public static int GetRecvBufferSize(Socket socket)
        {
            int sz;
            try
            {
                sz = (int)socket.GetSocketOption(SocketOptionLevel.Socket, SocketOptionName.ReceiveBuffer);
            }
            catch (SocketException ex)
            {
                CloseSocketNoThrow(socket);
                throw new TransportException(ex);
            }
            return sz;
        }

        public static void SetReuseAddress(Socket socket, bool reuse)
        {
            try
            {
                socket.SetSocketOption(SocketOptionLevel.Socket, SocketOptionName.ReuseAddress, reuse ? 1 : 0);
            }
            catch (SocketException ex)
            {
                CloseSocketNoThrow(socket);
                throw new TransportException(ex);
            }
        }

        public static void SetMcastInterface(Socket socket, string iface, AddressFamily family)
        {
            try
            {
                if (family == AddressFamily.InterNetwork)
                {
                    socket.SetSocketOption(SocketOptionLevel.IP,
                                           SocketOptionName.MulticastInterface,
                                           GetInterfaceAddress(iface, family)!.GetAddressBytes());
                }
                else
                {
                    socket.SetSocketOption(SocketOptionLevel.IPv6, SocketOptionName.MulticastInterface,
                                           GetInterfaceIndex(iface, family));
                }
            }
            catch (Exception ex)
            {
                CloseSocketNoThrow(socket);
                throw new TransportException(ex);
            }
        }

        public static void SetMcastGroup(Socket s, IPAddress group, string iface)
        {
            try
            {
                var indexes = new HashSet<int>();
                foreach (string intf in GetInterfacesForMulticast(iface, GetIPVersion(group)))
                {
                    if (group.AddressFamily == AddressFamily.InterNetwork)
                    {
                        MulticastOption option;
                        IPAddress? addr = GetInterfaceAddress(intf, group.AddressFamily);
                        if (addr == null)
                        {
                            option = new MulticastOption(group);
                        }
                        else
                        {
                            option = new MulticastOption(group, addr);
                        }
                        s.SetSocketOption(SocketOptionLevel.IP, SocketOptionName.AddMembership, option);
                    }
                    else
                    {
                        int index = GetInterfaceIndex(intf, group.AddressFamily);
                        if (!indexes.Contains(index))
                        {
                            indexes.Add(index);
                            IPv6MulticastOption option;
                            if (index == -1)
                            {
                                option = new IPv6MulticastOption(group);
                            }
                            else
                            {
                                option = new IPv6MulticastOption(group, index);
                            }
                            s.SetSocketOption(SocketOptionLevel.IPv6, SocketOptionName.AddMembership, option);
                        }
                    }
                }
            }
            catch (Exception ex)
            {
                CloseSocketNoThrow(s);
                throw new TransportException(ex);
            }
        }

        public static void SetMcastTtl(Socket socket, int ttl, AddressFamily family)
        {
            try
            {
                if (family == AddressFamily.InterNetwork)
                {
                    socket.SetSocketOption(SocketOptionLevel.IP, SocketOptionName.MulticastTimeToLive, ttl);
                }
                else
                {
                    socket.SetSocketOption(SocketOptionLevel.IPv6, SocketOptionName.MulticastTimeToLive, ttl);
                }
            }
            catch (SocketException ex)
            {
                CloseSocketNoThrow(socket);
                throw new TransportException(ex);
            }
        }

        public static IPEndPoint DoBind(Socket socket, EndPoint addr)
        {
            try
            {
                socket.Bind(addr);
                return (IPEndPoint)socket.LocalEndPoint;
            }
            catch (SocketException ex)
            {
                CloseSocketNoThrow(socket);
                throw new TransportException(ex);
            }
        }

        public static void DoListen(Socket socket, int backlog)
        {
        repeatListen:

            try
            {
                socket.Listen(backlog);
            }
            catch (SocketException ex)
            {
                if (Interrupted(ex))
                {
                    goto repeatListen;
                }

                CloseSocketNoThrow(socket);
                throw new TransportException(ex);
            }
        }

        public static bool DoConnect(Socket fd, EndPoint addr, EndPoint? sourceAddr)
        {
            EndPoint? bindAddr = sourceAddr;
            if (bindAddr == null)
            {
                //
                // Even though we are on the client side, the call to Bind()
                // is necessary to work around a .NET bug: if a socket is
                // connected non-blocking, the LocalEndPoint and RemoteEndPoint
                // properties are null. The call to Bind() fixes this.
                //
                IPAddress any = fd.AddressFamily == AddressFamily.InterNetworkV6 ? IPAddress.IPv6Any : IPAddress.Any;
                bindAddr = new IPEndPoint(any, 0);
            }
            DoBind(fd, bindAddr);

        repeatConnect:
            try
            {
                IAsyncResult result = fd.BeginConnect(addr, null, null);
                if (!result.CompletedSynchronously)
                {
                    return false;
                }
                fd.EndConnect(result);
            }
            catch (SocketException ex)
            {
                if (Interrupted(ex))
                {
                    goto repeatConnect;
                }

                CloseSocketNoThrow(fd);

                if (ConnectionRefused(ex))
                {
                    throw new ConnectionRefusedException(ex);
                }
                else
                {
                    throw new ConnectFailedException(ex);
                }
            }

            //
            // On Windows, we need to set the socket's blocking status again
            // after the asynchronous connect. Seems like a bug in .NET.
            //
            SetBlock(fd, fd.Blocking);
            if (!AssemblyUtil.IsWindows)
            {
                //
                // Prevent self connect (self connect happens on Linux when a client tries to connect to
                // a server which was just deactivated if the client socket re-uses the same ephemeral
                // port as the server).
                //
                if (addr.Equals(GetLocalAddress(fd)))
                {
                    throw new ConnectionRefusedException();
                }
            }
            return true;
        }

        public static IAsyncResult DoConnectAsync(Socket fd, EndPoint addr, EndPoint sourceAddr, AsyncCallback callback,
                                                  object state)
        {
            //
            // NOTE: It's the caller's responsability to close the socket upon
            // failure to connect. The socket isn't closed by this method.
            //
            EndPoint bindAddr = sourceAddr;
            if (bindAddr == null)
            {
                //
                // Even though we are on the client side, the call to Bind()
                // is necessary to work around a .NET bug: if a socket is
                // connected non-blocking, the LocalEndPoint and RemoteEndPoint
                // properties are null. The call to Bind() fixes this.
                //
                IPAddress any = fd.AddressFamily == AddressFamily.InterNetworkV6 ? IPAddress.IPv6Any : IPAddress.Any;
                bindAddr = new IPEndPoint(any, 0);
            }
            fd.Bind(bindAddr);

        repeatConnect:
            try
            {
                return fd.BeginConnect(addr,
                                       result =>
                                       {
                                           if (!result.CompletedSynchronously)
                                           {
                                               Debug.Assert(result.AsyncState != null);
                                               callback(result.AsyncState);
                                           }
                                       }, state);
            }
            catch (SocketException ex)
            {
                if (Interrupted(ex))
                {
                    goto repeatConnect;
                }

                if (ConnectionRefused(ex))
                {
                    throw new ConnectionRefusedException(ex);
                }
                else
                {
                    throw new ConnectFailedException(ex);
                }
            }
        }

        public static void DoFinishConnectAsync(Socket fd, IAsyncResult result)
        {
            //
            // NOTE: It's the caller's responsability to close the socket upon
            // failure to connect. The socket isn't closed by this method.
            //
            try
            {
                fd.EndConnect(result);
            }
            catch (SocketException ex)
            {
                if (ConnectionRefused(ex))
                {
                    throw new ConnectionRefusedException(ex);
                }
                else
                {
                    throw new ConnectFailedException(ex);
                }
            }

            //
            // On Windows, we need to set the socket's blocking status again
            // after the asynchronous connect. Seems like a bug in .NET.
            //
            SetBlock(fd, fd.Blocking);
            if (!AssemblyUtil.IsWindows)
            {
                //
                // Prevent self connect (self connect happens on Linux when a client tries to connect to
                // a server which was just deactivated if the client socket re-uses the same ephemeral
                // port as the server).
                //
                EndPoint? remoteAddr = GetRemoteAddress(fd);
                if (remoteAddr!.Equals(GetLocalAddress(fd)))
                {
                    throw new ConnectionRefusedException();
                }
            }
        }

        public static int GetIPVersion(IPAddress addr) => addr.AddressFamily == AddressFamily.InterNetwork ? EnableIPv4 : EnableIPv6;

        public static IPEndPoint GetAddressForServerEndpoint(string host, int port, int ipVersion, bool preferIPv6)
        {
            // TODO: Fix this method to be asynchronous.

            // For server endpoints, an empty host is the same as the "any" address
            if (host.Length == 0)
            {
                if (ipVersion != EnableIPv4)
                {
                    return new IPEndPoint(IPAddress.IPv6Any, port);
                }
                else
                {
                    return new IPEndPoint(IPAddress.Any, port);
                }
            }
<<<<<<< HEAD

            try
            {
                // Get the addresses for the given host and return the first one
                return GetAddressesAsync(host, port, ipVersion, Ice.EndpointSelectionType.Ordered,
                    preferIPv6).Result.First();
            }
            catch (AggregateException ex)
            {
                throw ex.InnerException!;
            }
        }

        public static async ValueTask<IEnumerable<IPEndPoint>> GetAddressesForClientEndpointAsync(string host, int port,
            int ipVersion, Ice.EndpointSelectionType selType, bool preferIPv6)
=======
            return GetAddresses(host, port, ipVersion, EndpointSelectionType.Ordered, preferIPv6, true)[0];
        }

        public static List<IPEndPoint> GetAddresses(string host, int port, int ipVersion,
                                                    EndpointSelectionType selType, bool preferIPv6, bool blocking)
>>>>>>> 50fd8e5b
        {
            // For client endpoints, an empty host is the same as the loopback address
            if (host.Length == 0)
            {
                var addresses = new List<IPEndPoint>();
                foreach (IPAddress a in GetLoopbackAddresses(ipVersion))
                {
                    addresses.Add(new IPEndPoint(a, port));
                }

                if (ipVersion == EnableBoth)
                {
                    if (preferIPv6)
                    {
                        return addresses.OrderByDescending(addr => addr.AddressFamily);
                    }
                    else
                    {
                        return addresses.OrderBy(addr => addr.AddressFamily);
                    }
                }
                return addresses;
            }

            return await GetAddressesAsync(host, port, ipVersion, selType, preferIPv6).ConfigureAwait(false);
        }

        public static IEnumerable<IPEndPoint> GetAddresses(string host, int port, int ipVersion,
            Ice.EndpointSelectionType selType, bool preferIPv6)
        {
            // TODO: Fix this method to be asynchronous.
            try
            {
                return GetAddressesAsync(host, port, ipVersion, selType, preferIPv6).Result;
            }
            catch (AggregateException ex)
            {
                throw ex.InnerException!;
            }
        }

        public static async ValueTask<IEnumerable<IPEndPoint>> GetAddressesAsync(string host, int port, int ipVersion,
            Ice.EndpointSelectionType selType, bool preferIPv6)
        {
            Debug.Assert(host.Length > 0);

            int retry = 5;
            while (true)
            {
                try
                {
                    var addresses = new List<IPEndPoint>();
                    foreach (IPAddress a in await Dns.GetHostAddressesAsync(host).ConfigureAwait(false))
                    {
                        if ((a.AddressFamily == AddressFamily.InterNetwork && ipVersion != EnableIPv6) ||
                            (a.AddressFamily == AddressFamily.InterNetworkV6 && ipVersion != EnableIPv4))
                        {
                            addresses.Add(new IPEndPoint(a, port));
                        }
                    }

                    //
                    // No InterNetwork/InterNetworkV6 available.
                    //
                    if (addresses.Count == 0)
                    {
                        throw new DNSException(host);
                    }

                    IEnumerable<IPEndPoint> addrs = addresses;
                    if (selType == Ice.EndpointSelectionType.Random)
                    {
                        addrs = addrs.Shuffle();
                    }

                    if (ipVersion == EnableBoth)
                    {
                        if (preferIPv6)
                        {
                            return addrs.OrderByDescending(addr => addr.AddressFamily);
                        }
                        else
                        {
                            return addrs.OrderBy(addr => addr.AddressFamily);
                        }
                    }
                    return addrs;
                }
<<<<<<< HEAD
                catch (Ice.DNSException)
=======

                if (selType == EndpointSelectionType.Random)
>>>>>>> 50fd8e5b
                {
                    throw;
                }
                catch (SocketException ex)
                {
                    if (SocketErrorCode(ex) == SocketError.TryAgain && --retry >= 0)
                    {
                        continue;
                    }
                    throw new Ice.DNSException(host, ex);
                }
                catch (Exception ex)
                {
                    throw new Ice.DNSException(host, ex);
                }
<<<<<<< HEAD
            }
=======
                throw new DNSException(host, ex);
            }
            catch (Exception ex)
            {
                throw new DNSException(host, ex);
            }

            //
            // No InterNetwork/InterNetworkV6 available.
            //
            if (addresses.Count == 0)
            {
                throw new DNSException(host);
            }
            return addresses;
>>>>>>> 50fd8e5b
        }

        public static IPAddress[] GetLocalAddresses(int ipVersion, bool includeLoopback, bool singleAddressPerInterface)
        {
            List<IPAddress> addresses;
            int retry = 5;

        repeatGetHostByName:
            try
            {
                addresses = new List<IPAddress>();
                NetworkInterface[] nics = NetworkInterface.GetAllNetworkInterfaces();
                foreach (NetworkInterface ni in nics)
                {
                    IPInterfaceProperties ipProps = ni.GetIPProperties();
                    UnicastIPAddressInformationCollection uniColl = ipProps.UnicastAddresses;
                    foreach (UnicastIPAddressInformation uni in uniColl)
                    {
                        if ((uni.Address.AddressFamily == AddressFamily.InterNetwork && ipVersion != EnableIPv6) ||
                           (uni.Address.AddressFamily == AddressFamily.InterNetworkV6 && ipVersion != EnableIPv4))
                        {
                            if (!addresses.Contains(uni.Address) &&
                               (includeLoopback || !IPAddress.IsLoopback(uni.Address)))
                            {
                                addresses.Add(uni.Address);
                                if (singleAddressPerInterface)
                                {
                                    break;
                                }
                            }
                        }
                    }
                }
            }
            catch (SocketException ex)
            {
                if (SocketErrorCode(ex) == SocketError.TryAgain && --retry >= 0)
                {
                    goto repeatGetHostByName;
                }
                throw new DNSException("0.0.0.0", ex);
            }
            catch (Exception ex)
            {
                throw new DNSException("0.0.0.0", ex);
            }

            return addresses.ToArray();
        }

        public static bool
        IsLinklocal(IPAddress addr)
        {
            if (addr.IsIPv6LinkLocal)
            {
                return true;
            }
            else if (addr.AddressFamily == AddressFamily.InterNetwork)
            {
                byte[] bytes = addr.GetAddressBytes();
                return bytes[0] == 169 && bytes[1] == 254;
            }
            return false;
        }

        public static void
        SetTcpBufSize(Socket socket, TransportInstance instance)
        {
            //
            // By default, on Windows we use a 128KB buffer size. On Unix
            // platforms, we use the system defaults.
            //
            int dfltBufSize = 0;
            if (AssemblyUtil.IsWindows)
            {
                dfltBufSize = 128 * 1024;
            }
            int rcvSize = instance.Communicator.GetPropertyAsInt("Ice.TCP.RcvSize") ?? dfltBufSize;
            int sndSize = instance.Communicator.GetPropertyAsInt("Ice.TCP.SndSize") ?? dfltBufSize;
            SetTcpBufSize(socket, rcvSize, sndSize, instance);
        }

        public static void
        SetTcpBufSize(Socket socket, int rcvSize, int sndSize, TransportInstance instance)
        {
            if (rcvSize > 0)
            {
                //
                // Try to set the buffer size. The kernel will silently adjust
                // the size to an acceptable value. Then read the size back to
                // get the size that was actually set.
                //
                SetRecvBufferSize(socket, rcvSize);
                int size = GetRecvBufferSize(socket);
                if (size < rcvSize)
                {
                    // Warn if the size that was set is less than the requested size and
                    // we have not already warned.
                    BufSizeWarnInfo winfo = instance.GetBufSizeWarn(EndpointType.TCP);
                    if (!winfo.RcvWarn || rcvSize != winfo.RcvSize)
                    {
                        instance.Logger.Warning(
                            $"TCP receive buffer size: requested size of {rcvSize} adjusted to {size}");
                        instance.SetRcvBufSizeWarn(EndpointType.TCP, rcvSize);
                    }
                }
            }

            if (sndSize > 0)
            {
                //
                // Try to set the buffer size. The kernel will silently adjust
                // the size to an acceptable value. Then read the size back to
                // get the size that was actually set.
                //
                SetSendBufferSize(socket, sndSize);
                int size = GetSendBufferSize(socket);
                if (size < sndSize) // Warn if the size that was set is less than the requested size.
                {
                    // Warn if the size that was set is less than the requested size and
                    // we have not already warned.
                    BufSizeWarnInfo winfo = instance.GetBufSizeWarn(EndpointType.TCP);
                    if (!winfo.SndWarn || sndSize != winfo.SndSize)
                    {
                        instance.Logger.Warning(
                            $"TCP send buffer size: requested size of {sndSize} adjusted to {size}");
                        instance.SetSndBufSizeWarn(EndpointType.TCP, sndSize);
                    }
                }
            }
        }

        public static List<string> GetHostsForEndpointExpand(string host, int ipVersion, bool includeLoopback)
        {
            var hosts = new List<string>();
            if (IsWildcard(host, out bool ipv4Wildcard))
            {
                foreach (IPAddress a in GetLocalAddresses(ipv4Wildcard ? EnableIPv4 : ipVersion, includeLoopback, false))
                {
                    if (!IsLinklocal(a))
                    {
                        hosts.Add(a.ToString());
                    }
                }
                if (hosts.Count == 0)
                {
                    // Return loopback if only loopback is available no other local addresses are available.
                    foreach (IPAddress a in GetLoopbackAddresses(ipVersion))
                    {
                        hosts.Add(a.ToString());
                    }
                }
            }
            return hosts;
        }

        public static List<string> GetInterfacesForMulticast(string intf, int ipVersion)
        {
            var interfaces = new List<string>();
            if (IsWildcard(intf, out bool ipv4Wildcard))
            {
                foreach (IPAddress a in GetLocalAddresses(ipv4Wildcard ? EnableIPv4 : ipVersion, true, true))
                {
                    interfaces.Add(a.ToString());
                }
            }
            if (interfaces.Count == 0)
            {
                interfaces.Add(intf);
            }
            return interfaces;
        }

        public static string FdToString(Socket socket, INetworkProxy? proxy, EndPoint? target)
        {
            try
            {
                if (socket == null)
                {
                    return "<closed>";
                }

                EndPoint? remote = GetRemoteAddress(socket);

                var s = new System.Text.StringBuilder();
                s.Append("local address = " + LocalAddrToString(GetLocalAddress(socket)));
                if (proxy != null)
                {
                    if (remote == null)
                    {
                        remote = proxy.GetAddress();
                    }
                    s.Append("\n" + proxy.GetName() + " proxy address = " + RemoteAddrToString(remote));
                    s.Append("\nremote address = " + RemoteAddrToString(target));
                }
                else
                {
                    if (remote == null)
                    {
                        remote = target;
                    }
                    s.Append("\nremote address = " + RemoteAddrToString(remote));
                }
                return s.ToString();
            }
            catch (ObjectDisposedException)
            {
                return "<closed>";
            }
        }

        public static string FdToString(Socket? socket)
        {
            try
            {
                if (socket == null)
                {
                    return "<closed>";
                }
                var s = new System.Text.StringBuilder();
                s.Append("local address = " + LocalAddrToString(GetLocalAddress(socket)));
                s.Append("\nremote address = " + RemoteAddrToString(GetRemoteAddress(socket)));
                return s.ToString();
            }
            catch (ObjectDisposedException)
            {
                return "<closed>";
            }
        }

        public static string FdLocalAddressToString(Socket socket) => "local address = " + LocalAddrToString(GetLocalAddress(socket));

        public static string
        AddrToString(EndPoint addr) => EndpointAddressToString(addr) + ":" + EndpointPort(addr);

        public static string
        LocalAddrToString(EndPoint endpoint)
        {
            if (endpoint == null)
            {
                return "<not bound>";
            }
            return EndpointAddressToString(endpoint) + ":" + EndpointPort(endpoint);
        }

        public static string
        RemoteAddrToString(EndPoint? endpoint)
        {
            if (endpoint == null)
            {
                return "<not connected>";
            }
            return EndpointAddressToString(endpoint) + ":" + EndpointPort(endpoint);
        }

        public static EndPoint
        GetLocalAddress(Socket socket)
        {
            try
            {
                return socket.LocalEndPoint;
            }
            catch (SocketException ex)
            {
                throw new TransportException(ex);
            }
        }

        public static EndPoint?
        GetRemoteAddress(Socket socket)
        {
            try
            {
                return socket.RemoteEndPoint;
            }
            catch (SocketException)
            {
            }
            return null;
        }

        private static IPAddress?
        GetInterfaceAddress(string iface, AddressFamily family)
        {
            if (iface.Length == 0)
            {
                return null;
            }

            //
            // The iface parameter must either be an IP address, an
            // index or the name of an interface. If it's an index we
            // just return it. If it's an IP addess we search for an
            // interface which has this IP address. If it's a name we
            // search an interface with this name.
            //

            try
            {
                return IPAddress.Parse(iface);
            }
            catch (FormatException)
            {
            }

            NetworkInterface[] nics = NetworkInterface.GetAllNetworkInterfaces();
            try
            {
                int index = int.Parse(iface, CultureInfo.InvariantCulture);
                foreach (NetworkInterface ni in nics)
                {
                    IPInterfaceProperties ipProps = ni.GetIPProperties();
                    int interfaceIndex = -1;
                    if (family == AddressFamily.InterNetwork)
                    {
                        IPv4InterfaceProperties ipv4Props = ipProps.GetIPv4Properties();
                        if (ipv4Props != null && ipv4Props.Index == index)
                        {
                            interfaceIndex = ipv4Props.Index;
                        }
                    }
                    else
                    {
                        IPv6InterfaceProperties ipv6Props = ipProps.GetIPv6Properties();
                        if (ipv6Props != null && ipv6Props.Index == index)
                        {
                            interfaceIndex = ipv6Props.Index;
                        }
                    }
                    if (interfaceIndex >= 0)
                    {
                        foreach (UnicastIPAddressInformation a in ipProps.UnicastAddresses)
                        {
                            if (a.Address.AddressFamily == family)
                            {
                                return a.Address;
                            }
                        }
                    }
                }
            }
            catch (FormatException)
            {
            }

            foreach (NetworkInterface ni in nics)
            {
                if (ni.Name == iface)
                {
                    IPInterfaceProperties ipProps = ni.GetIPProperties();
                    foreach (UnicastIPAddressInformation a in ipProps.UnicastAddresses)
                    {
                        if (a.Address.AddressFamily == family)
                        {
                            return a.Address;
                        }
                    }
                }
            }

            throw new ArgumentException("couldn't find interface `" + iface + "'");
        }

        private static int
        GetInterfaceIndex(string iface, AddressFamily family)
        {
            if (iface.Length == 0)
            {
                return -1;
            }

            //
            // The iface parameter must either be an IP address, an
            // index or the name of an interface. If it's an index we
            // just return it. If it's an IP addess we search for an
            // interface which has this IP address. If it's a name we
            // search an interface with this name.
            //
            try
            {
                return int.Parse(iface, CultureInfo.InvariantCulture);
            }
            catch (FormatException)
            {
            }

            NetworkInterface[] nics = NetworkInterface.GetAllNetworkInterfaces();
            try
            {
                var addr = IPAddress.Parse(iface);
                foreach (NetworkInterface ni in nics)
                {
                    IPInterfaceProperties ipProps = ni.GetIPProperties();
                    foreach (UnicastIPAddressInformation uni in ipProps.UnicastAddresses)
                    {
                        if (uni.Address.Equals(addr))
                        {
                            if (addr.AddressFamily == AddressFamily.InterNetwork)
                            {
                                IPv4InterfaceProperties ipv4Props = ipProps.GetIPv4Properties();
                                if (ipv4Props != null)
                                {
                                    return ipv4Props.Index;
                                }
                            }
                            else
                            {
                                IPv6InterfaceProperties ipv6Props = ipProps.GetIPv6Properties();
                                if (ipv6Props != null)
                                {
                                    return ipv6Props.Index;
                                }
                            }
                        }
                    }
                }
            }
            catch (FormatException)
            {
            }

            foreach (NetworkInterface ni in nics)
            {
                if (ni.Name == iface)
                {
                    IPInterfaceProperties ipProps = ni.GetIPProperties();
                    if (family == AddressFamily.InterNetwork)
                    {
                        IPv4InterfaceProperties ipv4Props = ipProps.GetIPv4Properties();
                        if (ipv4Props != null)
                        {
                            return ipv4Props.Index;
                        }
                    }
                    else
                    {
                        IPv6InterfaceProperties ipv6Props = ipProps.GetIPv6Properties();
                        if (ipv6Props != null)
                        {
                            return ipv6Props.Index;
                        }
                    }
                }
            }

            throw new ArgumentException("couldn't find interface `" + iface + "'");
        }

<<<<<<< HEAD
=======
        public static IPAddress? GetNumericAddress(string sourceAddress)
        {
            if (!string.IsNullOrEmpty(sourceAddress))
            {
                List<IPEndPoint> addrs = GetAddresses(sourceAddress, 0, EnableBoth, EndpointSelectionType.Ordered,
                                                    false, false);
                if (addrs.Count != 0)
                {
                    return addrs[0].Address;
                }
            }
            return null;
        }

>>>>>>> 50fd8e5b
        private static bool
        IsWildcard(string address, out bool ipv4Wildcard)
        {
            ipv4Wildcard = false;
            if (address.Length == 0)
            {
                return true;
            }

            try
            {
                var addr = IPAddress.Parse(address);
                if (addr.Equals(IPAddress.Any))
                {
                    ipv4Wildcard = true;
                    return true;
                }
                return addr.Equals(IPAddress.IPv6Any);
            }
            catch (Exception)
            {
            }

            return false;
        }

        public static List<IPAddress> GetLoopbackAddresses(int ipVersion)
        {
            var addresses = new List<IPAddress>();
            if (ipVersion != EnableIPv4)
            {
                addresses.Add(IPAddress.IPv6Loopback);
            }
            if (ipVersion != EnableIPv6)
            {
                addresses.Add(IPAddress.Loopback);
            }
            return addresses;
        }

        public static string
        EndpointAddressToString(EndPoint? endpoint)
        {
            if (endpoint != null && endpoint is IPEndPoint ipEndpoint)
            {
                return ipEndpoint.Address.ToString();
            }
            return "";
        }

        public static int
        EndpointPort(EndPoint? endpoint)
        {
            if (endpoint != null && endpoint is IPEndPoint ipEndpoint)
            {
                return ipEndpoint.Port;
            }
            return -1;
        }
    }
}<|MERGE_RESOLUTION|>--- conflicted
+++ resolved
@@ -10,12 +10,8 @@
 using System.Net;
 using System.Net.NetworkInformation;
 using System.Net.Sockets;
-<<<<<<< HEAD
 using System.Threading.Tasks;
-using Ice;
-=======
 using ZeroC.Ice;
->>>>>>> 50fd8e5b
 
 namespace IceInternal
 {
@@ -718,12 +714,11 @@
                     return new IPEndPoint(IPAddress.Any, port);
                 }
             }
-<<<<<<< HEAD
 
             try
             {
                 // Get the addresses for the given host and return the first one
-                return GetAddressesAsync(host, port, ipVersion, Ice.EndpointSelectionType.Ordered,
+                return GetAddressesAsync(host, port, ipVersion, EndpointSelectionType.Ordered,
                     preferIPv6).Result.First();
             }
             catch (AggregateException ex)
@@ -733,14 +728,7 @@
         }
 
         public static async ValueTask<IEnumerable<IPEndPoint>> GetAddressesForClientEndpointAsync(string host, int port,
-            int ipVersion, Ice.EndpointSelectionType selType, bool preferIPv6)
-=======
-            return GetAddresses(host, port, ipVersion, EndpointSelectionType.Ordered, preferIPv6, true)[0];
-        }
-
-        public static List<IPEndPoint> GetAddresses(string host, int port, int ipVersion,
-                                                    EndpointSelectionType selType, bool preferIPv6, bool blocking)
->>>>>>> 50fd8e5b
+            int ipVersion, EndpointSelectionType selType, bool preferIPv6)
         {
             // For client endpoints, an empty host is the same as the loopback address
             if (host.Length == 0)
@@ -769,7 +757,7 @@
         }
 
         public static IEnumerable<IPEndPoint> GetAddresses(string host, int port, int ipVersion,
-            Ice.EndpointSelectionType selType, bool preferIPv6)
+            EndpointSelectionType selType, bool preferIPv6)
         {
             // TODO: Fix this method to be asynchronous.
             try
@@ -783,7 +771,7 @@
         }
 
         public static async ValueTask<IEnumerable<IPEndPoint>> GetAddressesAsync(string host, int port, int ipVersion,
-            Ice.EndpointSelectionType selType, bool preferIPv6)
+            EndpointSelectionType selType, bool preferIPv6)
         {
             Debug.Assert(host.Length > 0);
 
@@ -811,7 +799,7 @@
                     }
 
                     IEnumerable<IPEndPoint> addrs = addresses;
-                    if (selType == Ice.EndpointSelectionType.Random)
+                    if (selType == EndpointSelectionType.Random)
                     {
                         addrs = addrs.Shuffle();
                     }
@@ -829,12 +817,7 @@
                     }
                     return addrs;
                 }
-<<<<<<< HEAD
-                catch (Ice.DNSException)
-=======
-
-                if (selType == EndpointSelectionType.Random)
->>>>>>> 50fd8e5b
+                catch (DNSException)
                 {
                     throw;
                 }
@@ -844,31 +827,13 @@
                     {
                         continue;
                     }
-                    throw new Ice.DNSException(host, ex);
+                    throw new DNSException(host, ex);
                 }
                 catch (Exception ex)
                 {
-                    throw new Ice.DNSException(host, ex);
-                }
-<<<<<<< HEAD
-            }
-=======
-                throw new DNSException(host, ex);
-            }
-            catch (Exception ex)
-            {
-                throw new DNSException(host, ex);
-            }
-
-            //
-            // No InterNetwork/InterNetworkV6 available.
-            //
-            if (addresses.Count == 0)
-            {
-                throw new DNSException(host);
-            }
-            return addresses;
->>>>>>> 50fd8e5b
+                    throw new DNSException(host, ex);
+                }
+            }
         }
 
         public static IPAddress[] GetLocalAddresses(int ipVersion, bool includeLoopback, bool singleAddressPerInterface)
@@ -1317,23 +1282,6 @@
             throw new ArgumentException("couldn't find interface `" + iface + "'");
         }
 
-<<<<<<< HEAD
-=======
-        public static IPAddress? GetNumericAddress(string sourceAddress)
-        {
-            if (!string.IsNullOrEmpty(sourceAddress))
-            {
-                List<IPEndPoint> addrs = GetAddresses(sourceAddress, 0, EnableBoth, EndpointSelectionType.Ordered,
-                                                    false, false);
-                if (addrs.Count != 0)
-                {
-                    return addrs[0].Address;
-                }
-            }
-            return null;
-        }
-
->>>>>>> 50fd8e5b
         private static bool
         IsWildcard(string address, out bool ipv4Wildcard)
         {
