--- conflicted
+++ resolved
@@ -762,241 +762,6 @@
                 else
                 {
                     // After we went down the interceptor chain make the invocation.
-<<<<<<< HEAD
-                    return PerformInvokeAsync(request, oneway, progress, cancel);
-                }
-            }
-
-            async Task<IncomingResponseFrame> PerformInvokeAsync(
-                OutgoingRequestFrame request,
-                bool oneway,
-                IProgress<bool>? progress,
-                CancellationToken cancel)
-            {
-                request.Finish();
-                Reference reference = proxy.IceReference;
-
-                IInvocationObserver? observer = ObserverHelper.GetInvocationObserver(proxy,
-                                                                                     request.Operation,
-                                                                                     request.Context);
-                int attempt = 1;
-                // If the request size is greater than Ice.RetryRequestMaxSize or the size of the request
-                // would increase the buffer retry size beyond Ice.RetryBufferMaxSize we release the request
-                // after it was sent to avoid holding too much memory and we wont retry in case of a failure.
-                int requestSize = request.Size;
-                bool releaseRequestAfterSent =
-                    requestSize > reference.Communicator.RetryRequestMaxSize ||
-                    !reference.Communicator.IncRetryBufferSize(requestSize);
-                try
-                {
-                    IncomingResponseFrame? response = null;
-                    Exception? lastException = null;
-                    List<IConnector>? excludedConnectors = null;
-                    IConnector? connector = null;
-                    while (true)
-                    {
-                        Connection? connection = null;
-                        bool sent = false;
-                        RetryPolicy retryPolicy = RetryPolicy.NoRetry;
-                        IChildInvocationObserver? childObserver = null;
-                        SocketStream? stream = null;
-                        try
-                        {
-                            // Get the connection, this will eventually establish a connection if needed.
-                            connection = await reference.GetConnectionAsync(
-                                excludedConnectors ?? (IReadOnlyList<IConnector>)ImmutableList<IConnector>.Empty,
-                                cancel).ConfigureAwait(false);
-                            connector = connection.Connector;
-                            cancel.ThrowIfCancellationRequested();
-
-                            // Create the outgoing stream.
-                            stream = connection.CreateStream(!oneway);
-
-                            childObserver = observer?.GetChildInvocationObserver(connection, request.Size);
-                            childObserver?.Attach();
-
-                            // TODO: support for streaming data, fin should be false if there's data to stream.
-
-                            // Send the request and wait for the sending to complete.
-                            await stream.SendRequestFrameAsync(request, cancel).ConfigureAwait(false);
-
-                            // The request is sent, notify the progress callback.
-                            // TODO: Get rid of the sentSynchronously parameter which is always false now?
-                            if (progress != null)
-                            {
-                                progress.Report(false);
-                                progress = null; // Only call the progress callback once (TODO: revisit this?)
-                            }
-                            if (releaseRequestAfterSent)
-                            {
-                                // TODO release the request
-                            }
-                            sent = true;
-                            lastException = null;
-
-                            if (oneway)
-                            {
-                                return IncomingResponseFrame.WithVoidReturnValue(request.Protocol, request.Encoding);
-                            }
-
-                            // TODO: the synchronous boolean is no longer used. It was used to allow the reception
-                            // of the response frame to be ran synchronously from the IO thread. Supporting this
-                            // might still be possible depending on the underlying transport but it would be quite
-                            // complex. So get rid of the synchronous boolean and simplify the proxy generated code?
-
-                            // Wait for the reception of the response.
-                            response = await stream.ReceiveResponseFrameAsync(cancel).ConfigureAwait(false);
-
-                            if (childObserver != null)
-                            {
-                                // Detach now to not count as a remote failure the 1.1 system exception which might
-                                // be raised below.
-                                childObserver.Reply(response.Size);
-                                childObserver.Detach();
-                                childObserver = null;
-                            }
-
-                            // If success, just return the response!
-                            if (response.ResultType == ResultType.Success)
-                            {
-                                return response;
-                            }
-
-                            // Get the retry policy.
-                            observer?.RemoteException();
-                            if (response.Encoding == Encoding.V11)
-                            {
-                                retryPolicy = Ice1Definitions.GetRetryPolicy(response, reference);
-                            }
-                            else if (response.BinaryContext.TryGetValue((int)BinaryContext.RetryPolicy,
-                                                                        out ReadOnlyMemory<byte> value))
-                            {
-                                retryPolicy = value.Read(istr => new RetryPolicy(istr));
-                            }
-                        }
-                        catch (NoEndpointException ex)
-                        {
-                            // The reference has no endpoints or the previous retry policy asked to retry on a
-                            // different replica but no more replicas are available (in this case, we throw
-                            // the previous exception instead of the NoEndpointException).
-                            if (response == null && (excludedConnectors == null || lastException == null))
-                            {
-                                lastException = ex;
-                            }
-                            childObserver?.Failed(ex.GetType().FullName ?? "System.Exception");
-                        }
-                        catch (TransportException ex)
-                        {
-                            var closedException = ex as ConnectionClosedException;
-                            connector ??= ex.Connector;
-                            if (connector != null && closedException == null)
-                            {
-                                reference.Communicator.OutgoingConnectionFactory.AddTransportFailure(connector);
-                            }
-
-                            lastException = ex;
-                            childObserver?.Failed(ex.GetType().FullName ?? "System.Exception");
-
-                            // Retry transport exceptions if the request is idempotent, was not sent or if the
-                            // connection was gracefully closed by the peer (in which case it's safe to retry).
-                            if ((closedException?.IsClosedByPeer ?? false) || request.IsIdempotent || !sent)
-                            {
-                                retryPolicy = ex.RetryPolicy;
-                            }
-                        }
-                        catch (Exception ex)
-                        {
-                            lastException = ex;
-                            childObserver?.Failed(ex.GetType().FullName ?? "System.Exception");
-                        }
-                        finally
-                        {
-                            stream?.TryDispose();
-                            childObserver?.Detach();
-                        }
-
-                        if (sent && releaseRequestAfterSent)
-                        {
-                            if (reference.Communicator.TraceLevels.Retry >= 1)
-                            {
-                                TraceRetry("request failed with retryable exception but the request is not retryable " +
-                                           "because\n" + (requestSize > reference.Communicator.RetryRequestMaxSize ?
-                                           "the request size exceeds Ice.RetryRequestMaxSize, " :
-                                           "the retry buffer size would exceed Ice.RetryBufferMaxSize, ") +
-                                           "passing exception through to the application",
-                                           attempt,
-                                           retryPolicy,
-                                           lastException);
-                            }
-                            break; // We cannot retry, get out of the loop
-                        }
-                        else if (retryPolicy == RetryPolicy.NoRetry)
-                        {
-                            break; // We cannot retry, get out of the loop
-                        }
-                        else if (++attempt > reference.Communicator.RetryMaxAttempts)
-                        {
-                            if (reference.Communicator.TraceLevels.Retry >= 1)
-                            {
-                                TraceRetry("request failed with retryable exception but it was the final attempt,\n" +
-                                           "passing exception through to the application",
-                                           attempt,
-                                           retryPolicy,
-                                           lastException);
-                            }
-                            break; // We cannot retry, get out of the loop
-                        }
-                        else
-                        {
-                            Debug.Assert(attempt <= reference.Communicator.RetryMaxAttempts &&
-                                         retryPolicy != RetryPolicy.NoRetry);
-                            if (retryPolicy == RetryPolicy.OtherReplica)
-                            {
-                                if (reference.IsFixed)
-                                {
-                                    // A fixed reference implies there are no more replicas
-                                    break;
-                                }
-                                Debug.Assert(connector != null);
-                                excludedConnectors ??= new List<IConnector>();
-                                excludedConnectors.Add(connector);
-                                if (reference.Communicator.TraceLevels.Retry >= 1)
-                                {
-                                    reference.Communicator.Logger.Trace(TraceLevels.RetryCategory,
-                                                                        $"excluding connector\n{connector}");
-                                }
-                            }
-
-                            if (!reference.IsFixed && reference.CacheConnection && connection != null)
-                            {
-                                reference.ClearConnection(connection);
-                            }
-
-                            if (reference.Communicator.TraceLevels.Retry >= 1)
-                            {
-                                TraceRetry("retrying request because of retryable exception",
-                                           attempt,
-                                           retryPolicy,
-                                           lastException);
-                            }
-
-                            if (retryPolicy.Retryable == Retryable.AfterDelay && retryPolicy.Delay != TimeSpan.Zero)
-                            {
-                                // The delay task can be canceled either by the user code using the provided
-                                // cancellation token or if the communicator is destroyed.
-                                using var tokenSource = CancellationTokenSource.CreateLinkedTokenSource(
-                                    cancel,
-                                    proxy.Communicator.CancellationToken);
-                                await Task.Delay(retryPolicy.Delay, tokenSource.Token).ConfigureAwait(false);
-                            }
-
-                            observer?.Retried();
-                        }
-                    }
-
-                    // No more retries or can't retry, throw the exception and return the remote exception
-                    if (lastException != null)
-=======
                     request.Finish();
                     Reference reference = proxy.IceReference;
                     Communicator communicator = reference.Communicator;
@@ -1013,7 +778,6 @@
                                                                                                  request.Context);
                     observer?.Attach();
                     try
->>>>>>> abc0ed7a
                     {
                         return await reference.PerformInvokeAsync(request,
                                                                   oneway,
@@ -1953,6 +1717,7 @@
             {
                 bool sent = false;
                 IChildInvocationObserver? childObserver = null;
+                SocketStream? stream = null;
                 try
                 {
                     if (connection == null)
@@ -1986,16 +1751,13 @@
                     cancel.ThrowIfCancellationRequested();
 
                     // Create the outgoing stream.
-                    using SocketStream stream = connection.CreateStream(!oneway);
+                    stream = connection.CreateStream(!oneway);
 
                     childObserver = observer?.GetChildInvocationObserver(connection, request.Size);
                     childObserver?.Attach();
 
-                    // TODO: support for streaming data, fin should be false if there's data to stream.
-                    bool fin = true;
-
                     // Send the request and wait for the sending to complete.
-                    await stream.SendRequestFrameAsync(request, fin, cancel).ConfigureAwait(false);
+                    await stream.SendRequestFrameAsync(request, cancel).ConfigureAwait(false);
 
                     // The request is sent, notify the progress callback.
                     // TODO: Get rid of the sentSynchronously parameter which is always false now?
@@ -2017,14 +1779,9 @@
                     }
 
                     // Wait for the reception of the response.
-                    (response, fin) = await stream.ReceiveResponseFrameAsync(cancel).ConfigureAwait(false);
+                    response = await stream.ReceiveResponseFrameAsync(cancel).ConfigureAwait(false);
 
                     childObserver?.Reply(response.Size);
-
-                    if (!fin)
-                    {
-                        // TODO: handle received stream data.
-                    }
 
                     // If success, just return the response!
                     if (response.ResultType == ResultType.Success)
@@ -2049,6 +1806,7 @@
                 }
                 finally
                 {
+                    stream?.TryDispose();
                     childObserver?.Detach();
                 }
 
