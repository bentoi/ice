//
// Copyright (c) ZeroC, Inc. All rights reserved.
//

using System;
using System.Collections.Generic;
using System.Diagnostics;
using System.Net.Security;
using System.Security.Authentication;
using System.Security.Cryptography.X509Certificates;
using System.Text;
using System.Threading;
using System.Threading.Tasks;
using ZeroC.Ice.Instrumentation;

namespace ZeroC.Ice
{
    /// <summary>Specifies the close semantics for ACM (Active Connection Management).</summary>
    public enum AcmClose
    {
        /// <summary>Disables automatic connection closure.</summary>
        Off,
        /// <summary>Gracefully closes a connection that has been idle for the configured timeout period.</summary>
        OnIdle,
        /// <summary>Forcefully closes a connection that has been idle for the configured timeout period, but only if
        /// the connection has pending invocations.</summary>
        OnInvocation,
        /// <summary>Combines the behaviors of CloseOnIdle and CloseOnInvocation.</summary>
        OnInvocationAndIdle,
        /// <summary>Forcefully closes a connection that has been idle for the configured timeout period, regardless of
        /// whether the connection has pending invocations or dispatch.</summary>
        OnIdleForceful
    }

    /// <summary>Specifies the heartbeat semantics for ACM (Active Connection Management).</summary>
    public enum AcmHeartbeat
    {
        /// <summary>Disables heartbeats.</summary>
        Off,
        /// <summary>Send a heartbeat at regular intervals if the connection is idle and only if there are pending
        /// dispatch.</summary>
        OnDispatch,
        /// <summary>Send a heartbeat at regular intervals when the connection is idle.</summary>
        OnIdle,
        /// <summary>Send a heartbeat at regular intervals until the connection is closed.</summary>
        Always
    }

    /// <summary>This struct represents the Acm (Active Connection Management) configuration.</summary>
    public readonly struct Acm : IEquatable<Acm>
    {
        /// <summary>Gets the <see cref="AcmClose"/> setting for the Acm configuration.</summary>
        public AcmClose Close { get; }
        /// <summary>Gets <see cref="AcmHeartbeat"/> setting for the Acm configuration.</summary>
        public AcmHeartbeat Heartbeat { get; }
        /// <summary>Gets the timeout setting for the Acm configuration.</summary>
        public TimeSpan Timeout { get; }

        public Acm(TimeSpan timeout, AcmClose close, AcmHeartbeat heartbeat)
        {
            Timeout = timeout;
            Close = close;
            Heartbeat = heartbeat;
        }

        public override int GetHashCode() => HashCode.Combine(Timeout, Close, Heartbeat);

        public bool Equals(Acm other) =>
            Timeout == other.Timeout && Close == other.Close && Heartbeat == other.Heartbeat;

        public override bool Equals(object? other) => other is Acm value && Equals(value);

        public static bool operator ==(Acm lhs, Acm rhs) => Equals(lhs, rhs);

        public static bool operator !=(Acm lhs, Acm rhs) => !Equals(lhs, rhs);

        internal Acm(bool server)
        {
            Timeout = TimeSpan.FromSeconds(60);
            Heartbeat = AcmHeartbeat.OnDispatch;
            Close = server ? AcmClose.OnInvocation : AcmClose.OnInvocationAndIdle;
        }

        internal Acm(Communicator communicator, string prefix, Acm defaults)
        {
            Timeout = communicator.GetPropertyAsTimeSpan($"{prefix}.Timeout") ?? defaults.Timeout;
            Heartbeat = communicator.GetPropertyAsEnum<AcmHeartbeat>($"{prefix}.Heartbeat") ?? defaults.Heartbeat;
            Close = communicator.GetPropertyAsEnum<AcmClose>($"{prefix}.Close") ?? defaults.Close;
        }
    }

    /// <summary>Determines the behavior when manually closing a connection.</summary>
    public enum ConnectionClose
    {
        /// <summary>Close the connection immediately without sending a close connection protocol message to the peer
        /// and waiting for the peer to acknowledge it.</summary>
        Forcefully,
        /// <summary>Close the connection by notifying the peer but do not wait for pending outgoing invocations to
        /// complete.</summary>
        Gracefully,
        /// <summary>Wait for all pending invocations to complete before closing the connection.</summary>
        GracefullyWithWait
    }

    /// <summary>The state of an Ice connection</summary>
    public enum ConnectionState : byte
    {
        /// <summary>The connection is being validated.</summary>
        Validating = 0,
        /// <summary>The connection is active and can send and receive messages.</summary>
        Active,
        /// <summary>The connection is being gracefully shutdown and waits for the peer to close its end of the
        /// connection.</summary>
        Closing,
        /// <summary>The connection is closed and eventually waits for potential dispatch to be finished before being
        /// destroyed.</summary>
        Closed
    }

    /// <summary>Represents a connection used to send and receive Ice frames.</summary>
    public abstract class Connection
    {
        /// <summary>Gets or set the connection Acm (Active Connection Management) configuration.</summary>
        public Acm Acm
        {
            get
            {
                lock (_mutex)
                {
                    return _monitor?.Acm ?? new Acm(TimeSpan.FromSeconds(0), AcmClose.Off, AcmHeartbeat.Off);
                }
            }
            set
            {
                lock (_mutex)
                {
<<<<<<< HEAD
                    if (_monitor == null || _state >= State.Closing)
=======
                    if (_monitor == null || _state >= ConnectionState.Closed)
>>>>>>> d98de83b
                    {
                        return;
                    }

                    if (_state == ConnectionState.Active)
                    {
                        _monitor.Remove(this);
                    }
                    _monitor = _monitor.Create(value);

                    if (_monitor.Acm.Timeout == TimeSpan.Zero || _monitor.Acm.Timeout == Timeout.InfiniteTimeSpan)
                    {
                        // Disable the recording of last activity.
                        _acmLastActivity = Timeout.InfiniteTimeSpan;
                    }
<<<<<<< HEAD
                    else if (_state == State.Active && _acmLastActivity == Timeout.InfiniteTimeSpan)
=======
                    else if (_state == ConnectionState.Active &&
                             _acmLastActivity == System.Threading.Timeout.InfiniteTimeSpan)
>>>>>>> d98de83b
                    {
                        _acmLastActivity = Time.Elapsed;
                    }

                    if (_state == ConnectionState.Active)
                    {
                        _monitor.Add(this);
                    }
                }
            }
        }

        /// <summary>Gets or sets the object adapter that dispatches requests received over this connection.
        /// A client can invoke an operation on a server using a proxy, and then set an object adapter for the
        /// outgoing connection used by the proxy in order to receive callbacks. This is useful if the server
        /// cannot establish a connection back to the client, for example because of firewalls.</summary>
        /// <value>The object adapter that dispatches requests for the connection, or null if no adapter is set.
        /// </value>
        public ObjectAdapter? Adapter
        {
            // We don't use a volatile for _adapter to avoid extra-memory barriers when accessing _adapter with
            // the mutex locked.
            get
            {
                lock (_mutex)
                {
                    return _adapter;
                }
            }
            set
            {
                lock (_mutex)
                {
                    _adapter = value;
                }
            }
        }

        /// <summary>Get the connection ID which was used to create the connection.</summary>
        /// <value>The connection ID used to create the connection.</value>
        public string ConnectionId { get; }

        /// <summary>Get the endpoint from which the connection was created.</summary>
        /// <value>The endpoint from which the connection was created.</value>
        public Endpoint Endpoint { get; }

        /// <summary>True for incoming connections false otherwise.</summary>
        public bool IsIncoming => _connector == null;

        // The connector from which the connection was created. This is used by the outgoing connection factory.
        internal IConnector Connector => _connector!;

        // The endpoints which are associated with this connection. This is populated by the outgoing connection
        // factory when an endpoint resolves to the same connector as this connection's connector. Two endpoints
        // can be different but resolve to the same connector (e.g.: endpoints with the IPs "::1", "0:0:0:0:0:0:0:1"
        // or "localhost" are different endpoints but they all end up resolving to the same connector and can use
        // the same connection).
        internal List<Endpoint> Endpoints { get; }

        internal bool Active
        {
            get
            {
                lock (_mutex)
                {
                    return _state > ConnectionState.Validating && _state < ConnectionState.Closing;
                }
            }
        }

        protected ITransceiver Transceiver { get; }

        private bool OldProtocol => Endpoint.Protocol == Protocol.Ice1;

        private TimeSpan _acmLastActivity;
        private ObjectAdapter? _adapter;
        private Action<Connection>? _closeCallback;
        private Task? _closeTask = null;
        private readonly Communicator _communicator;
        private readonly int _compressionLevel;
        private readonly IConnector? _connector;
        private int _dispatchCount;
        private TaskCompletionSource<bool>? _dispatchTaskCompletionSource;
        private Exception? _exception;
        private readonly int _frameSizeMax;
        private Action<Connection>? _heartbeatCallback;
        private IAcmMonitor? _monitor;
        private readonly object _mutex = new object();
        private int _nextRequestId;
        private IConnectionObserver? _observer;
        private Task _receiveTask = Task.CompletedTask;
        private readonly Dictionary<int, (TaskCompletionSource<IncomingResponseFrame>, bool)> _requests =
            new Dictionary<int, (TaskCompletionSource<IncomingResponseFrame>, bool)>();
        private Task _sendTask = Task.CompletedTask;
        private ConnectionState _state; // The current state.
        private bool _validated = false;
        private readonly bool _warn;
        private readonly bool _warnUdp;

        private static readonly List<ArraySegment<byte>> _closeConnectionFrameIce1 =
            new List<ArraySegment<byte>> { Ice1Definitions.CloseConnectionFrame };

        private static readonly List<ArraySegment<byte>> _closeConnectionFrameIce2 =
            new List<ArraySegment<byte>> { Ice2Definitions.CloseConnectionFrame };

        private static readonly List<ArraySegment<byte>> _validateConnectionFrameIce1 =
            new List<ArraySegment<byte>> { Ice1Definitions.ValidateConnectionFrame };

        private static readonly List<ArraySegment<byte>> _validateConnectionFrameIce2 =
            new List<ArraySegment<byte>> { Ice2Definitions.ValidateConnectionFrame };

        /// <summary>Manually closes the connection using the specified closure mode.</summary>
        /// <param name="mode">Determines how the connection will be closed.</param>
        public void Close(ConnectionClose mode)
        {
            // TODO: We should consider removing this method and expose GracefulCloseAsync and CloseAsync
            // instead. This would remove the support for ConnectionClose.GracefullyWithWait. Is it
            // useful? Not waiting implies that the pending requests implies these requests will fail and
            // won't be retried. GracefulCloseAsync could wait for pending requests to complete?
            if (mode == ConnectionClose.Forcefully)
            {
                _ = CloseAsync(new ConnectionClosedLocallyException("connection closed forcefully"));
            }
            else if (mode == ConnectionClose.Gracefully)
            {
                _ = GracefulCloseAsync(new ConnectionClosedLocallyException("connection closed gracefully"));
            }
            else
            {
                Debug.Assert(mode == ConnectionClose.GracefullyWithWait);

                // Wait until all outstanding requests have been completed.
                lock (_mutex)
                {
                    while (_requests.Count > 0)
                    {
                        System.Threading.Monitor.Wait(_mutex);
                    }
                }

                _ = GracefulCloseAsync(new ConnectionClosedLocallyException("connection closed gracefully"));
            }
        }

        /// <summary>Creates a special "fixed" proxy that always uses this connection. This proxy can be used for
        /// callbacks from a server to a client if the server cannot directly establish a connection to the client,
        /// for example because of firewalls. In this case, the server would create a proxy using an already
        /// established connection from the client.</summary>
        /// <param name="identity">The identity for which a proxy is to be created.</param>
        /// <param name="factory">The proxy factory. Use INamePrx.Factory, where INamePrx is the desired proxy type.
        /// </param>
        /// <returns>A proxy that matches the given identity and uses this connection.</returns>
        public T CreateProxy<T>(Identity identity, ProxyFactory<T> factory) where T : class, IObjectPrx =>
            factory(new Reference(_communicator, this, identity));

        /// <summary>Sends a heartbeat frame.</summary>
        public void Heartbeat()
        {
            try
            {
                HeartbeatAsync().AsTask().Wait();
            }
            catch (AggregateException ex)
            {
                Debug.Assert(ex.InnerException != null);
                throw ExceptionUtil.Throw(ex.InnerException);
            }
        }

        /// <summary>Sends an asynchronous heartbeat frame.</summary>
        /// <param name="progress">Sent progress provider.</param>
        /// <param name="cancel">A cancellation token that receives the cancellation requests.</param>
        public async ValueTask HeartbeatAsync(IProgress<bool>? progress = null, CancellationToken cancel = default)
        {
            await SendFrameAsync(() => GetProtocolFrameData(OldProtocol ? _validateConnectionFrameIce1 :
                                                            _validateConnectionFrameIce2),
                                 cancel).ConfigureAwait(false);
            progress?.Report(true);
        }

        /// <summary>Sets a close callback on the connection. The callback is called by the connection when it's
        /// closed. If the callback needs more information about the closure, it can call Connection.throwException.
        /// </summary>
        /// <param name="callback">The close callback object.</param>
        public void SetCloseCallback(Action<Connection> callback)
        {
            lock (_mutex)
            {
                if (_state >= ConnectionState.Closed)
                {
                    if (callback != null)
                    {
                        Task.Run(() =>
                        {
                            try
                            {
                                callback(this);
                            }
                            catch (Exception ex)
                            {
                                _communicator.Logger.Error($"connection callback exception:\n{ex}\n{this}");
                            }
                        });
                    }
                }
                else
                {
                    _closeCallback = callback;
                }
            }
        }

        /// <summary>Sets a heartbeat callback on the connection. The callback is called by the connection when a
        /// heartbeat is received.</summary>
        /// <param name="callback">The heartbeat callback object.</param>
        public void SetHeartbeatCallback(Action<Connection> callback)
        {
            lock (_mutex)
            {
                if (_state >= ConnectionState.Closed)
                {
                    return;
                }
                _heartbeatCallback = callback;
            }
        }

        /// <summary>Throws an exception indicating the reason for connection closure. For example,
        /// ConnectionClosedByPeerException is raised if the connection was closed gracefully by the peer, whereas
        /// ConnectionClosedLocallyException is raised if the connection was manually closed by the application. This
        /// operation does nothing if the connection is not yet closed.</summary>
        public void ThrowException()
        {
            lock (_mutex)
            {
                if (_exception != null)
                {
                    Debug.Assert(_state >= ConnectionState.Closing);
                    throw _exception;
                }
            }
        }

        /// <summary>Returns a description of the connection as human readable text, suitable for logging or error
        /// messages.</summary>
        /// <returns>The description of the connection as human readable text.</returns>
        public override string ToString() => Transceiver.ToString()!;

        internal Connection(
            Endpoint endpoint,
            IAcmMonitor? monitor,
            ITransceiver transceiver,
            IConnector? connector,
            string connectionId,
            ObjectAdapter? adapter)
        {
            _communicator = endpoint.Communicator;
            _monitor = monitor;
            Transceiver = transceiver;
            _connector = connector;
            ConnectionId = connectionId;
            Endpoint = endpoint;
            Endpoints = new List<Endpoint>() { endpoint };
            _adapter = adapter;
            _warn = _communicator.GetPropertyAsBool("Ice.Warn.Connections") ?? false;
            _warnUdp = _communicator.GetPropertyAsBool("Ice.Warn.Datagrams") ?? false;

            if (_monitor?.Acm.Timeout != TimeSpan.Zero && _monitor?.Acm.Timeout != Timeout.InfiniteTimeSpan)
            {
                _acmLastActivity = Time.Elapsed;
            }
            else
            {
                _acmLastActivity = Timeout.InfiniteTimeSpan;
            }
            _nextRequestId = 1;
            _frameSizeMax = adapter != null ? adapter.FrameSizeMax : _communicator.FrameSizeMax;
            _dispatchCount = 0;
            _state = ConnectionState.Validating;

            _compressionLevel = _communicator.GetPropertyAsInt("Ice.Compression.Level") ?? 1;
            if (_compressionLevel < 1)
            {
                _compressionLevel = 1;
            }
            else if (_compressionLevel > 9)
            {
                _compressionLevel = 9;
            }
        }

        internal void ClearAdapter(ObjectAdapter adapter)
        {
            lock (_mutex)
            {
                if (_adapter == adapter)
                {
                    _adapter = null;
                }
            }
        }

        internal async Task GracefulCloseAsync(Exception exception)
        {
            // Don't gracefully close connections for datagram endpoints
            if (!Endpoint.IsDatagram)
            {
                try
                {
                    Task? closingTask = null;
                    lock (_mutex)
                    {
                        if (_state == ConnectionState.Active)
                        {
                            SetState(ConnectionState.Closing, exception);
                            if (_dispatchCount > 0)
                            {
                                _dispatchTaskCompletionSource = new TaskCompletionSource<bool>();
                            }
                            closingTask = PerformGracefulCloseAsync();
                            if (_closeTask == null)
                            {
                                // _closeTask might already be assigned if CloseAsync() got called if the send of the
                                // closing frame failed.
                                _closeTask = closingTask;
                            }
                        }
                        else if (_state == ConnectionState.Closing)
                        {
                            closingTask = _closeTask;
                        }
                    }
                    if (closingTask != null)
                    {
                        await closingTask.ConfigureAwait(false);
                    }
                }
                catch
                {
                    // Ignore
                }
            }

            await CloseAsync(exception).ConfigureAwait(false);
        }

        internal void Monitor(TimeSpan now, Acm acm)
        {
            lock (_mutex)
            {
<<<<<<< HEAD
                if (_state != State.Active)
=======
                if (_state < ConnectionState.Active || _state >= ConnectionState.Closed)
>>>>>>> d98de83b
                {
                    return;
                }

                // We send a heartbeat if there was no activity in the last (timeout / 4) period. Sending a heartbeat
                // sooner than really needed is safer to ensure that the receiver will receive the heartbeat in time.
                // Sending the heartbeat if there was no activity in the last (timeout / 2) period isn't enough since
                // monitor() is called only every (timeout / 2) period.
                //
                // Note that this doesn't imply that we are sending 4 heartbeats per timeout period because the
                // monitor() method is still only called every (timeout / 2) period.
                if (_state == ConnectionState.Active &&
                    (acm.Heartbeat == AcmHeartbeat.Always ||
                    (acm.Heartbeat != AcmHeartbeat.Off && now >= (_acmLastActivity + (acm.Timeout / 4)))))
                {
                    if (acm.Heartbeat != AcmHeartbeat.OnDispatch || _dispatchCount > 0)
                    {
                        Debug.Assert(_state == ConnectionState.Active);
                        if (!Endpoint.IsDatagram)
                        {
                            try
                            {
                                SendFrameAsync(() => GetProtocolFrameData(
                                    OldProtocol ? _validateConnectionFrameIce1 : _validateConnectionFrameIce2));
                            }
                            catch
                            {
                                // Ignore
                            }
                        }
                    }
                }

<<<<<<< HEAD
                if (acm.Close != AcmClose.Off && now >= _acmLastActivity + acm.Timeout)
                {
                    if (acm.Close == AcmClose.OnIdleForceful || (acm.Close != AcmClose.OnIdle && (_requests.Count > 0)))
=======
                // TODO: We still rely on the endpoint timeout here, remove and change the override close timeout to
                // Ice.CloseTimeout (or just rely on ACM timeout)
                TimeSpan timeout = acm.Timeout;
                if (_state >= ConnectionState.Closing)
                {
                    timeout = TimeSpan.FromMilliseconds(
                        _communicator.OverrideCloseTimeout ?? Endpoint.Timeout);
                }

                // ACM close is always enabled when in the closing state for connection close timeouts.
                if ((_state >= ConnectionState.Closing || acm.Close != AcmClose.Off) &&
                    now >= _acmLastActivity + timeout)
                {
                    if (_state == ConnectionState.Closing || acm.Close == AcmClose.OnIdleForceful ||
                        (acm.Close != AcmClose.OnIdle && (_requests.Count > 0)))
>>>>>>> d98de83b
                    {
                        // Close the connection if we didn't receive a heartbeat or if read/write didn't update the
                        // ACM activity in the last period.
                        _ = CloseAsync(new ConnectionTimeoutException());
                    }
                    else if (acm.Close != AcmClose.OnInvocation && _dispatchCount == 0 && _requests.Count == 0)
                    {
                        // The connection is idle, close it.
                        _ = GracefulCloseAsync(new ConnectionIdleException());
                    }
                }
            }
        }

        internal async ValueTask<IncomingResponseFrame> SendRequestAsync(
            OutgoingRequestFrame request,
            bool oneway,
            bool compress,
            bool synchronous,
            IInvocationObserver? observer,
            IProgress<bool> progress,
            CancellationToken cancel)
        {
            IChildInvocationObserver? childObserver = null;
            Task writeTask;
            Task<IncomingResponseFrame>? responseTask = null;
            lock (_mutex)
            {
                //
                // If the exception is thrown before we even have a chance to send our request, we always try to
                // send the request again.
                //
                if (_exception != null)
                {
                    throw new RetryException(_exception);
                }

                Debug.Assert(_state > ConnectionState.Validating);
                Debug.Assert(_state < ConnectionState.Closing);

                // Ensure the frame isn't bigger than what we can send with the transport.
                // TODO: remove?
                if (OldProtocol)
                {
                    Transceiver.CheckSendSize(request.Size + Ice1Definitions.HeaderSize + 4);
                }
                else
                {
                    Transceiver.CheckSendSize(request.Size + Ice2Definitions.HeaderSize + 4);
                }

                writeTask = SendFrameAsync(() =>
                {
                    // This is called with _mutex locked.

                    int requestId = 0;
                    if (!oneway)
                    {
                        //
                        // Create a new unique request ID.
                        //
                        requestId = _nextRequestId++;
                        if (requestId <= 0)
                        {
                            _nextRequestId = 1;
                            requestId = _nextRequestId++;
                        }

                        var responseTaskSource = new TaskCompletionSource<IncomingResponseFrame>();
                        _requests[requestId] = (responseTaskSource, synchronous);
                        responseTask = responseTaskSource.Task;
                    }

                    if (observer != null)
                    {
                        childObserver = observer.GetRemoteObserver(this, requestId, request.Size);
                        childObserver?.Attach();
                    }

                    return GetRequestFrameData(request, requestId, compress);
                }, cancel);
            }

            try
            {
                await writeTask.ConfigureAwait(false);
            }
            catch (Exception ex)
            {
                childObserver?.Failed(ex.GetType().FullName ?? "System.Exception");
                childObserver?.Detach();
                throw;
            }

            // The request is sent
            progress.Report(false); // sentSynchronously: false

            if (responseTask == null)
            {
                childObserver?.Detach();
                return IncomingResponseFrame.WithVoidReturnValue(request.Protocol, request.Encoding);
            }
            else
            {
                try
                {
                    IncomingResponseFrame response = await responseTask.WaitAsync(cancel).ConfigureAwait(false);
                    childObserver?.Reply(response.Size);
                    return response;
                }
                catch (Exception ex)
                {
                    childObserver?.Failed(ex.GetType().FullName ?? "System.Exception");
                    throw;
                }
                finally
                {
                    childObserver?.Detach();
                }
            }
        }

        internal async Task StartAsync()
        {
            CancellationTokenSource? source = null;
            try
            {
                CancellationToken timeoutToken;
                TimeSpan timeout = _communicator.ConnectTimeout ?? Acm.Timeout;
                if (timeout > TimeSpan.Zero)
                {
                    source = new CancellationTokenSource();
                    source.CancelAfter(timeout);
                    timeoutToken = source.Token;
                }

                // Initialize the transport
                await Transceiver.InitializeAsync(timeoutToken).ConfigureAwait(false);

                ArraySegment<byte> readBuffer = default;
                if (!Endpoint.IsDatagram) // Datagram connections are always implicitly validated.
                {
                    if (OldProtocol)
                    {
                        if (_connector == null) // The server side has the active role for connection validation.
                        {
                            int offset = 0;
                            while (offset < _validateConnectionFrameIce1.GetByteCount())
                            {
                                offset += await Transceiver.WriteAsync(_validateConnectionFrameIce1,
                                                                       offset,
                                                                       timeoutToken).ConfigureAwait(false);
                            }
                            Debug.Assert(offset == _validateConnectionFrameIce1.GetByteCount());
                        }
                        else // The client side has the passive role for connection validation.
                        {
                            readBuffer = new ArraySegment<byte>(new byte[Ice1Definitions.HeaderSize]);
                            int offset = 0;
                            while (offset < Ice1Definitions.HeaderSize)
                            {
                                offset += await Transceiver.ReadAsync(readBuffer,
                                                                      offset,
                                                                      timeoutToken).ConfigureAwait(false);
                            }

                            Ice1Definitions.CheckHeader(readBuffer.AsSpan(0, 8));
                            var frameType = (Ice1Definitions.FrameType)readBuffer[8];
                            if (frameType != Ice1Definitions.FrameType.ValidateConnection)
                            {
                                throw new InvalidDataException(@$"received ice1 frame with frame type `{frameType
                                    }' before receiving the validate connection frame");
                            }

                            int size = InputStream.ReadInt(readBuffer.AsSpan(10, 4));
                            if (size != Ice1Definitions.HeaderSize)
                            {
                                throw new InvalidDataException(
                                    @$"received an ice1 frame with validate connection type and a size of `{size
                                    }' bytes");
                            }
                        }
                    }
                    else
                    {
                        // TODO: for now ice2 is identical to ice1!
                        if (_connector == null) // The server side has the active role for connection validation.
                        {
                            int offset = 0;
                            while (offset < _validateConnectionFrameIce2.GetByteCount())
                            {
                                offset += await Transceiver.WriteAsync(_validateConnectionFrameIce2,
                                                                       offset,
                                                                       timeoutToken).ConfigureAwait(false);
                            }
                            Debug.Assert(offset == _validateConnectionFrameIce2.GetByteCount());
                        }
                        else // The client side has the passive role for connection validation.
                        {
                            readBuffer = new ArraySegment<byte>(new byte[Ice2Definitions.HeaderSize]);
                            int offset = 0;
                            while (offset < Ice2Definitions.HeaderSize)
                            {
                                offset += await Transceiver.ReadAsync(readBuffer,
                                                                      offset,
                                                                      timeoutToken).ConfigureAwait(false);
                            }

                            Ice2Definitions.CheckHeader(readBuffer.AsSpan(0, 8));
                            var frameType = (Ice2Definitions.FrameType)readBuffer[8];
                            if (frameType != Ice2Definitions.FrameType.ValidateConnection)
                            {
                                throw new InvalidDataException(@$"received ice2 frame with frame type `{frameType
                                    }' before receiving the validate connection frame");
                            }

                            // TODO: this is temporary code. With the 2.0 encoding, sizes are always variable-length
                            // with the length encoded on the first 2 bits of the size. Assuming the size is encoded
                            // on 4 bytes (like we do below) is not correct.
                            int size = InputStream.ReadFixedLengthSize(Endpoint.Protocol.GetEncoding(),
                                                                       readBuffer.AsSpan(10, 4));
                            if (size != Ice2Definitions.HeaderSize)
                            {
                                throw new InvalidDataException(
                                    @$"received an ice2 frame with validate connection type and a size of `{size
                                    }' bytes");
                            }
                        }
                    }
                }

                lock (_mutex)
                {
                    if (_state >= ConnectionState.Closed)
                    {
                        throw _exception!;
                    }

                    if (!Endpoint.IsDatagram) // Datagram connections are always implicitly validated.
                    {
                        if (_connector == null) // The server side has the active role for connection validation.
                        {
                            byte[] frame = OldProtocol ? Ice1Definitions.ValidateConnectionFrame :
                                Ice2Definitions.ValidateConnectionFrame;
                            TraceSentAndUpdateObserver(frame.Length);
                            ProtocolTrace.TraceSend(_communicator, Endpoint.Protocol, frame);
                        }
                        else
                        {
                            TraceReceivedAndUpdateObserver(readBuffer.Count);
                            ProtocolTrace.TraceReceived(_communicator, Endpoint.Protocol, readBuffer);
                        }
                    }

                    if (_communicator.TraceLevels.Network >= 1)
                    {
                        var s = new StringBuilder();
                        if (Endpoint.IsDatagram)
                        {
                            s.Append("starting to ");
                            s.Append(_connector != null ? "send" : "receive");
                            s.Append(" ");
                            s.Append(Endpoint.TransportName);
                            s.Append(" datagrams\n");
                            s.Append(Transceiver.ToDetailedString());
                        }
                        else
                        {
                            s.Append(_connector != null ? "established" : "accepted");
                            s.Append(" ");
                            s.Append(Endpoint.TransportName);
                            s.Append(" connection\n");
                            s.Append(ToString());
                        }
                        _communicator.Logger.Trace(_communicator.TraceLevels.NetworkCategory, s.ToString());
                    }

                    if (_acmLastActivity != Timeout.InfiniteTimeSpan)
                    {
                        _acmLastActivity = Time.Elapsed;
                    }
                    if (_connector != null)
                    {
                        _validated = true;
                    }

                    SetState(ConnectionState.Active);
                }
            }
            catch (OperationCanceledException)
            {
                _ = CloseAsync(new ConnectTimeoutException());
                throw _exception!;
            }
            catch (Exception ex)
            {
                _ = CloseAsync(ex);
                throw;
            }
            finally
            {
                source?.Dispose();
            }
        }

        internal void UpdateObserver()
        {
            lock (_mutex)
            {
                // The observer is attached once the connection is active and detached when closed and the last
                // dispatch completed.
                if (_state < ConnectionState.Active || (_state == ConnectionState.Closed && _dispatchCount == 0))
                {
                    return;
                }

                _observer = _communicator.Observer?.GetConnectionObserver(this, _state, _observer);
                _observer?.Attach();
            }
        }

        private async Task CloseAsync(Exception? exception)
        {
            lock (_mutex)
            {
                if (_state < ConnectionState.Closed)
                {
                    SetState(ConnectionState.Closed, exception ?? _exception!);
                    if (_dispatchCount > 0)
                    {
                        _dispatchTaskCompletionSource ??= new TaskCompletionSource<bool>();
                    }
                    _closeTask = PerformCloseAsync();
                }
            }
            await _closeTask!.ConfigureAwait(false);
        }

        private (List<ArraySegment<byte>>, bool) GetProtocolFrameData(List<ArraySegment<byte>> frame)
        {
            // TODO: Review the protocol tracing? We print out the trace when the frame is about to be sent. It would
            // be simpler to trace the frame before it's queued. This would avoid having these GetXxxData methods.
            // This would also allow to compress the frame from the user thread.
            if (_communicator.TraceLevels.Protocol > 0)
            {
                ProtocolTrace.TraceSend(_communicator, Endpoint.Protocol, frame[0]);
            }
            return (frame, false);
        }

        private (List<ArraySegment<byte>>, bool) GetRequestFrameData(
            OutgoingRequestFrame request,
            int requestId,
            bool compress)
        {
            // TODO: Review the protocol tracing? We print out the trace when the frame is about to be sent. It would
            // be simpler to trace the frame before it's queued. This would avoid having these GetXxxData methods.
            // This would also allow to compress the frame from the user thread.
            List<ArraySegment<byte>> writeBuffer = OldProtocol ?
                Ice1Definitions.GetRequestData(request, requestId) : Ice2Definitions.GetRequestData(request, requestId);

            if (_communicator.TraceLevels.Protocol >= 1)
            {
                ProtocolTrace.TraceFrame(_communicator, writeBuffer[0], request);
            }
            return (writeBuffer, compress);
        }

        private (List<ArraySegment<byte>>, bool) GetResponseFrameData(
            OutgoingResponseFrame response,
            int requestId,
            bool compress)
        {
            // TODO: Review the protocol tracing? We print out the trace when the frame is about to be sent. It would
            // be simpler to trace the frame before it's queued. This would avoid having these GetXxxData methods.
            // This would also allow to compress the frame from the user thread.
            List<ArraySegment<byte>> writeBuffer = OldProtocol ? Ice1Definitions.GetResponseData(response, requestId) :
                Ice2Definitions.GetResponseData(response, requestId);
            if (_communicator.TraceLevels.Protocol > 0)
            {
                ProtocolTrace.TraceFrame(_communicator, writeBuffer[0], response);
            }
            return (writeBuffer, compress);
        }

        private async ValueTask InvokeAsync(
            IncomingRequestFrame request,
            Current current,
            int requestId,
            byte compressionStatus)
        {
            IDispatchObserver? dispatchObserver = null;
            OutgoingResponseFrame? response = null;
            try
            {
                // Notify and set dispatch observer, if any.
                ICommunicatorObserver? communicatorObserver = _communicator.Observer;
                if (communicatorObserver != null)
                {
                    dispatchObserver = communicatorObserver.GetDispatchObserver(current, requestId, request.Size);
                    dispatchObserver?.Attach();
                }

                try
                {
                    IObject? servant = current.Adapter.Find(current.Identity, current.Facet);
                    if (servant == null)
                    {
                        throw new ObjectNotExistException(current.Identity, current.Facet, current.Operation);
                    }

                    ValueTask<OutgoingResponseFrame> vt = servant.DispatchAsync(request, current);
                    if (!current.IsOneway)
                    {
                        response = await vt.ConfigureAwait(false);
                    }
                }
                catch (Exception ex)
                {
                    if (!current.IsOneway)
                    {
                        RemoteException actualEx;
                        if (ex is RemoteException remoteEx && !remoteEx.ConvertToUnhandled)
                        {
                            actualEx = remoteEx;
                        }
                        else
                        {
                            actualEx = new UnhandledException(current.Identity, current.Facet, current.Operation, ex);
                        }
                        Incoming.ReportException(actualEx, dispatchObserver, current);
                        response = new OutgoingResponseFrame(current, actualEx);
                    }
                }

                if (response != null)
                {
                    dispatchObserver?.Reply(response.Size);
                }
            }
            finally
            {
                lock (_mutex)
                {
                    // Send the response if there's a response
                    if (_state < ConnectionState.Closed && response != null)
                    {
                        try
                        {
                            SendFrameAsync(() => GetResponseFrameData(response, requestId, compressionStatus > 0));
                        }
                        catch
                        {
                            // Ignore
                        }
                    }

                    // Decrease the dispatch count
                    Debug.Assert(_dispatchCount > 0);
                    if (--_dispatchCount == 0 && _dispatchTaskCompletionSource != null)
                    {
                        Debug.Assert(_state > ConnectionState.Active);
                        _dispatchTaskCompletionSource.SetResult(true);
                    }
                }

                dispatchObserver?.Detach();
            }
        }

        private (Func<ValueTask>?, ObjectAdapter?) ParseFrameIce1(ArraySegment<byte> readBuffer)
        {
            Debug.Assert(OldProtocol);
            Func<ValueTask>? incoming = null;
            ObjectAdapter? adapter = null;
            lock (_mutex)
            {
                if (_state >= ConnectionState.Closed)
                {
                    throw _exception!;
                }

                // The magic and version fields have already been checked.
                var frameType = (Ice1Definitions.FrameType)readBuffer[8];
                byte compressionStatus = readBuffer[9];
                if (compressionStatus == 2)
                {
                    if (BZip2.IsLoaded)
                    {
                        readBuffer = BZip2.Decompress(readBuffer, Ice1Definitions.HeaderSize, _frameSizeMax);
                    }
                    else
                    {
                        throw new LoadException("compression not supported, bzip2 library not found");
                    }
                }

                switch (frameType)
                {
                    case Ice1Definitions.FrameType.CloseConnection:
                    {
                        ProtocolTrace.TraceReceived(_communicator, Endpoint.Protocol, readBuffer);
                        if (Endpoint.IsDatagram)
                        {
                            if (_warn)
                            {
                                _communicator.Logger.Warning(
                                    $"ignoring close connection frame for datagram connection:\n{this}");
                            }
                        }
                        else
                        {
                            throw new ConnectionClosedByPeerException();
                        }
                        break;
                    }

                    case Ice1Definitions.FrameType.Request:
                    {
                        if (_state >= ConnectionState.Closing)
                        {
                            ProtocolTrace.Trace(
                                "received request during closing\n(ignored by server, client will retry)",
                                _communicator,
                                Endpoint.Protocol,
                                readBuffer);
                        }
                        else
                        {
                            var request = new IncomingRequestFrame(Endpoint.Protocol,
                                                                   readBuffer.Slice(Ice1Definitions.HeaderSize + 4));
                            ProtocolTrace.TraceFrame(_communicator, readBuffer, request);
                            if (_adapter == null)
                            {
                                throw new ObjectNotExistException(request.Identity, request.Facet,
                                    request.Operation);
                            }
                            else
                            {
                                adapter = _adapter;
                                int requestId = InputStream.ReadInt(readBuffer.AsSpan(Ice1Definitions.HeaderSize, 4));
                                // TODO: instead of a default cancellation token, we'll have to create a cancellation
                                // token source here and keep track of them in a dictionnary for each dispatch. When a
                                // stream is cancelled with ice2, we'll request cancellation on the cached token source.
                                var current = new Current(_adapter,
                                                          request,
                                                          oneway: requestId == 0,
                                                          cancel: default,
                                                          this);
                                incoming = () => InvokeAsync(request, current, requestId, compressionStatus);
                                ++_dispatchCount;
                            }
                        }
                        break;
                    }

                    case Ice1Definitions.FrameType.RequestBatch:
                    {
                        if (_state >= ConnectionState.Closing)
                        {
                            ProtocolTrace.Trace(
                                "received batch request during closing\n(ignored by server, client will retry)",
                                _communicator,
                                Endpoint.Protocol,
                                readBuffer);
                        }
                        else
                        {
                            ProtocolTrace.TraceReceived(_communicator, Endpoint.Protocol, readBuffer);
                            int invokeNum = InputStream.ReadInt(readBuffer.AsSpan(Ice1Definitions.HeaderSize, 4));
                            if (invokeNum < 0)
                            {
                                throw new InvalidDataException(
                                    $"received ice1 RequestBatchMessage with {invokeNum} batch requests");
                            }
                            Debug.Assert(false); // TODO: deal with batch requests
                        }
                        break;
                    }

                    case Ice1Definitions.FrameType.Reply:
                    {
                        int requestId = InputStream.ReadInt(readBuffer.AsSpan(14, 4));
                        var responseFrame = new IncomingResponseFrame(Endpoint.Protocol,
                                                                      readBuffer.Slice(Ice1Definitions.HeaderSize + 4));
                        ProtocolTrace.TraceFrame(_communicator, readBuffer, responseFrame);

                        if (_requests.Remove(requestId,
                                out (TaskCompletionSource<IncomingResponseFrame> TaskCompletionSource,
                                     bool Synchronous) request))
                        {
                            // We can't call SetResult directly from here as it might be trigger the continuations
                            // to run synchronously and it wouldn't be safe to run a continuation with the mutex
                            // locked.
                            //
                            if (request.Synchronous)
                            {
                                request.TaskCompletionSource.SetResult(responseFrame);
                            }
                            else
                            {
                                incoming = () =>
                                {
                                    request.TaskCompletionSource.SetResult(responseFrame);
                                    return new ValueTask(Task.CompletedTask);
                                };
                            }
                            if (_requests.Count == 0)
                            {
                                System.Threading.Monitor.PulseAll(_mutex); // Notify threads blocked in Close()
                            }
                        }
                        break;
                    }

                    case Ice1Definitions.FrameType.ValidateConnection:
                    {
                        ProtocolTrace.TraceReceived(_communicator, Endpoint.Protocol, readBuffer);
                        if (_heartbeatCallback != null)
                        {
                            Action<Connection> callback = _heartbeatCallback;
                            incoming = () =>
                            {
                                try
                                {
                                    callback(this);
                                }
                                catch (Exception ex)
                                {
                                    _communicator.Logger.Error($"connection callback exception:\n{ex}\n{this}");
                                }
                                return default;
                            };
                        }
                        break;
                    }

                    default:
                    {
                        ProtocolTrace.Trace(
                            "received unknown frame\n(invalid, closing connection)",
                            _communicator,
                            Endpoint.Protocol,
                            readBuffer);
                        throw new InvalidDataException(
                            $"received ice1 frame with unknown frame type `{frameType}'");
                    }
                }
            }
            return (incoming, adapter);
        }

        private (Func<ValueTask>?, ObjectAdapter?) ParseFrameIce2(ArraySegment<byte> readBuffer)
        {
            // TODO: for now, it's just a slightly simplified version of ParseFrameIce1, with no compression or
            // batch.

            Debug.Assert(!OldProtocol);
            Func<ValueTask>? incoming = null;
            ObjectAdapter? adapter = null;
            lock (_mutex)
            {
                if (_state >= ConnectionState.Closed)
                {
                    throw _exception!;
                }

                // The magic and version fields have already been checked.
                var frameType = (Ice2Definitions.FrameType)readBuffer[8];

                switch (frameType)
                {
                    case Ice2Definitions.FrameType.CloseConnection:
                    {
                        ProtocolTrace.TraceReceived(_communicator, Endpoint.Protocol, readBuffer);
                        if (Endpoint.IsDatagram)
                        {
                            if (_warn)
                            {
                                _communicator.Logger.Warning(
                                    $"ignoring close connection frame for datagram connection:\n{this}");
                            }
                        }
                        else
                        {
                            throw new ConnectionClosedByPeerException();
                        }
                        break;
                    }

                    case Ice2Definitions.FrameType.Request:
                    {
                        if (_state >= ConnectionState.Closing)
                        {
                            ProtocolTrace.Trace(
                                "received request during closing\n(ignored by server, client will retry)",
                                _communicator,
                                Endpoint.Protocol,
                                readBuffer);
                        }
                        else
                        {
                            var request = new IncomingRequestFrame(Endpoint.Protocol,
                                                                   readBuffer.Slice(Ice2Definitions.HeaderSize + 4));
                            ProtocolTrace.TraceFrame(_communicator, readBuffer, request);
                            if (_adapter == null)
                            {
                                throw new ObjectNotExistException(request.Identity, request.Facet,
                                    request.Operation);
                            }
                            else
                            {
                                adapter = _adapter;
                                int requestId = InputStream.ReadInt(readBuffer.AsSpan(Ice2Definitions.HeaderSize, 4));
                                // TODO: instead of a default cancellation token, we'll have to create a cancellation
                                // token source here and keep track of them in a dictionnary for each dispatch. When a
                                // stream is cancelled with ice2, we'll request cancellation on the cached token source.
                                var current = new Current(_adapter,
                                                          request,
                                                          oneway: requestId == 0,
                                                          cancel: default,
                                                          this);
                                incoming = () => InvokeAsync(request, current, requestId, compressionStatus: 0);
                                ++_dispatchCount;
                            }
                        }
                        break;
                    }

                    case Ice2Definitions.FrameType.Reply:
                    {
                        int requestId = InputStream.ReadInt(readBuffer.AsSpan(14, 4));
                        var responseFrame = new IncomingResponseFrame(Endpoint.Protocol,
                                                                      readBuffer.Slice(Ice2Definitions.HeaderSize + 4));
                        ProtocolTrace.TraceFrame(_communicator, readBuffer, responseFrame);

                        if (_requests.Remove(requestId,
                                out (TaskCompletionSource<IncomingResponseFrame> TaskCompletionSource,
                                     bool Synchronous) request))
                        {
                            // We can't call SetResult directly from here as it might be trigger the continuations
                            // to run synchronously and it wouldn't be safe to run a continuation with the mutex
                            // locked.
                            //
                            if (request.Synchronous)
                            {
                                request.TaskCompletionSource.SetResult(responseFrame);
                            }
                            else
                            {
                                incoming = () =>
                                {
                                    request.TaskCompletionSource.SetResult(responseFrame);
                                    return new ValueTask(Task.CompletedTask);
                                };
                            }
                            if (_requests.Count == 0)
                            {
                                System.Threading.Monitor.PulseAll(_mutex); // Notify threads blocked in Close()
                            }
                        }
                        break;
                    }

                    case Ice2Definitions.FrameType.ValidateConnection:
                    {
                        ProtocolTrace.TraceReceived(_communicator, Endpoint.Protocol, readBuffer);
                        if (_heartbeatCallback != null)
                        {
                            Action<Connection> callback = _heartbeatCallback;
                            incoming = () =>
                            {
                                try
                                {
                                    callback(this);
                                }
                                catch (Exception ex)
                                {
                                    _communicator.Logger.Error($"connection callback exception:\n{ex}\n{this}");
                                }
                                return default;
                            };
                        }
                        break;
                    }

                    default:
                    {
                        ProtocolTrace.Trace(
                            "received unknown frame\n(invalid, closing connection)",
                            _communicator,
                            Endpoint.Protocol,
                            readBuffer);
                        throw new InvalidDataException(
                            $"received ice2 frame with unknown frame type `{frameType}'");
                    }
                }
            }
            return (incoming, adapter);
        }

        private async Task PerformCloseAsync()
        {
            // Close the transceiver, this should cause pending IO async calls to return.
            try
            {
                Transceiver.ThreadSafeClose();
            }
            catch (Exception ex)
            {
                _communicator.Logger.Error($"unexpected connection exception:\n{ex}\n{Transceiver}");
            }

            if (_state > ConnectionState.Validating && _communicator.TraceLevels.Network >= 1)
            {
                var s = new StringBuilder();
                s.Append("closed ");
                s.Append(Endpoint.TransportName);
                s.Append(" connection\n");
                s.Append(ToString());

                //
                // Trace the cause of unexpected connection closures
                //
                if (!(_exception is ConnectionClosedException ||
                      _exception is ConnectionIdleException ||
                      _exception is CommunicatorDestroyedException ||
                      _exception is ObjectAdapterDeactivatedException))
                {
                    s.Append("\n");
                    s.Append(_exception);
                }

                _communicator.Logger.Trace(_communicator.TraceLevels.NetworkCategory, s.ToString());
            }

            // Wait for pending receives and sends to complete
            try
            {
                await _sendTask.ConfigureAwait(false);
            }
            catch
            {
            }
            try
            {
                await _receiveTask.ConfigureAwait(false);
            }
            catch
            {
            }

            // Destroy the transport
            try
            {
                Transceiver.Destroy();
            }
            catch (Exception ex)
            {
                _communicator.Logger.Error($"unexpected connection exception:\n{ex}\n{Transceiver}");
            }

            // Notify pending requests of the failure and the close callback. We use the thread pool to ensure the
            // continuations or the callback are not run from this thread which might still lock the connection's mutex.
            await Task.Run(() =>
            {
                foreach ((TaskCompletionSource<IncomingResponseFrame> TaskCompletionSource, bool _) request in
                    _requests.Values)
                {
                    request.TaskCompletionSource.SetException(_exception!);
                }

                // Invoke the close callback
                try
                {
                    _closeCallback?.Invoke(this);
                }
                catch (Exception ex)
                {
                    _communicator.Logger.Error($"connection callback exception:\n{ex}\n{this}");
                }
            });

            // Wait for all the dispatch to complete before reaping the connection and notifying the observer
            if (_dispatchTaskCompletionSource != null)
            {
                await _dispatchTaskCompletionSource.Task.ConfigureAwait(false);
            }

            _monitor?.Reap(this);
            _observer?.Detach();
        }

        private async Task PerformGracefulCloseAsync()
        {
            if (!(_exception is ConnectionClosedByPeerException))
            {
                // Wait for the all the dispatch to be completed to ensure the responses are sent.
                if (_dispatchTaskCompletionSource != null)
                {
                    await _dispatchTaskCompletionSource.Task.ConfigureAwait(false);
                }
            }

            CancellationToken timeoutToken;
            CancellationTokenSource? source = null;
            TimeSpan timeout = _communicator.CloseTimeout ?? Acm.Timeout;
            if (timeout > TimeSpan.Zero)
            {
                source = new CancellationTokenSource();
                source.CancelAfter(timeout);
                timeoutToken = source.Token;
            }

            if (!(_exception is ConnectionClosedByPeerException))
            {
                // Write and wait for the close connection frame to be written
                try
                {
                    await SendFrameAsync(() => GetProtocolFrameData(
                        OldProtocol ? _closeConnectionFrameIce1 : _closeConnectionFrameIce2),
                        timeoutToken).ConfigureAwait(false);
                }
                catch
                {
                    // Ignore
                }
            }

            // Notify the transport of the graceful connection closure.
            try
            {
                await Transceiver.ClosingAsync(_exception!, timeoutToken).ConfigureAwait(false);
            }
            catch
            {
                // Ignore
            }

            // Wait for the connection closure from the peer
            try
            {
                await _receiveTask.WaitAsync(timeoutToken).ConfigureAwait(false);
            }
            catch
            {
                // Ignore
            }

            source?.Dispose();
        }

        private async ValueTask<ArraySegment<byte>> PerformReceiveFrameAsync()
        {
            // Read header
            ArraySegment<byte> readBuffer;
            if (Endpoint.IsDatagram)
            {
                readBuffer = await Transceiver.ReadAsync().ConfigureAwait(false);
            }
            else if (OldProtocol)
            {
                readBuffer = new ArraySegment<byte>(new byte[256], 0, Ice1Definitions.HeaderSize);
                int offset = 0;
                while (offset < Ice1Definitions.HeaderSize)
                {
                    offset += await Transceiver.ReadAsync(readBuffer, offset).ConfigureAwait(false);
                }
            }
            else
            {
                readBuffer = new ArraySegment<byte>(new byte[256], 0, Ice2Definitions.HeaderSize);
                int offset = 0;
                while (offset < Ice2Definitions.HeaderSize)
                {
                    offset += await Transceiver.ReadAsync(readBuffer, offset).ConfigureAwait(false);
                }
            }

            // Check header
            int size;
            if (OldProtocol)
            {
                Ice1Definitions.CheckHeader(readBuffer.AsSpan(0, 8));
                size = InputStream.ReadInt(readBuffer.Slice(10, 4));
                if (size < Ice1Definitions.HeaderSize)
                {
                    throw new InvalidDataException($"received ice1 frame with only {size} bytes");
                }
            }
            else
            {
                Ice2Definitions.CheckHeader(readBuffer.AsSpan(0, 8));
                size = InputStream.ReadFixedLengthSize(Endpoint.Protocol.GetEncoding(), readBuffer.Slice(10, 4));
                if (size < Ice2Definitions.HeaderSize)
                {
                    throw new InvalidDataException($"received ice1 frame with only {size} bytes");
                }
            }

            if (size > _frameSizeMax)
            {
                throw new InvalidDataException($"frame with {size} bytes exceeds Ice.MessageSizeMax value");
            }

            lock (_mutex)
            {
                if (_state >= ConnectionState.Closed)
                {
                    Debug.Assert(_exception != null);
                    throw _exception;
                }

                TraceReceivedAndUpdateObserver(readBuffer.Count);
                if (_acmLastActivity != Timeout.InfiniteTimeSpan)
                {
                    _acmLastActivity = Time.Elapsed;
                }

                // Connection is validated on the first frame. This is only used by setState() to check whether or
                // not we can print a connection warning (a client might close the connection forcefully if the
                // connection isn't validated, we don't want to print a warning in this case).
                _validated = true;
            }

            // Read the remainder of the frame if needed
            if (!Endpoint.IsDatagram)
            {
                if (size > readBuffer.Array!.Length)
                {
                    // Allocate a new array and copy the header over
                    var buffer = new ArraySegment<byte>(new byte[size], 0, size);
                    readBuffer.AsSpan().CopyTo(buffer.AsSpan(0,
                        OldProtocol ? Ice1Definitions.HeaderSize : Ice2Definitions.HeaderSize));
                    readBuffer = buffer;
                }
                else if (size > readBuffer.Count)
                {
                    readBuffer = new ArraySegment<byte>(readBuffer.Array!, 0, size);
                }
                Debug.Assert(size == readBuffer.Count);

                int offset = OldProtocol ? Ice1Definitions.HeaderSize : Ice2Definitions.HeaderSize;
                while (offset < readBuffer.Count)
                {
                    int bytesReceived = await Transceiver.ReadAsync(readBuffer, offset).ConfigureAwait(false);
                    offset += bytesReceived;

                    // Trace the receive progress within the loop as we might be receiving significant amount
                    // of data here.
                    lock (_mutex)
                    {
                        if (_state >= ConnectionState.Closed)
                        {
                            Debug.Assert(_exception != null);
                            throw _exception;
                        }

                        TraceReceivedAndUpdateObserver(bytesReceived);
                        if (_acmLastActivity != Timeout.InfiniteTimeSpan)
                        {
                            _acmLastActivity = Time.Elapsed;
                        }
                    }
                }
            }
            else if (size > readBuffer.Count)
            {
                if (_warnUdp)
                {
                    _communicator.Logger.Warning($"maximum datagram size of {readBuffer.Count} exceeded");
                }
                return default;
            }
            return readBuffer;
        }

        private async ValueTask PerformSendFrameAsync(Func<(List<ArraySegment<byte>>, bool)> getFrameData)
        {
            List<ArraySegment<byte>> writeBuffer;
            bool compress;
            lock (_mutex)
            {
                if (_state >= ConnectionState.Closed)
                {
                    throw _exception!;
                }
                (writeBuffer, compress) = getFrameData();
            }

            // Compress the frame if needed and possible
            int size = writeBuffer.GetByteCount();
            if (OldProtocol && BZip2.IsLoaded && compress)
            {
                List<ArraySegment<byte>>? compressed = null;
                if (size >= 100)
                {
                    compressed = BZip2.Compress(writeBuffer, size, Ice1Definitions.HeaderSize, _compressionLevel);
                }

                if (compressed != null)
                {
                    writeBuffer = compressed!;
                    size = writeBuffer.GetByteCount();
                }
                else // Message not compressed, request compressed response, if any.
                {
                    ArraySegment<byte> header = writeBuffer[0];
                    header[9] = 1; // Write the compression status
                }
            }

            // Write the frame
            int offset = 0;
            while (offset < size)
            {
                int bytesSent = await Transceiver.WriteAsync(writeBuffer, offset).ConfigureAwait(false);
                offset += bytesSent;
                lock (_mutex)
                {
<<<<<<< HEAD
                    if (_state >= State.Closed && offset < size)
=======
                    if (_state > ConnectionState.Closing)
>>>>>>> d98de83b
                    {
                        throw _exception!;
                    }

                    TraceSentAndUpdateObserver(bytesSent);
                    if (_acmLastActivity != Timeout.InfiniteTimeSpan)
                    {
                        _acmLastActivity = Time.Elapsed;
                    }
                }
            }
        }

        private async ValueTask ReceiveAndDispatchFrameAsync()
        {
            try
            {
                while (true)
                {
                    ArraySegment<byte> readBuffer = await ReceiveFrameAsync().ConfigureAwait(false);
                    if (readBuffer.Count == 0)
                    {
                        // If received without reading, start another receive. This can occur with datagram transports
                        // if the datagram was truncated.
                        continue;
                    }

                    (Func<ValueTask>? incoming, ObjectAdapter? adapter) =
                        OldProtocol ? ParseFrameIce1(readBuffer) : ParseFrameIce2(readBuffer);
                    if (incoming != null)
                    {
                        bool serialize = adapter?.SerializeDispatch ?? false;
                        if (!serialize)
                        {
                            // Start a new receive task before running the incoming dispatch. We start the new receive
                            // task from a separate task because ReadAsync could complete synchronously and we don't
                            // want the dispatch from this read to run before we actually ran the dispatch from this
                            // block. An alternative could be to start a task to run the incoming dispatch and continue
                            // reading with this loop. It would have a negative impact on latency however since
                            // execution of the incoming dispatch would potentially require a thread context switch.
                            if (adapter?.TaskScheduler != null)
                            {
                                _ = TaskRun(ReceiveAndDispatchFrameAsync, adapter.TaskScheduler);
                            }
                            else
                            {
                                _ = Task.Run(ReceiveAndDispatchFrameAsync);
                            }
                        }

                        // Run the received incoming frame
                        if (adapter?.TaskScheduler != null)
                        {
                            await TaskRun(incoming, adapter.TaskScheduler).ConfigureAwait(false);
                        }
                        else
                        {
                            await incoming().ConfigureAwait(false);
                        }

                        // Don't continue reading from this task if we're not using serialization, we started
                        // another receive task above.
                        if (!serialize)
                        {
                            return;
                        }
                    }
                }
            }
            catch (Exception ex)
            {
                await CloseAsync(ex);
            }

            static async Task TaskRun(Func<ValueTask> func, TaskScheduler scheduler)
            {
                // First await for the dispatch to be ran on the task scheduler.
                ValueTask task = await Task.Factory.StartNew(func, default, TaskCreationOptions.None,
                    scheduler).ConfigureAwait(false);

                // Now wait for the async dispatch to complete.
                await task.ConfigureAwait(false);
            }
        }

        private async ValueTask<ArraySegment<byte>> ReceiveFrameAsync()
        {
            Task<ArraySegment<byte>> task;
            lock (_mutex)
            {
                if (_state == ConnectionState.Closed)
                {
                    throw _exception!;
                }
                ValueTask<ArraySegment<byte>> readTask = PerformAsync(this);
                if (readTask.IsCompletedSuccessfully)
                {
                    _receiveTask = Task.CompletedTask;
                    return readTask.Result;
                }
                else
                {
                    _receiveTask = task = readTask.AsTask();
                }
            }
            return await task.ConfigureAwait(false);

            static async ValueTask<ArraySegment<byte>> PerformAsync(Connection self)
            {
                try
                {
                    return await self.PerformReceiveFrameAsync().ConfigureAwait(false);
                }
                catch (ConnectionClosedByPeerException ex)
                {
                    _ = self.GracefulCloseAsync(ex);
                    throw;
                }
                catch (Exception ex)
                {
                    _ = self.CloseAsync(ex);
                    throw;
                }
            }
        }

        private Task SendFrameAsync(
            Func<(List<ArraySegment<byte>>, bool)> getFrameData,
            CancellationToken cancel = default)
        {
            lock (_mutex)
            {
                if (_state >= ConnectionState.Closed)
                {
                    throw _exception!;
                }
                cancel.ThrowIfCancellationRequested();
                ValueTask sendTask = QueueAsync(this, _sendTask, getFrameData, cancel);
                _sendTask = sendTask.IsCompletedSuccessfully ? Task.CompletedTask : sendTask.AsTask();
                return _sendTask;
            }

            static async ValueTask QueueAsync(
                Connection self,
                Task previous,
                Func<(List<ArraySegment<byte>>, bool)> getFrameData,
                CancellationToken cancel)
            {
                // Wait for the previous send to complete
                try
                {
                    await previous.ConfigureAwait(false);
                }
                catch (OperationCanceledException)
                {
                    // If the previous send was canceled, ignore and continue sending.
                }

                // If the send got cancelled, throw now. This isn't a fatal connection error, the next pending
                // outgoing will be sent because we ignore the cancelation exception above.
                cancel.ThrowIfCancellationRequested();

                // Perform the write
                try
                {
                    await self.PerformSendFrameAsync(getFrameData).ConfigureAwait(false);
                }
                catch (Exception ex)
                {
                    _ = self.CloseAsync(ex);
                    throw;
                }
            }
        }

        private void SetState(ConnectionState state, Exception? exception = null)
        {
            // If SetState() is called with an exception, then only closed and closing states are permissible.
            Debug.Assert((exception == null && state < ConnectionState.Closing) ||
                         (exception != null && state >= ConnectionState.Closing));

            if (_exception == null && exception != null)
            {
                // If we are in closed state, an exception must be set.
                Debug.Assert(_state != ConnectionState.Closed);

                _exception = exception;

                // We don't warn if we are not validated.
                if (_warn && _validated)
                {
                    // Don't warn about certain expected exceptions.
                    if (!(_exception is ConnectionClosedException ||
                         _exception is ConnectionIdleException ||
                         _exception is CommunicatorDestroyedException ||
                         _exception is ObjectAdapterDeactivatedException ||
                         (_exception is ConnectionLostException && _state >= ConnectionState.Closing)))
                    {
                        _communicator.Logger.Warning($"connection exception:\n{_exception}\n{this}");
                    }
                }
            }

            Debug.Assert(_state != state); // Don't switch twice.
            switch (state)
            {
                case ConnectionState.Validating:
                {
                    Debug.Assert(false);
                    break;
                }

                case ConnectionState.Active:
                {
                    Debug.Assert(_state == ConnectionState.Validating);
                    // Start the asynchronous operation from the thread pool to prevent eventually reading
                    // synchronously new frames from this thread.
                    _ = Task.Run(ReceiveAndDispatchFrameAsync);
                    break;
                }

                case ConnectionState.Closing:
                {
                    Debug.Assert(_state == ConnectionState.Active);
                    break;
                }

                case ConnectionState.Closed:
                {
                    Debug.Assert(_state < ConnectionState.Closed);
                    break;
                }
            }

            // We register with the connection monitor if our new state is State.Active. ACM monitors the connection
            // once it's initialized and validated and until it's closed. Timeouts for connection establishment and
            // validation are implemented with a timer instead and setup in the outgoing connection factory.
            if (_monitor != null)
            {
                if (state == ConnectionState.Active)
                {
                    if (_acmLastActivity != Timeout.InfiniteTimeSpan)
                    {
                        _acmLastActivity = Time.Elapsed;
                    }
                    _monitor.Add(this);
                }
                else if (state == ConnectionState.Closed)
                {
                    _monitor.Remove(this);
                }
            }

            if (_communicator.Observer != null)
            {
                if (_state != state)
                {
                    _observer = _communicator.Observer!.GetConnectionObserver(this, state, _observer);
                    if (_observer != null)
                    {
                        _observer.Attach();
                    }
                }
                if (_observer != null && state == ConnectionState.Closed && _exception != null)
                {
                    if (!(_exception is ConnectionClosedException ||
                         _exception is ConnectionIdleException ||
                         _exception is CommunicatorDestroyedException ||
                         _exception is ObjectAdapterDeactivatedException ||
                         (_exception is ConnectionLostException && _state >= ConnectionState.Closing)))
                    {
                        _observer.Failed(_exception.GetType().FullName!);
                    }
                }
            }
            _state = state;
        }

        private void TraceReceivedAndUpdateObserver(int length)
        {
            if (_communicator.TraceLevels.Network >= 3 && length > 0)
            {
                _communicator.Logger.Trace(_communicator.TraceLevels.NetworkCategory,
                    $"received {length} bytes via {Endpoint.TransportName}\n{this}");
            }

            if (_observer != null && length > 0)
            {
                _observer.ReceivedBytes(length);
            }
        }

        private void TraceSentAndUpdateObserver(int length)
        {
            if (_communicator.TraceLevels.Network >= 3 && length > 0)
            {
                _communicator.Logger.Trace(_communicator.TraceLevels.NetworkCategory,
                    $"sent {length} bytes via {Endpoint.TransportName}\n{this}");
            }

            if (_observer != null && length > 0)
            {
                _observer.SentBytes(length);
            }
        }
    }

    /// <summary>Represents a connection to an IP-endpoint.</summary>
    public abstract class IPConnection : Connection
    {
        /// <summary>The socket local IP-endpoint or null if it is not available.</summary>
        public System.Net.IPEndPoint? LocalEndpoint
        {
            get
            {
                try
                {
                    return Transceiver.Fd()?.LocalEndPoint as System.Net.IPEndPoint;
                }
                catch
                {
                    return null;
                }
            }
        }

        /// <summary>The socket remote IP-endpoint or null if it is not available.</summary>
        public System.Net.IPEndPoint? RemoteEndpoint
        {
            get
            {
                try
                {
                    return Transceiver.Fd()?.RemoteEndPoint as System.Net.IPEndPoint;
                }
                catch
                {
                    return null;
                }
            }
        }

        protected IPConnection(
            Endpoint endpoint,
            IAcmMonitor? monitor,
            ITransceiver transceiver,
            IConnector? connector,
            string connectionId,
            ObjectAdapter? adapter)
            : base(endpoint, monitor, transceiver, connector, connectionId, adapter)
        {
        }
    }

    /// <summary>Represents a connection to a TCP-endpoint.</summary>
    public class TcpConnection : IPConnection
    {
        /// <summary>Gets a Boolean value that indicates whether the certificate revocation list is checked during the
        /// certificate validation process.</summary>
        public bool CheckCertRevocationStatus => SslStream?.CheckCertRevocationStatus ?? false;
        /// <summary>Gets a Boolean value that indicates whether this SslStream uses data encryption.</summary>
        public bool IsEncrypted => SslStream?.IsEncrypted ?? false;
        /// <summary>Gets a Boolean value that indicates whether both server and client have been authenticated.
        /// </summary>
        public bool IsMutuallyAuthenticated => SslStream?.IsMutuallyAuthenticated ?? false;
        /// <summary>Gets a Boolean value that indicates whether the data sent using this stream is signed.</summary>
        public bool IsSigned => SslStream?.IsSigned ?? false;

        /// <summary>Gets the certificate used to authenticate the local endpoint or null if no certificate was
        /// supplied.</summary>
        public X509Certificate? LocalCertificate => SslStream?.LocalCertificate;

        /// <summary>The negotiated application protocol in TLS handshake.</summary>
        public SslApplicationProtocol? NegotiatedApplicationProtocol => SslStream?.NegotiatedApplicationProtocol;

        /// <summary>Gets the cipher suite which was negotiated for this connection.</summary>
        public TlsCipherSuite? NegotiatedCipherSuite => SslStream?.NegotiatedCipherSuite;
        /// <summary>Gets the certificate used to authenticate the remote endpoint or null if no certificate was
        /// supplied.</summary>
        public X509Certificate? RemoteCertificate => SslStream?.RemoteCertificate;

        /// <summary>Gets a value that indicates the security protocol used to authenticate this connection or
        /// null if the connection is not secure.</summary>
        public SslProtocols? SslProtocol => SslStream?.SslProtocol;

        private SslStream? SslStream => (Transceiver as SslTransceiver)?.SslStream ??
            (Transceiver as WSTransceiver)?.SslStream;

        protected internal TcpConnection(
            Endpoint endpoint,
            IAcmMonitor? monitor,
            ITransceiver transceiver,
            IConnector? connector,
            string connectionId,
            ObjectAdapter? adapter)
            : base(endpoint, monitor, transceiver, connector, connectionId, adapter)
        {
        }
    }

    /// <summary>Represents a connection to a UDP-endpoint.</summary>
    public class UdpConnection : IPConnection
    {
        /// <summary>The multicast IP-endpoint for a multicast connection otherwise null.</summary>
        public System.Net.IPEndPoint? McastEndpoint => (Transceiver as UdpTransceiver)?.McastAddress;

        protected internal UdpConnection(
            Endpoint endpoint,
            IAcmMonitor? monitor,
            ITransceiver transceiver,
            IConnector? connector,
            string connectionId,
            ObjectAdapter? adapter)
            : base(endpoint, monitor, transceiver, connector, connectionId, adapter)
        {
        }
    }

    /// <summary>Represents a connection to a WS-endpoint.</summary>
    public class WSConnection : TcpConnection
    {
        /// <summary>The HTTP headers in the WebSocket upgrade request.</summary>
        public IReadOnlyDictionary<string, string> Headers => ((WSTransceiver)Transceiver).Headers;

        protected internal WSConnection(
            Endpoint endpoint,
            IAcmMonitor? monitor,
            ITransceiver transceiver,
            IConnector? connector,
            string connectionId,
            ObjectAdapter? adapter)
            : base(endpoint, monitor, transceiver, connector, connectionId, adapter)
        {
        }
    }
}<|MERGE_RESOLUTION|>--- conflicted
+++ resolved
@@ -134,11 +134,7 @@
             {
                 lock (_mutex)
                 {
-<<<<<<< HEAD
-                    if (_monitor == null || _state >= State.Closing)
-=======
-                    if (_monitor == null || _state >= ConnectionState.Closed)
->>>>>>> d98de83b
+                    if (_monitor == null || _state >= ConnectionState.Closing)
                     {
                         return;
                     }
@@ -154,12 +150,7 @@
                         // Disable the recording of last activity.
                         _acmLastActivity = Timeout.InfiniteTimeSpan;
                     }
-<<<<<<< HEAD
-                    else if (_state == State.Active && _acmLastActivity == Timeout.InfiniteTimeSpan)
-=======
-                    else if (_state == ConnectionState.Active &&
-                             _acmLastActivity == System.Threading.Timeout.InfiniteTimeSpan)
->>>>>>> d98de83b
+                    else if (_state == ConnectionState.Active && _acmLastActivity == Timeout.InfiniteTimeSpan)
                     {
                         _acmLastActivity = Time.Elapsed;
                     }
@@ -510,11 +501,7 @@
         {
             lock (_mutex)
             {
-<<<<<<< HEAD
-                if (_state != State.Active)
-=======
-                if (_state < ConnectionState.Active || _state >= ConnectionState.Closed)
->>>>>>> d98de83b
+                if (_state != ConnectionState.Active)
                 {
                     return;
                 }
@@ -548,27 +535,9 @@
                     }
                 }
 
-<<<<<<< HEAD
                 if (acm.Close != AcmClose.Off && now >= _acmLastActivity + acm.Timeout)
                 {
                     if (acm.Close == AcmClose.OnIdleForceful || (acm.Close != AcmClose.OnIdle && (_requests.Count > 0)))
-=======
-                // TODO: We still rely on the endpoint timeout here, remove and change the override close timeout to
-                // Ice.CloseTimeout (or just rely on ACM timeout)
-                TimeSpan timeout = acm.Timeout;
-                if (_state >= ConnectionState.Closing)
-                {
-                    timeout = TimeSpan.FromMilliseconds(
-                        _communicator.OverrideCloseTimeout ?? Endpoint.Timeout);
-                }
-
-                // ACM close is always enabled when in the closing state for connection close timeouts.
-                if ((_state >= ConnectionState.Closing || acm.Close != AcmClose.Off) &&
-                    now >= _acmLastActivity + timeout)
-                {
-                    if (_state == ConnectionState.Closing || acm.Close == AcmClose.OnIdleForceful ||
-                        (acm.Close != AcmClose.OnIdle && (_requests.Count > 0)))
->>>>>>> d98de83b
                     {
                         // Close the connection if we didn't receive a heartbeat or if read/write didn't update the
                         // ACM activity in the last period.
@@ -1689,11 +1658,7 @@
                 offset += bytesSent;
                 lock (_mutex)
                 {
-<<<<<<< HEAD
-                    if (_state >= State.Closed && offset < size)
-=======
-                    if (_state > ConnectionState.Closing)
->>>>>>> d98de83b
+                    if (_state >= ConnectionState.Closed)
                     {
                         throw _exception!;
                     }
