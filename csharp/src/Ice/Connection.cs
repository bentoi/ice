//
// Copyright (c) ZeroC, Inc. All rights reserved.
//

using System;
using System.Collections.Generic;
using System.Diagnostics;
using System.Net.Security;
using System.Security.Authentication;
using System.Security.Cryptography.X509Certificates;
using System.Text;
using System.Threading;
using System.Threading.Tasks;
using ZeroC.Ice.Instrumentation;

namespace ZeroC.Ice
{
    /// <summary>Determines the behavior when manually closing a connection.</summary>
    public enum ConnectionClose
    {
        /// <summary>Close the connection immediately without sending a close connection protocol message to the peer
        /// and waiting for the peer to acknowledge it.</summary>
        Forcefully,
        /// <summary>Close the connection by notifying the peer but do not wait for pending outgoing invocations to
        /// complete.</summary>
        Gracefully,
        /// <summary>Wait for all pending invocations to complete before closing the connection.</summary>
        GracefullyWithWait
    }

    /// <summary>The state of an Ice connection</summary>
    public enum ConnectionState : byte
    {
        /// <summary>The connection is being validated.</summary>
        Validating = 0,
        /// <summary>The connection is active and can send and receive messages.</summary>
        Active,
        /// <summary>The connection is being gracefully shutdown and waits for the peer to close its end of the
        /// connection.</summary>
        Closing,
        /// <summary>The connection is closed and eventually waits for potential dispatch to be finished before being
        /// destroyed.</summary>
        Closed
    }

    /// <summary>Represents a connection used to send and receive Ice frames.</summary>
    public abstract class Connection
    {
        /// <summary>Gets or set the connection Acm (Active Connection Management) configuration.</summary>
        public Acm Acm
        {
            get
            {
                lock (_mutex)
                {
                    return _monitor.Acm;
                }
            }
            set
            {
                lock (_mutex)
                {
                    if (_state >= ConnectionState.Closing)
                    {
                        return;
                    }

                    if (_state == ConnectionState.Active)
                    {
                        _monitor.Remove(this);
                    }

                    _monitor = value == _manager.AcmMonitor.Acm ?
                        _manager.AcmMonitor : new ConnectionAcmMonitor(value, _communicator.Logger);

                    // TODO: XXX
                    // if (_monitor.Acm.IsDisabled)
                    // {
                    //     // Disable the recording of last activity.
                    //     _acmLastActivity = Timeout.InfiniteTimeSpan;
                    // }
                    // else if (_state == ConnectionState.Active && _acmLastActivity == Timeout.InfiniteTimeSpan)
                    // {
                    //     _acmLastActivity = Time.Elapsed;
                    // }

                    if (_state == ConnectionState.Active)
                    {
                        _monitor.Add(this);
                    }
                }
            }
        }

        /// <summary>Gets or sets the object adapter that dispatches requests received over this connection.
        /// A client can invoke an operation on a server using a proxy, and then set an object adapter for the
        /// outgoing connection used by the proxy in order to receive callbacks. This is useful if the server
        /// cannot establish a connection back to the client, for example because of firewalls.</summary>
        /// <value>The object adapter that dispatches requests for the connection, or null if no adapter is set.
        /// </value>
        public ObjectAdapter? Adapter
        {
            // We don't use a volatile for _adapter to avoid extra-memory barriers when accessing _adapter with
            // the mutex locked.
            get
            {
                lock (_mutex)
                {
                    return _adapter;
                }
            }
            set
            {
                lock (_mutex)
                {
                    _adapter = value;
                }
            }
        }

        /// <summary>Get the connection ID which was used to create the connection.</summary>
        /// <value>The connection ID used to create the connection.</value>
        public string ConnectionId { get; }

        /// <summary>Get the endpoint from which the connection was created.</summary>
        /// <value>The endpoint from which the connection was created.</value>
        public Endpoint Endpoint { get; }

        /// <summary>True for incoming connections false otherwise.</summary>
        public bool IsIncoming => _connector == null;

        // The connector from which the connection was created. This is used by the outgoing connection factory.
        internal IConnector Connector => _connector!;

        // The endpoints which are associated with this connection. This is populated by the outgoing connection
        // factory when an endpoint resolves to the same connector as this connection's connector. Two endpoints
        // can be different but resolve to the same connector (e.g.: endpoints with the IPs "::1", "0:0:0:0:0:0:0:1"
        // or "localhost" are different endpoints but they all end up resolving to the same connector and can use
        // the same connection).
        internal List<Endpoint> Endpoints { get; }

        internal bool Active
        {
            get
            {
                lock (_mutex)
                {
                    return _state > ConnectionState.Validating && _state < ConnectionState.Closing;
                }
            }
        }

        protected ITransport Transport { get; }

        private ObjectAdapter? _adapter;
        private EventHandler? _closed;
        private Task? _closeTask = null;
        private readonly Communicator _communicator;
        private readonly IConnector? _connector;
        private int _dispatchCount;
        private TaskCompletionSource<bool>? _dispatchTaskCompletionSource;
        private Exception? _exception;
        private readonly IConnectionManager _manager;
        private IAcmMonitor _monitor;
        private readonly object _mutex = new object();
        private IConnectionObserver? _observer;
        private readonly Dictionary<int, (TaskCompletionSource<IncomingResponseFrame>, bool)> _requests =
            new Dictionary<int, (TaskCompletionSource<IncomingResponseFrame>, bool)>();
        private ConnectionState _state; // The current state.
        private bool _validated = false;
        private readonly bool _warn;

        /// <summary>Manually closes the connection using the specified closure mode.</summary>
        /// <param name="mode">Determines how the connection will be closed.</param>
        public void Close(ConnectionClose mode)
        {
            // TODO: We should consider removing this method and expose GracefulCloseAsync and CloseAsync
            // instead. This would remove the support for ConnectionClose.GracefullyWithWait. Is it
            // useful? Not waiting implies that the pending requests implies these requests will fail and
            // won't be retried. GracefulCloseAsync could wait for pending requests to complete?
            if (mode == ConnectionClose.Forcefully)
            {
                _ = CloseAsync(new ConnectionClosedLocallyException("connection closed forcefully"));
            }
            else if (mode == ConnectionClose.Gracefully)
            {
                _ = GracefulCloseAsync(new ConnectionClosedLocallyException("connection closed gracefully"));
            }
            else
            {
                Debug.Assert(mode == ConnectionClose.GracefullyWithWait);

                // Wait until all outstanding requests have been completed.
                lock (_mutex)
                {
                    while (_requests.Count > 0)
                    {
                        System.Threading.Monitor.Wait(_mutex);
                    }
                }

                _ = GracefulCloseAsync(new ConnectionClosedLocallyException("connection closed gracefully"));
            }
        }

        /// <summary>Creates a special "fixed" proxy that always uses this connection. This proxy can be used for
        /// callbacks from a server to a client if the server cannot directly establish a connection to the client,
        /// for example because of firewalls. In this case, the server would create a proxy using an already
        /// established connection from the client.</summary>
        /// <param name="identity">The identity for which a proxy is to be created.</param>
        /// <param name="factory">The proxy factory. Use INamePrx.Factory, where INamePrx is the desired proxy type.
        /// </param>
        /// <returns>A proxy that matches the given identity and uses this connection.</returns>
        public T CreateProxy<T>(Identity identity, ProxyFactory<T> factory) where T : class, IObjectPrx =>
            factory(new Reference(_communicator, this, identity));

        /// <summary>Sends a heartbeat frame.</summary>
        public void Heartbeat()
        {
            try
            {
                HeartbeatAsync().AsTask().Wait();
            }
            catch (AggregateException ex)
            {
                Debug.Assert(ex.InnerException != null);
                throw ExceptionUtil.Throw(ex.InnerException);
            }
        }

        /// <summary>Sends an asynchronous heartbeat frame.</summary>
        /// <param name="progress">Sent progress provider.</param>
        /// <param name="cancel">A cancellation token that receives the cancellation requests.</param>
        public async ValueTask HeartbeatAsync(IProgress<bool>? progress = null, CancellationToken cancel = default)
        {
            await Transport.HeartbeatAsync(cancel).ConfigureAwait(false);
            progress?.Report(true);
        }

        /// <summary>This event is raised when the connection is closed. If the subscriber needs more information about
        /// the closure, it can call Connection.ThrowException. The connection object is passed as the event sender
        /// argument.</summary>
        public event EventHandler? Closed
        {
            add
            {
                lock (_mutex)
                {
                    if (_state >= ConnectionState.Closed)
                    {
                        Task.Run(() => value?.Invoke(this, EventArgs.Empty));
                    }
                    _closed += value;
                }
            }
            remove => _closed -= value;
        }

        /// <summary>This event is raised when the connection receives a heartbeat. The connection object is passed as
        /// the event sender argument.</summary>
        public event EventHandler? HeartbeatReceived;

        /// <summary>Throws an exception indicating the reason for connection closure. For example,
        /// ConnectionClosedByPeerException is raised if the connection was closed gracefully by the peer, whereas
        /// ConnectionClosedLocallyException is raised if the connection was manually closed by the application. This
        /// operation does nothing if the connection is not yet closed.</summary>
        public void ThrowException()
        {
            lock (_mutex)
            {
                if (_exception != null)
                {
                    Debug.Assert(_state >= ConnectionState.Closing);
                    throw _exception;
                }
            }
        }

        /// <summary>Returns a description of the connection as human readable text, suitable for logging or error
        /// messages.</summary>
        /// <returns>The description of the connection as human readable text.</returns>
        public override string ToString() => Transport.ToString()!;

        internal Connection(
            IConnectionManager manager,
            Endpoint endpoint,
            ITransport transport,
            IConnector? connector,
            string connectionId,
            ObjectAdapter? adapter)
        {
            _communicator = endpoint.Communicator;
            _manager = manager;
            _monitor = manager.AcmMonitor;
            Transport = transport;
            _connector = connector;
            ConnectionId = connectionId;
            Endpoint = endpoint;
            Endpoints = new List<Endpoint>() { endpoint };
            _adapter = adapter;
            _warn = _communicator.GetPropertyAsBool("Ice.Warn.Connections") ?? false;
            _dispatchCount = 0;
            _state = ConnectionState.Validating;
        }

        internal void ClearAdapter(ObjectAdapter adapter)
        {
            lock (_mutex)
            {
                if (_adapter == adapter)
                {
                    _adapter = null;
                }
            }
        }

        internal async Task GracefulCloseAsync(Exception exception)
        {
            // Don't gracefully close connections for datagram endpoints
            if (!Endpoint.IsDatagram)
            {
                try
                {
                    Task? closingTask = null;
                    lock (_mutex)
                    {
                        if (_state == ConnectionState.Active)
                        {
                            SetState(ConnectionState.Closing, exception);
                            if (_dispatchCount > 0)
                            {
                                _dispatchTaskCompletionSource = new TaskCompletionSource<bool>();
                            }
                            closingTask = PerformGracefulCloseAsync();
                            if (_closeTask == null)
                            {
                                // _closeTask might already be assigned if CloseAsync() got called if the send of the
                                // closing frame failed.
                                _closeTask = closingTask;
                            }
                        }
                        else if (_state == ConnectionState.Closing)
                        {
                            closingTask = _closeTask;
                        }
                    }
                    if (closingTask != null)
                    {
                        await closingTask.ConfigureAwait(false);
                    }
                }
                catch
                {
                    // Ignore
                }
            }

            await CloseAsync(exception).ConfigureAwait(false);
        }

        internal void Monitor(TimeSpan now, Acm acm)
        {
            lock (_mutex)
            {
                if (_state != ConnectionState.Active)
                {
                    return;
                }

                // We send a heartbeat if there was no activity in the last (timeout / 4) period. Sending a heartbeat
                // sooner than really needed is safer to ensure that the receiver will receive the heartbeat in time.
                // Sending the heartbeat if there was no activity in the last (timeout / 2) period isn't enough since
                // monitor() is called only every (timeout / 2) period.
                //
                // Note that this doesn't imply that we are sending 4 heartbeats per timeout period because the
                // monitor() method is still only called every (timeout / 2) period.
                if (_state == ConnectionState.Active &&
                    (acm.Heartbeat == AcmHeartbeat.Always ||
                    (acm.Heartbeat != AcmHeartbeat.Off && now >= (Transport.AcmLastActivity + (acm.Timeout / 4)))))
                {
                    if (acm.Heartbeat != AcmHeartbeat.OnDispatch || _dispatchCount > 0)
                    {
                        Debug.Assert(_state == ConnectionState.Active);
                        if (!Endpoint.IsDatagram)
                        {
                            Transport.HeartbeatAsync(default);
                        }
                    }
                }

                if (acm.Close != AcmClose.Off && now >= Transport.AcmLastActivity + acm.Timeout)
                {
                    if (acm.Close == AcmClose.OnIdleForceful || (acm.Close != AcmClose.OnIdle && (_requests.Count > 0)))
                    {
                        // Close the connection if we didn't receive a heartbeat or if read/write didn't update the
                        // ACM activity in the last period.
                        _ = CloseAsync(new ConnectionTimeoutException());
                    }
                    else if (acm.Close != AcmClose.OnInvocation && _dispatchCount == 0 && _requests.Count == 0)
                    {
                        // The connection is idle, close it.
                        _ = GracefulCloseAsync(new ConnectionIdleException());
                    }
                }
            }
        }

        internal async ValueTask<IncomingResponseFrame> SendRequestAsync(
            OutgoingRequestFrame request,
            bool oneway,
            bool compress,
            bool synchronous,
            IInvocationObserver? observer,
            IProgress<bool> progress,
            CancellationToken cancel)
        {
            IChildInvocationObserver? childObserver = null;
            Task writeTask;
            Task<IncomingResponseFrame>? responseTask = null;
            lock (_mutex)
            {
                //
                // If the exception is thrown before we even have a chance to send our request, we always try to
                // send the request again.
                //
                if (_exception != null)
                {
                    throw new RetryException(_exception);
                }

                Debug.Assert(_state > ConnectionState.Validating);
                Debug.Assert(_state < ConnectionState.Closing);

                // Ensure the frame isn't bigger than what we can send with the transport.
                // TODO: XXX: remove?
                // if (OldProtocol)
                // {
                //     Transceiver.CheckSendSize(request.Size + Ice1Definitions.HeaderSize + 4);
                // }
                // else
                // {
                //     Transceiver.CheckSendSize(request.Size + Ice2Definitions.HeaderSize + 4);
                // }
                // TODO: this returns a ValueTask
                // TODO: XXX childObserver?
                writeTask = Transport.SendAsync(streamId =>
                {
                    lock (_mutex)
                    {
                        if (_state == ConnectionState.Active)
                        {
                            var responseTaskSource = new TaskCompletionSource<IncomingResponseFrame>();
                            _requests[streamId] = (responseTaskSource, synchronous);
                            responseTask = responseTaskSource.Task;
                        }
                    }
                }, request, oneway, cancel).AsTask();
            }

            try
            {
                await writeTask.ConfigureAwait(false);
            }
            catch (Exception ex)
            {
                childObserver?.Failed(ex.GetType().FullName ?? "System.Exception");
                childObserver?.Detach();
                throw;
            }

            // The request is sent
            progress.Report(false); // sentSynchronously: false

            if (responseTask == null)
            {
                childObserver?.Detach();
                return IncomingResponseFrame.WithVoidReturnValue(request.Protocol, request.Encoding);
            }
            else
            {
                try
                {
                    IncomingResponseFrame response = await responseTask.WaitAsync(cancel).ConfigureAwait(false);
                    childObserver?.Reply(response.Size);
                    return response;
                }
                catch (Exception ex)
                {
                    childObserver?.Failed(ex.GetType().FullName ?? "System.Exception");
                    throw;
                }
                finally
                {
                    childObserver?.Detach();
                }
            }
        }

        internal async Task StartAsync()
        {
            CancellationTokenSource? source = null;
            try
            {
                CancellationToken timeoutToken;
                TimeSpan timeout = _communicator.ConnectTimeout;
                if (timeout > TimeSpan.Zero)
                {
                    source = new CancellationTokenSource();
                    source.CancelAfter(timeout);
                    timeoutToken = source.Token;
                }

                // Initialize the transport
                await Transport.InitializeAsync(timeoutToken).ConfigureAwait(false);

                lock (_mutex)
                {
                    if (_state >= ConnectionState.Closed)
                    {
                        throw _exception!;
                    }
                    SetState(ConnectionState.Active);
                }
            }
            catch (OperationCanceledException)
            {
                _ = CloseAsync(new ConnectTimeoutException());
                throw _exception!;
            }
            catch (Exception ex)
            {
                _ = CloseAsync(ex);
                throw;
            }
            finally
            {
                source?.Dispose();
            }
        }

        internal void UpdateObserver()
        {
            lock (_mutex)
            {
                // The observer is attached once the connection is active and detached when closed and the last
                // dispatch completed.
                if (_state < ConnectionState.Active || (_state == ConnectionState.Closed && _dispatchCount == 0))
                {
                    return;
                }

                _observer = _communicator.Observer?.GetConnectionObserver(this, _state, _observer);
                _observer?.Attach();
            }
        }

        private async Task CloseAsync(Exception? exception)
        {
            lock (_mutex)
            {
                if (_state < ConnectionState.Closed)
                {
                    SetState(ConnectionState.Closed, exception ?? _exception!);
                    if (_dispatchCount > 0)
                    {
                        _dispatchTaskCompletionSource ??= new TaskCompletionSource<bool>();
                    }
                    _closeTask = PerformCloseAsync();
                }
            }
            await _closeTask!.ConfigureAwait(false);
        }

        private async ValueTask InvokeAsync(
            IncomingRequestFrame request,
            Current current,
            int requestId,
            byte compressionStatus)
        {
            IDispatchObserver? dispatchObserver = null;
            OutgoingResponseFrame? response = null;
            try
            {
                // Notify and set dispatch observer, if any.
                ICommunicatorObserver? communicatorObserver = _communicator.Observer;
                if (communicatorObserver != null)
                {
                    dispatchObserver = communicatorObserver.GetDispatchObserver(current, requestId, request.Size);
                    dispatchObserver?.Attach();
                }

                try
                {
                    IObject? servant = current.Adapter.Find(current.Identity, current.Facet);
                    if (servant == null)
                    {
                        throw new ObjectNotExistException(current.Identity, current.Facet, current.Operation);
                    }

                    ValueTask<OutgoingResponseFrame> vt = servant.DispatchAsync(request, current);
                    if (!current.IsOneway)
                    {
                        response = await vt.ConfigureAwait(false);
                    }
                }
                catch (Exception ex)
                {
                    if (!current.IsOneway)
                    {
                        RemoteException actualEx;
                        if (ex is RemoteException remoteEx && !remoteEx.ConvertToUnhandled)
                        {
                            actualEx = remoteEx;
                        }
                        else
                        {
                            actualEx = new UnhandledException(current.Identity, current.Facet, current.Operation, ex);
                        }
                        Incoming.ReportException(actualEx, dispatchObserver, current);
                        response = new OutgoingResponseFrame(current, actualEx);
                    }
                }

                if (response != null)
                {
                    dispatchObserver?.Reply(response.Size);
                }
            }
            finally
            {
                lock (_mutex)
                {
                    // Send the response if there's a response
                    if (_state < ConnectionState.Closed && response != null)
                    {
                        // TODO: XXX compression status
                        //SendFrameAsync(() => GetResponseFrameData(response, requestId, compressionStatus > 0));
                        _ = Transport.SendAsync(requestId, response, true, default);
                    }

                    // Decrease the dispatch count
                    Debug.Assert(_dispatchCount > 0);
                    if (--_dispatchCount == 0 && _dispatchTaskCompletionSource != null)
                    {
                        Debug.Assert(_state > ConnectionState.Active);
                        _dispatchTaskCompletionSource.SetResult(true);
                    }
                }

                dispatchObserver?.Detach();
            }
        }

        private async Task PerformCloseAsync()
        {
            // Close the transport
            try
            {
                await Transport.DisposeAsync();
            }
            catch (Exception ex)
            {
                _communicator.Logger.Error($"unexpected connection exception:\n{ex}\n{Transport}");
            }

            if (_state > ConnectionState.Validating && _communicator.TraceLevels.Network >= 1)
            {
                var s = new StringBuilder();
                s.Append("closed ");
                s.Append(Endpoint.TransportName);
                s.Append(" connection\n");
                s.Append(ToString());

                //
                // Trace the cause of unexpected connection closures
                //
                if (!(_exception is ConnectionClosedException ||
                      _exception is ConnectionIdleException ||
                      _exception is ObjectDisposedException))
                {
                    s.Append("\n");
                    s.Append(_exception);
                }

                _communicator.Logger.Trace(_communicator.TraceLevels.NetworkCategory, s.ToString());
            }

<<<<<<< HEAD
            // Notify pending requests of the failure and the close callback. We use the thread pool to ensure the
            // continuations or the callback are not run from this thread which might still lock the connection's mutex.
            await Task.Run(() =>
=======
            // Wait for pending receives and sends to complete
            try
            {
                await _sendTask.ConfigureAwait(false);
            }
            catch
            {
            }
            try
            {
                await _receiveTask.ConfigureAwait(false);
            }
            catch
            {
            }

            // Destroy the transport
            try
            {
                Transceiver.Destroy();
            }
            catch (Exception ex)
            {
                _communicator.Logger.Error($"unexpected connection exception:\n{ex}\n{Transceiver}");
            }

            // Yield to ensure the code below is executed from a separate thread pool thread. PerformCloseAsync
            // is called with the connection's mutex locked and the code below is not safe to call with this
            // mutex locked.
            await Task.Yield();

            // Notify the pending requests of the connection closure
            foreach ((TaskCompletionSource<IncomingResponseFrame> CompletionSource, bool _) request in _requests.Values)
>>>>>>> c94feabd
            {
                request.CompletionSource.SetException(_exception!);
            }

            // Raise the Closed event
            try
            {
                _closed?.Invoke(this, EventArgs.Empty);
            }
            catch (Exception ex)
            {
                _communicator.Logger.Error($"connection callback exception:\n{ex}\n{this}");
            }

            // Wait for all the dispatch to complete before removing the connection from the factory and notifying
            // the observer
            if (_dispatchTaskCompletionSource != null)
            {
                await _dispatchTaskCompletionSource.Task.ConfigureAwait(false);
            }

            // Remove the connection from the factory, must be called without the connection mutex locked
            _manager.Remove(this);

            _observer?.Detach();
        }

        private async Task PerformGracefulCloseAsync()
        {
            if (!(_exception is ConnectionClosedByPeerException))
            {
                // Wait for the all the dispatch to be completed to ensure the responses are sent.
                if (_dispatchTaskCompletionSource != null)
                {
                    await _dispatchTaskCompletionSource.Task.ConfigureAwait(false);
                }
            }

            CancellationToken timeoutToken;
            CancellationTokenSource? source = null;
            TimeSpan timeout = _communicator.CloseTimeout;
            if (timeout > TimeSpan.Zero)
            {
                source = new CancellationTokenSource();
                source.CancelAfter(timeout);
                timeoutToken = source.Token;
            }

            await Transport.CloseAsync(_exception!, timeoutToken);

            source?.Dispose();
        }

        private async ValueTask ReceiveAndDispatchFrameAsync()
        {
            try
            {
                while (true)
                {
                    (int streamId, object frame, bool fin) = await Transport.ReceiveAsync(default).ConfigureAwait(false);

                    Func<ValueTask>? incoming = null;
                    ObjectAdapter? adapter = null;
                    lock (_mutex)
                    {
                        if (frame is IncomingRequestFrame requestFrame)
                        {
                            if (_adapter == null)
                            {
                                throw new ObjectNotExistException(requestFrame.Identity,
                                                                  requestFrame.Facet,
                                                                  requestFrame.Operation);
                            }
                            else
                            {
                                adapter = _adapter;
                                // TODO: instead of a default cancellation token, we'll have to create a cancellation
                                // token source here and keep track of them in a dictionnary for each dispatch. When a
                                // stream is cancelled with ice2, we'll request cancellation on the cached token source.
                                var current = new Current(_adapter,
                                                          requestFrame,
                                                          oneway: fin,
                                                          cancel: default,
                                                          this);
                                // TODO: XXX deal with compression status
                                incoming = () => InvokeAsync(requestFrame, current, streamId, compressionStatus: 0);
                                ++_dispatchCount;
                            }
                        }
                        else if (frame is IncomingResponseFrame responseFrame)
                        {
                            if (_requests.Remove(streamId,
                                    out (TaskCompletionSource<IncomingResponseFrame> TaskCompletionSource,
                                        bool Synchronous) request))
                            {
                                // We can't call SetResult directly from here as it might be trigger the continuations
                                // to run synchronously and it wouldn't be safe to run a continuation with the mutex
                                // locked.
                                //
                                if (request.Synchronous)
                                {
                                    request.TaskCompletionSource.SetResult(responseFrame);
                                }
                                else
                                {
                                    incoming = () =>
                                    {
                                        request.TaskCompletionSource.SetResult(responseFrame);
                                        return new ValueTask(Task.CompletedTask);
                                    };
                                }
                                if (_requests.Count == 0)
                                {
                                    System.Threading.Monitor.PulseAll(_mutex); // Notify threads blocked in Close()
                                }
                            }
                        }
                        else
                        {
                            // TODO:
                            Debug.Assert(false);
                        }
                    }

                    if (incoming != null)
                    {
                        bool serialize = adapter?.SerializeDispatch ?? false;
                        if (!serialize)
                        {
                            // Start a new receive task before running the incoming dispatch. We start the new receive
                            // task from a separate task because ReadAsync could complete synchronously and we don't
                            // want the dispatch from this read to run before we actually ran the dispatch from this
                            // block. An alternative could be to start a task to run the incoming dispatch and continue
                            // reading with this loop. It would have a negative impact on latency however since
                            // execution of the incoming dispatch would potentially require a thread context switch.
                            if (adapter?.TaskScheduler != null)
                            {
                                _ = TaskRun(ReceiveAndDispatchFrameAsync, adapter.TaskScheduler);
                            }
                            else
                            {
                                _ = Task.Run(ReceiveAndDispatchFrameAsync);
                            }
                        }

                        // Run the received incoming frame
                        if (adapter?.TaskScheduler != null)
                        {
                            await TaskRun(incoming, adapter.TaskScheduler).ConfigureAwait(false);
                        }
                        else
                        {
                            await incoming().ConfigureAwait(false);
                        }

                        // Don't continue reading from this task if we're not using serialization, we started
                        // another receive task above.
                        if (!serialize)
                        {
                            return;
                        }
                    }
                }
            }
            catch (Exception ex)
            {
                await CloseAsync(ex);
            }

            static async Task TaskRun(Func<ValueTask> func, TaskScheduler scheduler)
            {
                // First await for the dispatch to be ran on the task scheduler.
                ValueTask task = await Task.Factory.StartNew(func, default, TaskCreationOptions.None,
                    scheduler).ConfigureAwait(false);

                // Now wait for the async dispatch to complete.
                await task.ConfigureAwait(false);
            }
        }

        private void SetState(ConnectionState state, Exception? exception = null)
        {
            // If SetState() is called with an exception, then only closed and closing states are permissible.
            Debug.Assert((exception == null && state < ConnectionState.Closing) ||
                         (exception != null && state >= ConnectionState.Closing));

            if (_exception == null && exception != null)
            {
                // If we are in closed state, an exception must be set.
                Debug.Assert(_state != ConnectionState.Closed);

                _exception = exception;

                // We don't warn if we are not validated.
                if (_warn && _validated)
                {
                    // Don't warn about certain expected exceptions.
                    if (!(_exception is ConnectionClosedException ||
                         _exception is ConnectionIdleException ||
                         _exception is ObjectDisposedException ||
                         (_exception is ConnectionLostException && _state >= ConnectionState.Closing)))
                    {
                        _communicator.Logger.Warning($"connection exception:\n{_exception}\n{this}");
                    }
                }
            }

            Debug.Assert(_state != state); // Don't switch twice.
            switch (state)
            {
                case ConnectionState.Validating:
                {
                    Debug.Assert(false);
                    break;
                }

                case ConnectionState.Active:
                {
                    Debug.Assert(_state == ConnectionState.Validating);
                    // Start the asynchronous operation from the thread pool to prevent eventually reading
                    // synchronously new frames from this thread.
                    _ = Task.Run(ReceiveAndDispatchFrameAsync);
                    break;
                }

                case ConnectionState.Closing:
                {
                    Debug.Assert(_state == ConnectionState.Active);
                    break;
                }

                case ConnectionState.Closed:
                {
                    Debug.Assert(_state < ConnectionState.Closed);
                    break;
                }
            }

            // We register with the connection monitor if our new state is State.Active. ACM monitors the connection
            // once it's initialized and validated and until it's closed. Timeouts for connection establishment and
            // validation are implemented with a timer instead and setup in the outgoing connection factory.
            if (_monitor != null)
            {
                if (state == ConnectionState.Active)
                {
                    // TODO
                    // if (_acmLastActivity != Timeout.InfiniteTimeSpan)
                    // {
                    //     _acmLastActivity = Time.Elapsed;
                    // }
                    _monitor.Add(this);
                }
                else if (_state == ConnectionState.Active)
                {
                    Debug.Assert(state > ConnectionState.Active);
                    _monitor.Remove(this);
                }
            }

            if (_communicator.Observer != null)
            {
                if (_state != state)
                {
                    _observer = _communicator.Observer!.GetConnectionObserver(this, state, _observer);
                    if (_observer != null)
                    {
                        _observer.Attach();
                    }
                }
                if (_observer != null && state == ConnectionState.Closed && _exception != null)
                {
                    if (!(_exception is ConnectionClosedException ||
                          _exception is ConnectionIdleException ||
                          _exception is ObjectDisposedException ||
                         (_exception is ConnectionLostException && _state >= ConnectionState.Closing)))
                    {
                        _observer.Failed(_exception.GetType().FullName!);
                    }
                }
            }
            _state = state;
        }

        private void TraceReceivedAndUpdateObserver(int length)
        {
            if (_communicator.TraceLevels.Network >= 3 && length > 0)
            {
                _communicator.Logger.Trace(_communicator.TraceLevels.NetworkCategory,
                    $"received {length} bytes via {Endpoint.TransportName}\n{this}");
            }

            if (_observer != null && length > 0)
            {
                _observer.ReceivedBytes(length);
            }
        }

        private void TraceSentAndUpdateObserver(int length)
        {
            if (_communicator.TraceLevels.Network >= 3 && length > 0)
            {
                _communicator.Logger.Trace(_communicator.TraceLevels.NetworkCategory,
                    $"sent {length} bytes via {Endpoint.TransportName}\n{this}");
            }

            if (_observer != null && length > 0)
            {
                _observer.SentBytes(length);
            }
        }
    }

    /// <summary>Represents a connection to an IP-endpoint.</summary>
    public abstract class IPConnection : Connection
    {
        /// <summary>The socket local IP-endpoint or null if it is not available.</summary>
        public System.Net.IPEndPoint? LocalEndpoint
        {
            get
            {
                try
                {
                    return Transceiver.Fd()?.LocalEndPoint as System.Net.IPEndPoint;
                }
                catch
                {
                    return null;
                }
            }
        }

        /// <summary>The socket remote IP-endpoint or null if it is not available.</summary>
        public System.Net.IPEndPoint? RemoteEndpoint
        {
            get
            {
                try
                {
                    return Transceiver.Fd()?.RemoteEndPoint as System.Net.IPEndPoint;
                }
                catch
                {
                    return null;
                }
            }
        }

        protected IPConnection(
            IConnectionManager manager,
            Endpoint endpoint,
            ITransceiver transceiver,
            IConnector? connector,
            string connectionId,
            ObjectAdapter? adapter)
            : base(manager, endpoint, transceiver, connector, connectionId, adapter)
        {
        }
    }

    /// <summary>Represents a connection to a TCP-endpoint.</summary>
    public class TcpConnection : IPConnection
    {
        /// <summary>Gets a Boolean value that indicates whether the certificate revocation list is checked during the
        /// certificate validation process.</summary>
        public bool CheckCertRevocationStatus => SslStream?.CheckCertRevocationStatus ?? false;
        /// <summary>Gets a Boolean value that indicates whether this SslStream uses data encryption.</summary>
        public bool IsEncrypted => SslStream?.IsEncrypted ?? false;
        /// <summary>Gets a Boolean value that indicates whether both server and client have been authenticated.
        /// </summary>
        public bool IsMutuallyAuthenticated => SslStream?.IsMutuallyAuthenticated ?? false;
        /// <summary>Gets a Boolean value that indicates whether the data sent using this stream is signed.</summary>
        public bool IsSigned => SslStream?.IsSigned ?? false;

        /// <summary>Gets the certificate used to authenticate the local endpoint or null if no certificate was
        /// supplied.</summary>
        public X509Certificate? LocalCertificate => SslStream?.LocalCertificate;

        /// <summary>The negotiated application protocol in TLS handshake.</summary>
        public SslApplicationProtocol? NegotiatedApplicationProtocol => SslStream?.NegotiatedApplicationProtocol;

        /// <summary>Gets the cipher suite which was negotiated for this connection.</summary>
        public TlsCipherSuite? NegotiatedCipherSuite => SslStream?.NegotiatedCipherSuite;
        /// <summary>Gets the certificate used to authenticate the remote endpoint or null if no certificate was
        /// supplied.</summary>
        public X509Certificate? RemoteCertificate => SslStream?.RemoteCertificate;

        /// <summary>Gets a value that indicates the security protocol used to authenticate this connection or
        /// null if the connection is not secure.</summary>
        public SslProtocols? SslProtocol => SslStream?.SslProtocol;

        private SslStream? SslStream => (Transceiver as SslTransceiver)?.SslStream ??
            (Transceiver as WSTransceiver)?.SslStream;

        protected internal TcpConnection(
            IConnectionManager manager,
            Endpoint endpoint,
            ITransceiver transceiver,
            IConnector? connector,
            string connectionId,
            ObjectAdapter? adapter)
            : base(manager, endpoint, transceiver, connector, connectionId, adapter)
        {
        }
    }

    /// <summary>Represents a connection to a UDP-endpoint.</summary>
    public class UdpConnection : IPConnection
    {
        /// <summary>The multicast IP-endpoint for a multicast connection otherwise null.</summary>
        public System.Net.IPEndPoint? McastEndpoint => (Transceiver as UdpTransceiver)?.McastAddress;

        protected internal UdpConnection(
            IConnectionManager manager,
            Endpoint endpoint,
            ITransceiver transceiver,
            IConnector? connector,
            string connectionId,
            ObjectAdapter? adapter)
            : base(manager, endpoint, transceiver, connector, connectionId, adapter)
        {
        }
    }

    /// <summary>Represents a connection to a WS-endpoint.</summary>
    public class WSConnection : TcpConnection
    {
        /// <summary>The HTTP headers in the WebSocket upgrade request.</summary>
        public IReadOnlyDictionary<string, string> Headers => ((WSTransceiver)Transceiver).Headers;

        protected internal WSConnection(
            IConnectionManager manager,
            Endpoint endpoint,
            ITransceiver transceiver,
            IConnector? connector,
            string connectionId,
            ObjectAdapter? adapter)
            : base(manager, endpoint, transceiver, connector, connectionId, adapter)
        {
        }
    }
}<|MERGE_RESOLUTION|>--- conflicted
+++ resolved
@@ -685,37 +685,6 @@
                 _communicator.Logger.Trace(_communicator.TraceLevels.NetworkCategory, s.ToString());
             }
 
-<<<<<<< HEAD
-            // Notify pending requests of the failure and the close callback. We use the thread pool to ensure the
-            // continuations or the callback are not run from this thread which might still lock the connection's mutex.
-            await Task.Run(() =>
-=======
-            // Wait for pending receives and sends to complete
-            try
-            {
-                await _sendTask.ConfigureAwait(false);
-            }
-            catch
-            {
-            }
-            try
-            {
-                await _receiveTask.ConfigureAwait(false);
-            }
-            catch
-            {
-            }
-
-            // Destroy the transport
-            try
-            {
-                Transceiver.Destroy();
-            }
-            catch (Exception ex)
-            {
-                _communicator.Logger.Error($"unexpected connection exception:\n{ex}\n{Transceiver}");
-            }
-
             // Yield to ensure the code below is executed from a separate thread pool thread. PerformCloseAsync
             // is called with the connection's mutex locked and the code below is not safe to call with this
             // mutex locked.
@@ -723,7 +692,6 @@
 
             // Notify the pending requests of the connection closure
             foreach ((TaskCompletionSource<IncomingResponseFrame> CompletionSource, bool _) request in _requests.Values)
->>>>>>> c94feabd
             {
                 request.CompletionSource.SetException(_exception!);
             }
