--- conflicted
+++ resolved
@@ -518,11 +518,7 @@
             }
         }
 
-<<<<<<< HEAD
-        async ValueTask<Stream> IRequestHandler.SendRequestAsync(
-=======
-        async Task<IncomingResponseFrame> IRequestHandler.SendRequestAsync(
->>>>>>> 0f552281
+        async Task<Stream> IRequestHandler.SendRequestAsync(
             OutgoingRequestFrame request,
             bool bidirectional,
             IInvocationObserver? observer,
