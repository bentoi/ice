//
// Copyright (c) ZeroC, Inc. All rights reserved.
//

using System;
using System.Collections.Generic;
using System.Diagnostics;
using System.Text;
using System.Threading;
using System.Threading.Tasks;

using ZeroC.Ice.Instrumentation;

namespace ZeroC.Ice
{
    public enum ACMClose
    {
        CloseOff,
        CloseOnIdle,
        CloseOnInvocation,
        CloseOnInvocationAndIdle,
        CloseOnIdleForceful
    }

    public enum ACMHeartbeat
    {
        HeartbeatOff,
        HeartbeatOnDispatch,
        HeartbeatOnIdle,
        HeartbeatAlways
    }

    [Serializable]
    public struct ACM : IEquatable<ACM>
    {
        public int Timeout;
        public ACMClose Close;
        public ACMHeartbeat Heartbeat;

        public ACM(int timeout, ACMClose close, ACMHeartbeat heartbeat)
        {
            Timeout = timeout;
            Close = close;
            Heartbeat = heartbeat;
        }

        public override int GetHashCode() => HashCode.Combine(Timeout, Close, Heartbeat);

        public bool Equals(ACM other) =>
            Timeout == other.Timeout && Close == other.Close && Heartbeat == other.Heartbeat;

        public override bool Equals(object? other) =>
            ReferenceEquals(this, other) || (other is ACM value && Equals(value));

        public static bool operator ==(ACM lhs, ACM rhs) => Equals(lhs, rhs);

        public static bool operator !=(ACM lhs, ACM rhs) => !Equals(lhs, rhs);
    }

    public enum ConnectionClose
    {
        Forcefully,
        Gracefully,
        GracefullyWithWait
    }

    public sealed class Connection
    {
        /// <summary>Get or set the object adapter that dispatches requests received over this connection.
        /// A client can invoke an operation on a server using a proxy, and then set an object adapter for the
        /// outgoing connection used by the proxy in order to receive callbacks. This is useful if the server
        /// cannot establish a connection back to the client, for example because of firewalls.</summary>
        /// <value>The object adapter that dispatches requests for the connection, or null if no adapter is set.
        /// </value>
        public ObjectAdapter? Adapter
        {
            // We don't use a volatile for _adapter to avoid extra-memory barriers when accessing _adapter with
            // the mutex locked.
            get
            {
                lock (_mutex)
                {
                    return _adapter;
                }
            }
            set
            {
                lock (_mutex)
                {
                    _adapter = value;
                }
            }
        }

        /// <summary>
        /// Get the endpoint from which the connection was created.
        /// </summary>
        /// <value>The endpoint from which the connection was created.</value>
        public Endpoint Endpoint { get; }

        // TODO: Remove Timeout after reviewing its usages, it's no longer used by the connection
        internal int Timeout => Endpoint.Timeout;

        internal IConnector Connector => _connector!;

        internal bool Active
        {
            get
            {
                lock (_mutex)
                {
                    return _state > State.NotInitialized && _state < State.Closing;
                }
            }
        }

        private long _acmLastActivity;
        private ObjectAdapter? _adapter;
        private Action<Connection>? _closeCallback;
        private Task? _closeTask = null;
        private readonly Communicator _communicator;
        private readonly int _compressionLevel;
        private readonly IConnector? _connector;
        private int _dispatchCount;
        private TaskCompletionSource<bool>? _dispatchTask;
        private System.Exception? _exception;
        private Action<Connection>? _heartbeatCallback;
        private ConnectionInfo? _info;
        private readonly int _messageSizeMax;
        private IACMMonitor? _monitor;
        private readonly object _mutex = new object();
        private int _nextRequestId;
        private IConnectionObserver? _observer;
        private Task _receiveTask = Task.CompletedTask;
        private readonly Dictionary<int, TaskCompletionSource<IncomingResponseFrame>> _requests =
            new Dictionary<int, TaskCompletionSource<IncomingResponseFrame>>();
        private State _state; // The current state.
        private readonly ITransceiver _transceiver;
        private bool _validated = false;
        private readonly bool _warn;
        private readonly bool _warnUdp;
        private Task _sendTask = Task.CompletedTask;

        // Map internal connection states to Ice.Instrumentation.ConnectionState state values.
        private static readonly ConnectionState[] _connectionStateMap = new ConnectionState[]
        {
            ConnectionState.ConnectionStateValidating,   // State.NotInitialized
            ConnectionState.ConnectionStateActive,       // State.Active
            ConnectionState.ConnectionStateClosing,      // State.Closing
            ConnectionState.ConnectionStateClosed,       // State.Closed
        };

        private static readonly List<ArraySegment<byte>> _closeConnectionFrame =
            new List<ArraySegment<byte>> { Ice1Definitions.CloseConnectionFrame };
        private static readonly List<ArraySegment<byte>> _validateConnectionFrame =
            new List<ArraySegment<byte>> { Ice1Definitions.ValidateConnectionFrame };

        /// <summary>Manually close the connection using the specified closure mode.</summary>
        /// <param name="mode">Determines how the connection will be closed.</param>
        public void Close(ConnectionClose mode)
        {
            if (mode == ConnectionClose.Forcefully)
            {
                _ = CloseAsync(new ConnectionClosedLocallyException("connection closed forcefully"));
            }
            else if (mode == ConnectionClose.Gracefully)
            {
                _ = GracefulCloseAsync(new ConnectionClosedLocallyException("connection closed gracefully"));
            }
            else
            {
                Debug.Assert(mode == ConnectionClose.GracefullyWithWait);

                //
                // Wait until all outstanding requests have been completed.
                //
                lock (_mutex)
                {
                    while (_requests.Count > 0)
                    {
                        System.Threading.Monitor.Wait(_mutex);
                    }
                }

                _ = GracefulCloseAsync(new ConnectionClosedLocallyException("connection closed gracefully"));
            }
        }

        /// <summary>Creates a special "fixed" proxy that always uses this connection. This proxy can be used for
        /// callbacks from a server to a client if the server cannot directly establish a connection to the client,
        /// for example because of firewalls. In this case, the server would create a proxy using an already
        /// established connection from the client.</summary>
        /// <param name="identity">The identity for which a proxy is to be created.</param>
        /// <param name="factory">The proxy factory. Use INamePrx.Factory, where INamePrx is the desired proxy type.
        /// </param>
        /// <returns>A proxy that matches the given identity and uses this connection.</returns>
        public T CreateProxy<T>(Identity identity, ProxyFactory<T> factory) where T : class, IObjectPrx =>
            factory(new Reference(_communicator, this, identity));

        /// <summary>Get the ACM parameters.</summary>
        /// <returns>The ACM parameters.</returns>
        public ACM GetACM()
        {
            lock (_mutex)
            {
                return _monitor != null ? _monitor.GetACM() : new ACM(0, ACMClose.CloseOff, ACMHeartbeat.HeartbeatOff);
            }
        }

        /// <summary>Returns the connection information.</summary>
        /// <returns>The connection information.</returns>
        public ConnectionInfo GetConnectionInfo()
        {
            lock (_mutex)
            {
                if (_state >= State.Closed)
                {
                    throw _exception!;
                }
                return InitConnectionInfo();
            }
        }

        /// <summary>Send a heartbeat message.</summary>
        public void Heartbeat()
        {
            try
            {
                HeartbeatAsync().AsTask().Wait();
            }
            catch (AggregateException ex)
            {
                Debug.Assert(ex.InnerException != null);
                throw ex.InnerException;
            }
        }

        /// <summary>Send an asynchronous heartbeat message.</summary>
        /// <param name="progress">Sent progress provider.</param>
        /// <param name="cancel">A cancellation token that receives the cancellation requests.</param>
        public async ValueTask HeartbeatAsync(IProgress<bool>? progress = null, CancellationToken cancel = default)
        {
            Task writeTask;
            lock (_mutex)
            {
                if (_state >= State.Closed)
                {
                    throw _exception!;
                }
                writeTask = SendFrameAsync(() => GetProtocolFrameData(_validateConnectionFrame));
            }
            await CancelableTask.WhenAny(writeTask, cancel).ConfigureAwait(false);
            progress?.Report(true);
        }

        /// <summary>Set the active connection management parameters.</summary>
        /// <param name="timeout">The timeout value in seconds, must be &gt;= 0.</param>
        /// <param name="close">The close condition</param>
        /// <param name="heartbeat">The heartbeat condition</param>
        public void SetACM(int? timeout, ACMClose? close, ACMHeartbeat? heartbeat)
        {
            lock (_mutex)
            {
                if (timeout is int timeoutValue && timeoutValue < 0)
                {
                    throw new ArgumentException("invalid negative ACM timeout value", nameof(timeout));
                }

                if (_monitor == null || _state >= State.Closed)
                {
                    return;
                }

                if (_state == State.Active)
                {
                    _monitor.Remove(this);
                }
                _monitor = _monitor.Acm(timeout, close, heartbeat);

                if (_monitor.GetACM().Timeout <= 0)
                {
                    _acmLastActivity = -1; // Disable the recording of last activity.
                }
                else if (_state == State.Active && _acmLastActivity == -1)
                {
                    _acmLastActivity = Time.CurrentMonotonicTimeMillis();
                }

                if (_state == State.Active)
                {
                    _monitor.Add(this);
                }
            }
        }

        /// <summary>Set the connection buffer receive/send size.</summary>
        /// <param name="rcvSize">The connection receive buffer size.</param>
        /// <param name="sndSize">The connection send buffer size.</param>
        public void SetBufferSize(int rcvSize, int sndSize)
        {
            lock (_mutex)
            {
                if (_state >= State.Closed)
                {
                    throw _exception!;
                }
                _transceiver.SetBufferSize(rcvSize, sndSize);
                _info = null; // Invalidate the cached connection info
            }
        }

        /// <summary>Set a close callback on the connection. The callback is called by the connection when it's
        /// closed. If the callback needs more information about the closure, it can call Connection.throwException.
        /// </summary>
        /// <param name="callback">The close callback object.</param>
        public void SetCloseCallback(Action<Connection> callback)
        {
            lock (_mutex)
            {
                if (_state >= State.Closed)
                {
                    if (callback != null)
                    {
                        Task.Run(() =>
                        {
                            try
                            {
                                callback(this);
                            }
                            catch (Exception ex)
                            {
                                _communicator.Logger.Error($"connection callback exception:\n{ex}\n{this}");
                            }
                        });
                    }
                }
                else
                {
                    _closeCallback = callback;
                }
            }
        }

        /// <summary>Set a heartbeat callback on the connection. The callback is called by the connection when a
        /// heartbeat is received.</summary>
        /// <param name="callback">The heartbeat callback object.</param>
        public void SetHeartbeatCallback(Action<Connection> callback)
        {
            lock (_mutex)
            {
                if (_state >= State.Closed)
                {
                    return;
                }
                _heartbeatCallback = callback;
            }
        }

        /// <summary>Throw an exception indicating the reason for connection closure. For example,
        /// ConnectionClosedByPeerException is raised if the connection was closed gracefully by the peer, whereas
        /// ConnectionClosedLocallyException is raised if the connection was manually closed by the application. This
        /// operation does nothing if the connection is not yet closed.</summary>
        public void ThrowException()
        {
            lock (_mutex)
            {
                if (_exception != null)
                {
                    Debug.Assert(_state >= State.Closing);
                    throw _exception;
                }
            }
        }

        /// <summary>Return a description of the connection as human readable text, suitable for logging or error
        /// messages.</summary>
        /// <returns>The description of the connection as human readable text.</returns>
        public override string ToString() => _transceiver.ToString()!;

        /// <summary>Return the connection type. This corresponds to the endpoint type, i.e., "tcp", "udp", etc.
        /// </summary>
        /// <returns>The type of the connection.</returns>
        public string Type() => _transceiver.Transport; // No mutex lock, _type is immutable.

        internal Connection(Communicator communicator,
                            IACMMonitor? monitor,
                            ITransceiver transceiver,
                            IConnector? connector,
                            Endpoint endpoint,
                            ObjectAdapter? adapter)
        {
            _communicator = communicator;
            _monitor = monitor;
            _transceiver = transceiver;
            _connector = connector;
            Endpoint = endpoint;
            _adapter = adapter;
            _warn = communicator.GetPropertyAsBool("Ice.Warn.Connections") ?? false;
            _warnUdp = communicator.GetPropertyAsBool("Ice.Warn.Datagrams") ?? false;

            if (_monitor != null && _monitor.GetACM().Timeout > 0)
            {
                _acmLastActivity = Time.CurrentMonotonicTimeMillis();
            }
            else
            {
                _acmLastActivity = -1;
            }
            _nextRequestId = 1;
            _messageSizeMax = adapter != null ? adapter.MessageSizeMax : communicator.MessageSizeMax;
            _dispatchCount = 0;
            _state = State.NotInitialized;

            _compressionLevel = communicator.GetPropertyAsInt("Ice.Compression.Level") ?? 1;
            if (_compressionLevel < 1)
            {
                _compressionLevel = 1;
            }
            else if (_compressionLevel > 9)
            {
                _compressionLevel = 9;
            }
        }

        internal void ClearAdapter(ObjectAdapter adapter)
        {
            lock (_mutex)
            {
                if (_adapter == adapter)
                {
                    _adapter = null;
                }
            }
        }

        internal async Task GracefulCloseAsync(Exception exception)
        {
            // Don't gracefully close connections for datagram endpoints
            if (!Endpoint.IsDatagram)
            {
                try
                {
                    Task? closingTask = null;
                    lock (_mutex)
                    {
                        Debug.Assert(_state > State.NotInitialized);
                        if (_state == State.Active)
                        {
                            SetState(State.Closing, exception);
                            if (_dispatchCount > 0)
                            {
                                _dispatchTask = new TaskCompletionSource<bool>();
                            }
                            closingTask = _closeTask = PerformGracefulCloseAsync();
                        }
                        else if (_state == State.Closing)
                        {
                            closingTask = _closeTask;
                        }
                    }
                    if (closingTask != null)
                    {
                        await closingTask.ConfigureAwait(false);
                    }
                }
                catch
                {
                    // Ignore
                }
            }

            await CloseAsync(exception).ConfigureAwait(false);
        }

        internal void Monitor(long now, ACMConfig acm)
        {
            lock (_mutex)
            {
                if (_state < State.Active || _state >= State.Closed)
                {
                    return;
                }

                // We send a heartbeat if there was no activity in the last (timeout / 4) period. Sending a heartbeat
                // sooner than really needed is safer to ensure that the receiver will receive the heartbeat in time.
                // Sending the heartbeat if there was no activity in the last (timeout / 2) period isn't enough since
                // monitor() is called only every (timeout / 2) period.
                //
                // Note that this doesn't imply that we are sending 4 heartbeats per timeout period because the
                // monitor() method is still only called every (timeout / 2) period.
                if (_state == State.Active &&
                    (acm.Heartbeat == ACMHeartbeat.HeartbeatAlways ||
                    (acm.Heartbeat != ACMHeartbeat.HeartbeatOff && now >= (_acmLastActivity + (acm.Timeout / 4)))))
                {
                    if (acm.Heartbeat != ACMHeartbeat.HeartbeatOnDispatch || _dispatchCount > 0)
                    {
                        Debug.Assert(_state == State.Active);
                        if (!Endpoint.IsDatagram)
                        {
                            SendFrameAsync(() => GetProtocolFrameData(_validateConnectionFrame));
                        }
                    }
                }

                // TODO: We still rely on the endpoint timeout here, remove and change the override close timeout to
                // Ice.CloseTimeout (or just rely on ACM timeout)
                int timeout = acm.Timeout;
                if (_state >= State.Closing)
                {
                    timeout = _communicator.OverrideCloseTimeout ?? Endpoint.Timeout;
                }

                // ACM close is always enabled when in the closing state for connection close timeouts.
                if ((_state >= State.Closing || acm.Close != ACMClose.CloseOff) && now >= (_acmLastActivity + timeout))
                {
                    if (_state == State.Closing || acm.Close == ACMClose.CloseOnIdleForceful ||
                       (acm.Close != ACMClose.CloseOnIdle && (_requests.Count > 0)))
                    {
                        //
                        // Close the connection if we didn't receive a heartbeat or if read/write didn't update the
                        // ACM activity in the last period.
                        //
                        _ = CloseAsync(new ConnectionTimeoutException());
                    }
                    else if (acm.Close != ACMClose.CloseOnInvocation && _dispatchCount == 0 && _requests.Count == 0)
                    {
                        //
                        // The connection is idle, close it.
                        //
                        _ = GracefulCloseAsync(new ConnectionIdleException());
                    }
                }
            }
        }

        internal async ValueTask<Task<IncomingResponseFrame>?> SendRequestAsync(OutgoingRequestFrame request,
            bool oneway, bool compress, IInvocationObserver? observer)
        {
            IChildInvocationObserver? childObserver = null;
            Task writeTask;
            Task<IncomingResponseFrame>? responseTask = null;
            lock (_mutex)
            {
                //
                // If the exception is thrown before we even have a chance to send our request, we always try to
                // send the request again.
                //
                if (_exception != null)
                {
                    throw new RetryException(_exception);
                }

                Debug.Assert(_state > State.NotInitialized);
                Debug.Assert(_state < State.Closing);

                int requestId = 0;
                if (!oneway)
                {
                    //
                    // Create a new unique request ID.
                    //
                    requestId = _nextRequestId++;
                    if (requestId <= 0)
                    {
                        _nextRequestId = 1;
                        requestId = _nextRequestId++;
                    }

                    var responseTaskSource = new TaskCompletionSource<IncomingResponseFrame>();
                    _requests[requestId] = responseTaskSource;
                    responseTask = responseTaskSource.Task;
                }

                // Ensure the message isn't bigger than what we can send with the transport.
                // TODO: remove?
                _transceiver.CheckSendSize(request.Size + Ice1Definitions.HeaderSize + 4);

                if (observer != null)
                {
                    childObserver = observer.GetRemoteObserver(InitConnectionInfo(), Endpoint, requestId, request.Size);
                    childObserver?.Attach();
                }

                writeTask = SendFrameAsync(() => GetRequestFrameData(request, requestId, compress));
            }

            try
            {
                await writeTask.ConfigureAwait(false);
            }
            catch (Exception ex)
            {
                childObserver?.Failed(ex.GetType().FullName ?? "System.Exception");
                childObserver?.Detach();
                throw;
            }

            if (oneway)
            {
                childObserver?.Detach();
                return null;
            }
            else
            {
                return WaitForResponseAsync(responseTask!, childObserver);
            }

            static async Task<IncomingResponseFrame> WaitForResponseAsync(Task<IncomingResponseFrame> task,
                IChildInvocationObserver? observer)
            {
                try
                {
                    IncomingResponseFrame response = await task.ConfigureAwait(false);
                    observer?.Reply(response.Size);
                    return response;
                }
                catch (Exception ex)
                {
                    observer?.Failed(ex.GetType().FullName ?? "System.Exception");
                    throw;
                }
                finally
                {
                    observer?.Detach();
                }
            }
        }

        internal async ValueTask StartAsync()
        {
            try
            {
                // TODO: for now, we continue using the endpoint timeout as the default connect timeout. This is
                // use for both connect/accept timeouts. We're leaning toward adding Ice.ConnectTimeout for
                // connection establishemnt and using the ACM timeout for accepting connections.
                int timeout = _communicator.OverrideConnectTimeout ?? Endpoint.Timeout;
                CancellationToken timeoutToken;
                if (timeout > 0)
                {
                     var source = new CancellationTokenSource();
                     source.CancelAfter(timeout);
                     timeoutToken = source.Token;
                }

                // Initialize the transport
                await CancelableTask.WhenAny(_transceiver.InitializeAsync(), timeoutToken).ConfigureAwait(false);

                ArraySegment<byte> readBuffer = default;
                if (!Endpoint.IsDatagram) // Datagram connections are always implicitly validated.
                {
                    if (_connector == null) // The server side has the active role for connection validation.
                    {
                        int offset = 0;
                        while (offset < _validateConnectionFrame.GetByteCount())
                        {
                            ValueTask<int> writeTask = _transceiver.WriteAsync(_validateConnectionFrame, offset);
                            await CancelableTask.WhenAny(writeTask, timeoutToken).ConfigureAwait(false);
                            offset += writeTask.Result;
                        }
                        Debug.Assert(offset == _validateConnectionFrame.GetByteCount());
                    }
                    else // The client side has the passive role for connection validation.
                    {
                        readBuffer = new ArraySegment<byte>(new byte[Ice1Definitions.HeaderSize]);
                        int offset = 0;
                        while (offset < Ice1Definitions.HeaderSize)
                        {
                            ValueTask<int> readTask = _transceiver.ReadAsync(readBuffer, offset);
                            await CancelableTask.WhenAny(readTask, timeoutToken).ConfigureAwait(false);
                            offset += readTask.Result;
                        }

                        Ice1Definitions.CheckHeader(readBuffer.AsSpan(0, 8));
                        var messageType = (Ice1Definitions.FrameType)readBuffer[8];
                        if (messageType != Ice1Definitions.FrameType.ValidateConnection)
                        {
                            throw new InvalidDataException(@$"received ice1 frame with message type `{messageType
                                }' before receiving the validate connection message");
                        }

                        int size = InputStream.ReadInt(readBuffer.AsSpan(10, 4));
                        if (size != Ice1Definitions.HeaderSize)
                        {
                            throw new InvalidDataException(
                                $"received an ice1 frame with validate connection type and a size of `{size}' bytes");
                        }
                    }
                }

                lock (_mutex)
                {
                    if (_state >= State.Closed)
                    {
                        throw _exception!;
                    }

                    if (!Endpoint.IsDatagram) // Datagram connections are always implicitly validated.
                    {
                        if (_connector == null) // The server side has the active role for connection validation.
                        {
                            TraceSentAndUpdateObserver(_validateConnectionFrame.GetByteCount());
                            ProtocolTrace.TraceSend(_communicator, Ice1Definitions.ValidateConnectionFrame);
                        }
                        else
                        {
                            TraceReceivedAndUpdateObserver(readBuffer.Count);
                            ProtocolTrace.TraceReceived(_communicator, readBuffer);
                        }
                    }

                    if (_communicator.TraceLevels.Network >= 1)
                    {
                        var s = new StringBuilder();
                        if (Endpoint.IsDatagram)
                        {
                            s.Append("starting to ");
                            s.Append(_connector != null ? "send" : "receive");
                            s.Append(" ");
                            s.Append(Endpoint.Name);
                            s.Append(" messages\n");
                            s.Append(_transceiver.ToDetailedString());
                        }
                        else
                        {
                            s.Append(_connector != null ? "established" : "accepted");
                            s.Append(" ");
                            s.Append(Endpoint.Name);
                            s.Append(" connection\n");
                            s.Append(ToString());
                        }
                        _communicator.Logger.Trace(_communicator.TraceLevels.NetworkCat, s.ToString());
                    }

                    if (_acmLastActivity > -1)
                    {
                        _acmLastActivity = Time.CurrentMonotonicTimeMillis();
                    }
                    if (_connector != null)
                    {
                        _validated = true;
                    }

                    SetState(State.Active);
                }
            }
            catch (OperationCanceledException)
            {
                _ = CloseAsync(new ConnectTimeoutException());
                throw _exception!;
            }
            catch (Exception ex)
            {
                _ = CloseAsync(ex);
                throw;
            }
        }

        internal void UpdateObserver()
        {
            lock (_mutex)
            {
                // The observer is attached once the connection is active and detached when closed and the last
                // dispatch completed.
                if (_state < State.Active || (_state == State.Closed && _dispatchCount == 0))
                {
                    return;
                }

                _observer = _communicator.Observer?.GetConnectionObserver(InitConnectionInfo(), Endpoint,
                    _connectionStateMap[(int)_state], _observer);
                if (_observer != null)
                {
                    _observer.Attach();
                }
            }
        }

        private async Task CloseAsync(Exception? exception)
        {
            lock (_mutex)
            {
                if (_state < State.Closed)
                {
                    SetState(State.Closed, exception ?? _exception!);
                    if (_dispatchCount > 0)
                    {
                        _dispatchTask ??= new TaskCompletionSource<bool>();
                    }
                    _closeTask = PerformCloseAsync();
                }
            }
            await _closeTask!.ConfigureAwait(false);
        }

        private (List<ArraySegment<byte>>, bool) GetProtocolFrameData(List<ArraySegment<byte>> frame)
        {
            if (_communicator.TraceLevels.Protocol > 0)
            {
                ProtocolTrace.TraceSend(_communicator, frame[0]);
            }
            return (frame, false);
        }

        private (List<ArraySegment<byte>>, bool) GetRequestFrameData(OutgoingRequestFrame request, int requestId,
            bool compress)
        {
            List<ArraySegment<byte>> writeBuffer = Ice1Definitions.GetRequestData(request, requestId);
            if (_communicator.TraceLevels.Protocol >= 1)
            {
                ProtocolTrace.TraceFrame(_communicator, writeBuffer[0], request);
            }
            return (writeBuffer, compress);
        }

        private (List<ArraySegment<byte>>, bool) GetResponseFrameData(OutgoingResponseFrame response, int requestId,
            bool compress)
        {
            List<ArraySegment<byte>> writeBuffer = Ice1Definitions.GetResponseData(response, requestId);
            if (_communicator.TraceLevels.Protocol > 0)
            {
                ProtocolTrace.TraceFrame(_communicator, writeBuffer[0], response);
            }
            return (writeBuffer, compress);
        }

        private ConnectionInfo InitConnectionInfo()
        {
            if (_state > State.NotInitialized && _info != null) // Update the connection info until it's initialized
            {
                return _info;
            }

            try
            {
                _info = _transceiver.GetInfo();
            }
            catch (System.Exception)
            {
                _info = new ConnectionInfo();
            }
            for (ConnectionInfo? info = _info; info != null; info = info.Underlying)
            {
                info.ConnectionId = Endpoint.ConnectionId;
                info.AdapterName = _adapter != null ? _adapter.Name : "";
                info.Incoming = _connector == null;
            }
            return _info;
        }

        private async ValueTask InvokeAsync(Current current, IncomingRequestFrame request, byte compressionStatus)
        {
            IDispatchObserver? dispatchObserver = null;
            OutgoingResponseFrame? response = null;
            try
            {
                // Notify and set dispatch observer, if any.
                ICommunicatorObserver? communicatorObserver = _communicator.Observer;
                if (communicatorObserver != null)
                {
                    dispatchObserver = communicatorObserver.GetDispatchObserver(current, request.Size);
                    dispatchObserver?.Attach();
                }

                try
                {
                    IObject? servant = current.Adapter.Find(current.Identity, current.Facet);
                    if (servant == null)
                    {
                        throw new ObjectNotExistException(current.Identity, current.Facet, current.Operation);
                    }

                    ValueTask<OutgoingResponseFrame> vt = servant.DispatchAsync(request, current);
                    if (current.RequestId != 0)
                    {
                        response = await vt.ConfigureAwait(false);
                    }
                }
                catch (Exception ex)
                {
                    if (current.RequestId != 0)
                    {
                        RemoteException actualEx;
                        if (ex is RemoteException remoteEx && !remoteEx.ConvertToUnhandled)
                        {
                            actualEx = remoteEx;
                        }
                        else
                        {
                            actualEx = new UnhandledException(current.Identity, current.Facet, current.Operation, ex);
                        }
                        Incoming.ReportException(actualEx, dispatchObserver, current);
                        response = new OutgoingResponseFrame(current, actualEx);
                    }
                }

                if (response != null)
                {
                    dispatchObserver?.Reply(response.Size);
                }
            }
            finally
            {
                lock (_mutex)
                {
                    // Send the response if there's a response
                    if (_state < State.Closed && response != null)
                    {
                        SendFrameAsync(() => GetResponseFrameData(response, current.RequestId, compressionStatus > 0));
                    }

                    // Decrease the dispatch count
                    Debug.Assert(_dispatchCount > 0);
                    if (--_dispatchCount == 0 && _dispatchTask != null)
                    {
                        Debug.Assert(_state > State.Active);
                        _dispatchTask.SetResult(true);
                    }
                }

                dispatchObserver?.Detach();
            }
        }

        private (Func<ValueTask>?, ObjectAdapter?) ParseFrame(ArraySegment<byte> readBuffer)
        {
            Func<ValueTask>? incoming = null;
            ObjectAdapter? adapter = null;
            lock (_mutex)
            {
                if (_state >= State.Closed)
                {
                    throw _exception!;
                }

                // The magic and version fields have already been checked.
                var messageType = (Ice1Definitions.FrameType)readBuffer[8];
                byte compressionStatus = readBuffer[9];
                if (compressionStatus == 2)
                {
                    if (BZip2.IsLoaded)
                    {
                        readBuffer = BZip2.Decompress(readBuffer, Ice1Definitions.HeaderSize, _messageSizeMax);
                    }
                    else
                    {
                        throw new LoadException("compression not supported, bzip2 library not found");
                    }
                }

<<<<<<< HEAD
=======
                int offset = Ice1Definitions.HeaderSize;
                while (offset < readBuffer.Count)
                {
                    int bytesReceived = await _transceiver.ReadAsync(readBuffer, offset).ConfigureAwait(false);
                    offset += bytesReceived;

                    // Trace the receive progress within the loop as we might be receiving significant amount
                    // of data here.
                    lock (_mutex)
                    {
                        if (_state >= State.Closed)
                        {
                            Debug.Assert(_exception != null);
                            throw _exception;
                        }

                        TraceReceivedAndUpdateObserver(bytesReceived);
                        if (_acmLastActivity > -1)
                        {
                            _acmLastActivity = Time.CurrentMonotonicTimeMillis();
                        }
                    }
                }
            }
            else if (size > readBuffer.Count)
            {
                if (_warnUdp)
                {
                    _communicator.Logger.Warning($"maximum datagram size of {readBuffer.Count} exceeded");
                }
                return default;
            }

            Func<ValueTask>? incoming = null;
            ObjectAdapter? adapter = null;
            lock (_mutex)
            {
                if (_state >= State.Closed)
                {
                    throw _exception!;
                }

                // The magic and version fields have already been checked.
                var messageType = (Ice1Definitions.FrameType)readBuffer[8];
                byte compressionStatus = readBuffer[9];
                if (compressionStatus == 2)
                {
                    if (BZip2.IsLoaded)
                    {
                        readBuffer = BZip2.Decompress(readBuffer, Ice1Definitions.HeaderSize, _messageSizeMax);
                    }
                    else
                    {
                        throw new LoadException("compression not supported, bzip2 library not found");
                    }
                }

>>>>>>> d813e61a
                switch (messageType)
                {
                    case Ice1Definitions.FrameType.CloseConnection:
                    {
                        ProtocolTrace.TraceReceived(_communicator, readBuffer);
                        if (Endpoint.IsDatagram)
                        {
                            if (_warn)
                            {
                                _communicator.Logger.Warning(
                                    $"ignoring close connection message for datagram connection:\n{this}");
                            }
                        }
                        else
                        {
                            throw new ConnectionClosedByPeerException();
                        }
                        break;
                    }

                    case Ice1Definitions.FrameType.Request:
                    {
                        if (_state >= State.Closing)
                        {
                            ProtocolTrace.Trace(
                                "received request during closing\n(ignored by server, client will retry)",
                                _communicator,
                                readBuffer);
                        }
                        else
                        {
                            var request = new IncomingRequestFrame(_communicator,
                                readBuffer.Slice(Ice1Definitions.HeaderSize + 4));
                            ProtocolTrace.TraceFrame(_communicator, readBuffer, request);
                            if (_adapter == null)
                            {
                                throw new ObjectNotExistException(request.Identity, request.Facet,
                                    request.Operation);
                            }
                            else
                            {
                                adapter = _adapter;
                                int requestId = InputStream.ReadInt(readBuffer.AsSpan(Ice1Definitions.HeaderSize, 4));
                                var current = new Current(_adapter, request, requestId, this);
                                incoming = () => InvokeAsync(current, request, compressionStatus);
                                ++_dispatchCount;
                            }
                        }
                        break;
                    }

                    case Ice1Definitions.FrameType.RequestBatch:
                    {
                        if (_state >= State.Closing)
                        {
                            ProtocolTrace.Trace(
                                "received batch request during closing\n(ignored by server, client will retry)",
                                _communicator,
                                readBuffer);
                        }
                        else
                        {
                            ProtocolTrace.TraceReceived(_communicator, readBuffer);
                            int invokeNum = InputStream.ReadInt(readBuffer.AsSpan(Ice1Definitions.HeaderSize, 4));
                            if (invokeNum < 0)
                            {
                                throw new InvalidDataException(
                                    $"received ice1 RequestBatchMessage with {invokeNum} batch requests");
                            }
                            Debug.Assert(false); // TODO: deal with batch requests
                        }
                        break;
                    }

                    case Ice1Definitions.FrameType.Reply:
                    {
<<<<<<< HEAD
                        ArraySegment<byte> header = readBuffer.Slice(0, Ice1Definitions.HeaderSize + 4);
                        readBuffer = readBuffer.Slice(Ice1Definitions.HeaderSize);
                        int requestId = InputStream.ReadInt(readBuffer.AsSpan(0, 4));
                        var responseFrame = new IncomingResponseFrame(_communicator, readBuffer.Slice(4));
                        ProtocolTrace.TraceFrame(_communicator, header, responseFrame);
                        if (_requests.TryGetValue(requestId, out TaskCompletionSource<IncomingResponseFrame>? response))
=======
                        int requestId = InputStream.ReadInt(readBuffer.AsSpan(14, 4));
                        var responseFrame = new IncomingResponseFrame(_communicator,
                            readBuffer.Slice(Ice1Definitions.HeaderSize + 4));
                        ProtocolTrace.TraceFrame(_communicator, readBuffer, responseFrame);
                        if (_requests.TryGetValue(requestId, out OutgoingAsyncBase? outAsync))
>>>>>>> d813e61a
                        {
                            _requests.Remove(requestId);
                            response.SetResult(responseFrame);
                            if (_requests.Count == 0)
                            {
                                System.Threading.Monitor.PulseAll(_mutex); // Notify threads blocked in Close()
                            }
                        }
                        break;
                    }

                    case Ice1Definitions.FrameType.ValidateConnection:
                    {
                        ProtocolTrace.TraceReceived(_communicator, readBuffer);
                        if (_heartbeatCallback != null)
                        {
                            Action<Connection> callback = _heartbeatCallback;
                            incoming = () =>
                            {
                                try
                                {
                                    callback(this);
                                }
                                catch (Exception ex)
                                {
                                    _communicator.Logger.Error($"connection callback exception:\n{ex}\n{this}");
                                }
                                return default;
                            };
                        }
                        break;
                    }

                    default:
                    {
                        ProtocolTrace.Trace(
                            "received unknown message\n(invalid, closing connection)",
                            _communicator,
                            readBuffer);
                        throw new InvalidDataException(
                            $"received ice1 frame with unknown message type `{messageType}'");
                    }
                }
            }
            return (incoming, adapter);
        }

        private async Task PerformGracefulCloseAsync()
        {
            if (!(_exception is ConnectionClosedByPeerException))
            {
                // Wait for the all the dispatch to be completed to ensure the responses are sent.
                if (_dispatchTask != null)
                {
                    await _dispatchTask.Task.ConfigureAwait(false);
                }

                // Write and wait for the close connection frame to be written
                await SendFrameAsync(() => GetProtocolFrameData(_closeConnectionFrame)).ConfigureAwait(false);
            }

            // Notify the transport of the graceful connection closure.
            try
            {
                await _transceiver.ClosingAsync(_exception!).ConfigureAwait(false);
            }
            catch (Exception ex)
            {
                _communicator.Logger.Error("unexpected connection exception:\n" + ex + "\n" + _transceiver.ToString());
            }

            // Wait for the connection closure from the peer
            try
            {
                await _receiveTask.ConfigureAwait(false);
            }
            catch
            {
            }
        }

        private async Task PerformCloseAsync()
        {
            // Close the transceiver, this should cause pending IO async calls to return.
            try
            {
                _transceiver.ThreadSafeClose();
            }
            catch (Exception ex)
            {
                _communicator.Logger.Error("unexpected connection exception:\n" + ex + "\n" + _transceiver.ToString());
            }

            if (_state > State.NotInitialized && _communicator.TraceLevels.Network >= 1)
            {
                var s = new StringBuilder();
                s.Append("closed ");
                s.Append(Endpoint.Name);
                s.Append(" connection\n");
                s.Append(ToString());

                //
                // Trace the cause of unexpected connection closures
                //
                if (!(_exception is ConnectionClosedException ||
                      _exception is ConnectionIdleException ||
                      _exception is CommunicatorDestroyedException ||
                      _exception is ObjectAdapterDeactivatedException))
                {
                    s.Append("\n");
                    s.Append(_exception);
                }

                _communicator.Logger.Trace(_communicator.TraceLevels.NetworkCat, s.ToString());
            }

            // Wait for pending receives and sends to complete
            try
            {
                await _sendTask.ConfigureAwait(false);
            }
            catch
            {
            }
            try
            {
                await _receiveTask.ConfigureAwait(false);
            }
            catch
            {
            }

            // Destroy the transport
            try
            {
                _transceiver.Destroy();
            }
            catch (Exception ex)
            {
                _communicator.Logger.Error("unexpected connection exception:\n" + ex + "\n" + _transceiver.ToString());
            }

            // Notify pending requests of the failure
            foreach (TaskCompletionSource<IncomingResponseFrame> response in _requests.Values)
            {
                response.SetException(_exception!);
            }
            _requests.Clear();

            // Invoke the close callback
            try
            {
                _closeCallback?.Invoke(this);
            }
            catch (Exception ex)
            {
                _communicator.Logger.Error($"connection callback exception:\n{ex}\n{this}");
            }

            // Wait for all the dispatch to complete before reaping the connection and notifying the observer
            if (_dispatchTask != null)
            {
                await _dispatchTask.Task.ConfigureAwait(false);
            }

            _monitor?.Reap(this);
            _observer?.Detach();
        }

        private async ValueTask<ArraySegment<byte>> PerformReceiveFrameAsync()
        {
            // Read header
            ArraySegment<byte> readBuffer;
            if (Endpoint.IsDatagram)
            {
                readBuffer = await _transceiver.ReadAsync().ConfigureAwait(false);
            }
            else
            {
                readBuffer = new ArraySegment<byte>(new byte[256], 0, Ice1Definitions.HeaderSize);
                int offset = 0;
                while (offset < Ice1Definitions.HeaderSize)
                {
                    offset += await _transceiver.ReadAsync(readBuffer, offset).ConfigureAwait(false);
                }
            }

            // Check header
            Ice1Definitions.CheckHeader(readBuffer.AsSpan(0, 8));
            int size = InputStream.ReadInt(readBuffer.Slice(10, 4));
            if (size < Ice1Definitions.HeaderSize)
            {
                throw new InvalidDataException($"received ice1 frame with only {size} bytes");
            }

            if (size > _messageSizeMax)
            {
                throw new InvalidDataException($"frame with {size} bytes exceeds Ice.MessageSizeMax value");
            }

            lock (_mutex)
            {
                if (_state >= State.Closed)
                {
                    Debug.Assert(_exception != null);
                    throw _exception;
                }

                TraceReceivedAndUpdateObserver(readBuffer.Count);
                if (_acmLastActivity > -1)
                {
                    _acmLastActivity = Time.CurrentMonotonicTimeMillis();
                }

                // Connection is validated on first message. This is only used by setState() to check whether or
                // not we can print a connection warning (a client might close the connection forcefully if the
                // connection isn't validated, we don't want to print a warning in this case).
                _validated = true;
            }

            // Read the remainder of the message if needed
            if (!Endpoint.IsDatagram)
            {
                if (size > readBuffer.Array!.Length)
                {
                    // Allocate a new array and copy the header over
                    var buffer = new ArraySegment<byte>(new byte[size], 0, size);
                    readBuffer.AsSpan().CopyTo(buffer.AsSpan(0, Ice1Definitions.HeaderSize));
                    readBuffer = buffer;
                }
                else if (size > readBuffer.Count)
                {
                    readBuffer = new ArraySegment<byte>(readBuffer.Array!, 0, size);
                }
                Debug.Assert(size == readBuffer.Count);

                int offset = Ice1Definitions.HeaderSize;
                while (offset < readBuffer.Count)
                {
                    int bytesReceived = await _transceiver.ReadAsync(readBuffer, offset).ConfigureAwait(false);
                    offset += bytesReceived;

                    // Trace the receival progress within the loop as we might be receiving significant amount
                    // of data here.
                    lock (_mutex)
                    {
                        if (_state >= State.Closed)
                        {
                            Debug.Assert(_exception != null);
                            throw _exception;
                        }

                        TraceReceivedAndUpdateObserver(bytesReceived);
                        if (_acmLastActivity > -1)
                        {
                            _acmLastActivity = Time.CurrentMonotonicTimeMillis();
                        }
                    }
                }
            }
            else if (size > readBuffer.Count)
            {
                if (_warnUdp)
                {
                    _communicator.Logger.Warning($"maximum datagram size of {readBuffer.Count} exceeded");
                }
                return default;
            }
            return readBuffer;
        }

        private async ValueTask PerformSendFrameAsync(Func<(List<ArraySegment<byte>>, bool)> getFrameData)
        {
            List<ArraySegment<byte>> writeBuffer;
            bool compress;
            lock (_mutex)
            {
                if (_state >= State.Closed)
                {
                    throw _exception!;
                }
                (writeBuffer, compress) = getFrameData();
            }

            // Compress the frame if needed and possible
            // TODO: Benoit: we should consider doing the compression at an earlier stage from the application
            // user thread instead?
            int size = writeBuffer.GetByteCount();
            if (BZip2.IsLoaded && compress)
            {
                List<ArraySegment<byte>>? compressed = null;
                if (size >= 100)
                {
                    compressed = BZip2.Compress(writeBuffer, size, Ice1Definitions.HeaderSize, _compressionLevel);
                }

                if (compressed != null)
                {
                    writeBuffer = compressed!;
                    size = writeBuffer.GetByteCount();
                }
                else // Message not compressed, request compressed response, if any.
                {
                    ArraySegment<byte> header = writeBuffer[0];
                    header[9] = 1; // Write the compression status
                }
            }

            // Write the frame
            int offset = 0;
            while (offset < size)
            {
                int bytesSent = await _transceiver.WriteAsync(writeBuffer, offset).ConfigureAwait(false);
                offset += bytesSent;
                lock (_mutex)
                {
                    if (_state > State.Closing)
                    {
                        return;
                    }

                    TraceSentAndUpdateObserver(bytesSent);
                    if (_acmLastActivity > -1)
                    {
                        _acmLastActivity = Time.CurrentMonotonicTimeMillis();
                    }
                }
            }
        }

        private async ValueTask ReceiveAndDispatchFrameAsync()
        {
            try
            {
                while (true)
                {
                    ArraySegment<byte> readBuffer = await ReceiveFrameAsync().ConfigureAwait(false);
                    (Func<ValueTask>? incoming, ObjectAdapter? adapter) = ParseFrame(readBuffer);
                    if (incoming != null)
                    {
                        bool serialize = adapter?.SerializeDispatch ?? false;
                        if (!serialize)
                        {
                            // Start a new receive task before running the incoming dispatch. We start the new receive
                            // task from a separate task because ReadAsync could complete synchronously and we don't
                            // want the dispatch from this read to run before we actually ran the dispatch from this
                            // block. An alternative could be to start a task to run the incoming dispatch and continue
                            // reading with this loop. It would have a negative impact on latency however since
                            // execution of the incoming dispatch would potentially require a thread context switch.
                            if (adapter?.TaskScheduler != null)
                            {
                                _ = TaskRun(ReceiveAndDispatchFrameAsync, adapter.TaskScheduler);
                            }
                            else
                            {
                                _ = Task.Run(ReceiveAndDispatchFrameAsync);
                            }
                        }

                        // Run the received incoming frame
                        if (adapter?.TaskScheduler != null)
                        {
                            await TaskRun(incoming, adapter.TaskScheduler).ConfigureAwait(false);
                        }
                        else
                        {
                            await incoming().ConfigureAwait(false);
                        }

                        // Don't continue reading from this task if we're not using serialization, we started
                        // another receive task above.
                        if (!serialize)
                        {
                            return;
                        }
                    }
                }
            }
            catch (Exception ex)
            {
                await CloseAsync(ex);
            }

            static async ValueTask TaskRun(Func<ValueTask> func, TaskScheduler scheduler)
            {
                // First await for the dispatch to be ran on the task scheduler.
                ValueTask task = await Task.Factory.StartNew(func, default, TaskCreationOptions.None,
                    scheduler).ConfigureAwait(false);

                // Now wait for the async dispatch to complete.
                await task.ConfigureAwait(false);
            }
        }

        private async ValueTask<ArraySegment<byte>> ReceiveFrameAsync()
        {
            Task<ArraySegment<byte>> task;
            lock (_mutex)
            {
                if (_state == State.Closed)
                {
                    throw _exception!;
                }
                ValueTask<ArraySegment<byte>> readTask = PerformAsync(this);
                if (readTask.IsCompleted)
                {
                    _receiveTask = Task.CompletedTask;
                    return readTask.Result;
                }
                else
                {
                    _receiveTask = task = readTask.AsTask();
                }
            }
            return await task.ConfigureAwait(false);

            static async ValueTask<ArraySegment<byte>> PerformAsync(Connection self)
            {
                try
                {
                    return await self.PerformReceiveFrameAsync().ConfigureAwait(false);
                }
                catch (ConnectionClosedByPeerException ex)
                {
                    _ = self.GracefulCloseAsync(ex);
                    throw;
                }
                catch (Exception ex)
                {
                    _ = self.CloseAsync(ex);
                    throw;
                }
            }
        }

        private Task SendFrameAsync(Func<(List<ArraySegment<byte>>, bool)> getFrameData)
        {
            lock (_mutex)
            {
                Debug.Assert(_state < State.Closed);
                ValueTask sendTask = QueueAsync(this, _sendTask, getFrameData);
                _sendTask = sendTask.IsCompleted ? Task.CompletedTask : sendTask.AsTask();
                return _sendTask;
            }

            static async ValueTask QueueAsync(Connection self, Task previous,
                Func<(List<ArraySegment<byte>>, bool)> getFrameData)
            {
                // Wait for the previous write to complete
                await previous.ConfigureAwait(false);

                // Perform the write
                try
                {
                    await self.PerformSendFrameAsync(getFrameData).ConfigureAwait(false);
                }
                catch (Exception ex)
                {
                    _ = self.CloseAsync(ex);
                    throw;
                }
            }
        }

        private void SetState(State state, Exception? exception = null)
        {
            // If SetState() is called with an exception, then only closed and closing states are permissible.
            Debug.Assert((exception == null && state < State.Closing) || (exception != null && state >= State.Closing));

            if (_exception == null && exception != null)
            {
                // If we are in closed state, an exception must be set.
                Debug.Assert(_state != State.Closed);

                _exception = exception;

                // We don't warn if we are not validated.
                if (_warn && _validated)
                {
                    // Don't warn about certain expected exceptions.
                    if (!(_exception is ConnectionClosedException ||
                         _exception is ConnectionIdleException ||
                         _exception is CommunicatorDestroyedException ||
                         _exception is ObjectAdapterDeactivatedException ||
                         (_exception is ConnectionLostException && _state >= State.Closing)))
                    {
                        _communicator.Logger.Warning($"connection exception:\n{_exception}\n{this}");
                    }
                }
            }

            Debug.Assert(_state != state); // Don't switch twice.
            switch (state)
            {
                case State.NotInitialized:
                {
                    Debug.Assert(false);
                    break;
                }

                case State.Active:
                {
                    Debug.Assert(_state == State.NotInitialized);
                    // Start the asynchronous operation from the thread pool to prevent eventually reading
                    // synchronously new frames from this thread.
                    _ = Task.Run(ReceiveAndDispatchFrameAsync);
                    break;
                }

                case State.Closing:
                {
                    Debug.Assert(_state == State.Active);
                    break;
                }

                case State.Closed:
                {
                    Debug.Assert(_state < State.Closed);
                    break;
                }
            }

            // We register with the connection monitor if our new state is State.Active. ACM monitors the connection
            // once it's initalized and validated and until it's closed. Timeouts for connection establishement and
            // validation are implemented with a timer instead and setup in the outgoing connection factory.
            if (_monitor != null)
            {
                if (state == State.Active)
                {
                    if (_acmLastActivity > -1)
                    {
                        _acmLastActivity = Time.CurrentMonotonicTimeMillis();
                    }
                    _monitor.Add(this);
                }
                else if (state == State.Closed)
                {
                    _monitor.Remove(this);
                }
            }

            if (_communicator.Observer != null)
            {
                ConnectionState oldState = _connectionStateMap[(int)_state];
                ConnectionState newState = _connectionStateMap[(int)state];
                if (oldState != newState)
                {
                    _observer = _communicator.Observer!.GetConnectionObserver(InitConnectionInfo(), Endpoint,
                        newState, _observer);
                    if (_observer != null)
                    {
                        _observer.Attach();
                    }
                }
                if (_observer != null && state == State.Closed && _exception != null)
                {
                    if (!(_exception is ConnectionClosedException ||
                         _exception is ConnectionIdleException ||
                         _exception is CommunicatorDestroyedException ||
                         _exception is ObjectAdapterDeactivatedException ||
                         (_exception is ConnectionLostException && _state >= State.Closing)))
                    {
                        _observer.Failed(_exception.GetType().FullName!);
                    }
                }
            }
            _state = state;

            System.Threading.Monitor.PulseAll(_mutex);
        }

        private void TraceReceivedAndUpdateObserver(int length)
        {
            if (_communicator.TraceLevels.Network >= 3 && length > 0)
            {
                _communicator.Logger.Trace(_communicator.TraceLevels.NetworkCat,
                    $"received {length} bytes via {Endpoint.Name}\n{this}");
            }

            if (_observer != null && length > 0)
            {
                _observer.ReceivedBytes(length);
            }
        }

        private void TraceSentAndUpdateObserver(int length)
        {
            if (_communicator.TraceLevels.Network >= 3 && length > 0)
            {
                _communicator.Logger.Trace(_communicator.TraceLevels.NetworkCat,
                    $"sent {length} bytes via {Endpoint.Name}\n{this}");
            }

            if (_observer != null && length > 0)
            {
                _observer.SentBytes(length);
            }
        }

        private enum State
        {
            NotInitialized,
            Active,
            Closing,
            Closed,
        };
    }
}<|MERGE_RESOLUTION|>--- conflicted
+++ resolved
@@ -947,66 +947,6 @@
                     }
                 }
 
-<<<<<<< HEAD
-=======
-                int offset = Ice1Definitions.HeaderSize;
-                while (offset < readBuffer.Count)
-                {
-                    int bytesReceived = await _transceiver.ReadAsync(readBuffer, offset).ConfigureAwait(false);
-                    offset += bytesReceived;
-
-                    // Trace the receive progress within the loop as we might be receiving significant amount
-                    // of data here.
-                    lock (_mutex)
-                    {
-                        if (_state >= State.Closed)
-                        {
-                            Debug.Assert(_exception != null);
-                            throw _exception;
-                        }
-
-                        TraceReceivedAndUpdateObserver(bytesReceived);
-                        if (_acmLastActivity > -1)
-                        {
-                            _acmLastActivity = Time.CurrentMonotonicTimeMillis();
-                        }
-                    }
-                }
-            }
-            else if (size > readBuffer.Count)
-            {
-                if (_warnUdp)
-                {
-                    _communicator.Logger.Warning($"maximum datagram size of {readBuffer.Count} exceeded");
-                }
-                return default;
-            }
-
-            Func<ValueTask>? incoming = null;
-            ObjectAdapter? adapter = null;
-            lock (_mutex)
-            {
-                if (_state >= State.Closed)
-                {
-                    throw _exception!;
-                }
-
-                // The magic and version fields have already been checked.
-                var messageType = (Ice1Definitions.FrameType)readBuffer[8];
-                byte compressionStatus = readBuffer[9];
-                if (compressionStatus == 2)
-                {
-                    if (BZip2.IsLoaded)
-                    {
-                        readBuffer = BZip2.Decompress(readBuffer, Ice1Definitions.HeaderSize, _messageSizeMax);
-                    }
-                    else
-                    {
-                        throw new LoadException("compression not supported, bzip2 library not found");
-                    }
-                }
-
->>>>>>> d813e61a
                 switch (messageType)
                 {
                     case Ice1Definitions.FrameType.CloseConnection:
@@ -1083,20 +1023,11 @@
 
                     case Ice1Definitions.FrameType.Reply:
                     {
-<<<<<<< HEAD
-                        ArraySegment<byte> header = readBuffer.Slice(0, Ice1Definitions.HeaderSize + 4);
-                        readBuffer = readBuffer.Slice(Ice1Definitions.HeaderSize);
-                        int requestId = InputStream.ReadInt(readBuffer.AsSpan(0, 4));
-                        var responseFrame = new IncomingResponseFrame(_communicator, readBuffer.Slice(4));
-                        ProtocolTrace.TraceFrame(_communicator, header, responseFrame);
-                        if (_requests.TryGetValue(requestId, out TaskCompletionSource<IncomingResponseFrame>? response))
-=======
                         int requestId = InputStream.ReadInt(readBuffer.AsSpan(14, 4));
                         var responseFrame = new IncomingResponseFrame(_communicator,
                             readBuffer.Slice(Ice1Definitions.HeaderSize + 4));
                         ProtocolTrace.TraceFrame(_communicator, readBuffer, responseFrame);
-                        if (_requests.TryGetValue(requestId, out OutgoingAsyncBase? outAsync))
->>>>>>> d813e61a
+                        if (_requests.TryGetValue(requestId, out TaskCompletionSource<IncomingResponseFrame>? response))
                         {
                             _requests.Remove(requestId);
                             response.SetResult(responseFrame);
@@ -1339,7 +1270,7 @@
                     int bytesReceived = await _transceiver.ReadAsync(readBuffer, offset).ConfigureAwait(false);
                     offset += bytesReceived;
 
-                    // Trace the receival progress within the loop as we might be receiving significant amount
+                    // Trace the receive progress within the loop as we might be receiving significant amount
                     // of data here.
                     lock (_mutex)
                     {
