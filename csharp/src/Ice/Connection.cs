//
// Copyright (c) ZeroC, Inc. All rights reserved.
//

using Ice.Instrumentation;
using IceInternal;
using System;
using System.Collections.Generic;
using System.Diagnostics;
using System.Linq;
using System.Text;
using System.Threading;
using System.Threading.Tasks;

namespace Ice
{
    public enum ACMClose
    {
        CloseOff,
        CloseOnIdle,
        CloseOnInvocation,
        CloseOnInvocationAndIdle,
        CloseOnIdleForceful
    }

    public enum ACMHeartbeat
    {
        HeartbeatOff,
        HeartbeatOnDispatch,
        HeartbeatOnIdle,
        HeartbeatAlways
    }

    [Serializable]
    public struct ACM : IEquatable<ACM>
    {
        public int Timeout;
        public ACMClose Close;
        public ACMHeartbeat Heartbeat;

        public ACM(int timeout, ACMClose close, ACMHeartbeat heartbeat)
        {
            Timeout = timeout;
            Close = close;
            Heartbeat = heartbeat;
        }

        public override int GetHashCode() => HashCode.Combine(Timeout, Close, Heartbeat);

        public bool Equals(ACM other) =>
            Timeout == other.Timeout && Close == other.Close && Heartbeat == other.Heartbeat;

        public override bool Equals(object? other) =>
            ReferenceEquals(this, other) || (other is ACM value && Equals(value));

        public static bool operator ==(ACM lhs, ACM rhs) => Equals(lhs, rhs);

        public static bool operator !=(ACM lhs, ACM rhs) => !Equals(lhs, rhs);
    }

    public enum ConnectionClose
    {
        Forcefully,
        Gracefully,
        GracefullyWithWait
    }

    public sealed class Connection : ICancellationHandler
    {
        /// <summary>Get or set the object adapter that dispatches requests received over this connection.
        /// A client can invoke an operation on a server using a proxy, and then set an object adapter for the
        /// outgoing connection used by the proxy in order to receive callbacks. This is useful if the server
        /// cannot establish a connection back to the client, for example because of firewalls.</summary>
        /// <returns>The object adapter that dispatches requests for the connection, or null if no adapter is set.
        /// </returns>
        public ObjectAdapter? Adapter
        {
            get
            {
                lock (_mutex)
                {
                    return _adapter;
                }
            }
            set
            {
                lock (_mutex)
                {
                    _adapter = value;
                }
            }
        }

        /// <summary>
        /// Get the endpoint from which the connection was created.
        /// </summary>
        /// <returns>The endpoint from which the connection was created.</returns>
        public Endpoint Endpoint => _endpoint; // No mutex protection necessary, _endpoint is immutable.

        /// <summary>
        /// Get the timeout for the connection.
        /// </summary>
        /// <returns>The connection's timeout.</returns>
        // TODO: Remove Timeout after reviewing its usages, it's no longer used by the connection
        public int Timeout => _endpoint.Timeout; // No mutex protection necessary, _endpoint is immutable.

        internal IConnector Connector => _connector!;

        internal bool Active
        {
            get
            {
                lock (_mutex)
                {
                    return _state > State.NotInitialized && _state < State.Closing;
                }
            }
        }

        private long _acmLastActivity;
        private ObjectAdapter? _adapter;
        private Action<Connection>? _closeCallback;
        private readonly Communicator _communicator;
        private readonly int _compressionLevel;
        private readonly IConnector? _connector;
        private int _dispatchCount;
        private readonly Endpoint _endpoint;
        private System.Exception? _exception;
        private Action<Connection>? _heartbeatCallback;
        private ConnectionInfo? _info;
        private readonly int _messageSizeMax;
        private IACMMonitor? _monitor;
        private readonly object _mutex = new object();
        private int _nextRequestId;
        private IConnectionObserver? _observer;
        private readonly LinkedList<OutgoingMessage> _outgoingMessages = new LinkedList<OutgoingMessage>();
        private int _pendingIO;
        private readonly Dictionary<int, OutgoingAsyncBase> _requests = new Dictionary<int, OutgoingAsyncBase>();
        private State _state; // The current state.
        private readonly ITransceiver _transceiver;
        private bool _validated = false;
        private readonly bool _warn;
        private readonly bool _warnUdp;

        private static readonly ConnectionState[] _connectionStateMap = new ConnectionState[] {
            ConnectionState.ConnectionStateValidating,   // State.NotInitialized
            ConnectionState.ConnectionStateActive,       // State.Active
            ConnectionState.ConnectionStateClosing,      // State.Closing
            ConnectionState.ConnectionStateClosing,      // State.ClosingPending
            ConnectionState.ConnectionStateClosed,       // State.Closed
            ConnectionState.ConnectionStateClosed,       // State.Finished
        };

        private static readonly List<ArraySegment<byte>> _closeConnectionMessage =
            new List<ArraySegment<byte>> { Ice1Definitions.CloseConnectionMessage };
        private static readonly List<ArraySegment<byte>> _validateConnectionMessage =
            new List<ArraySegment<byte>> { Ice1Definitions.ValidateConnectionMessage };

        /// <summary>Manually close the connection using the specified closure mode.</summary>
        /// <param name="mode">Determines how the connection will be closed.</param>
        public void Close(ConnectionClose mode)
        {
            lock (_mutex)
            {
                if (mode == ConnectionClose.Forcefully)
                {
                    SetState(State.Closed, new ConnectionClosedLocallyException("connection closed forcefully"));
                }
                else if (mode == ConnectionClose.Gracefully)
                {
                    SetState(State.Closing, new ConnectionClosedLocallyException("connection closed gracefully"));
                }
                else
                {
                    Debug.Assert(mode == ConnectionClose.GracefullyWithWait);

                    //
                    // Wait until all outstanding requests have been completed.
                    //
                    while (_requests.Count != 0)
                    {
                        System.Threading.Monitor.Wait(_mutex);
                    }

                    SetState(State.Closing, new ConnectionClosedLocallyException("connection closed gracefully"));
                }
            }
        }

        /// <summary>Creates a special "fixed" proxy that always uses this connection. This proxy can be used for
        /// callbacks from a server to a client if the server cannot directly establish a connection to the client,
        /// for example because of firewalls. In this case, the server would create a proxy using an already
        /// established connection from the client.</summary>
        /// <param name="identity">The identity for which a proxy is to be created.</param>
        /// <param name="factory">The proxy factory. Use INamePrx.Factory, where INamePrx is the desired proxy type.
        /// </param>
        /// <returns>A proxy that matches the given identity and uses this connection.</returns>
        public T CreateProxy<T>(Identity identity, ProxyFactory<T> factory) where T : class, IObjectPrx
            => factory(_communicator.CreateReference(identity, this));

        /// <summary>Get the ACM parameters.</summary>
        /// <returns>The ACM parameters.</returns>
        public ACM GetACM()
        {
            lock (_mutex)
            {
                return _monitor != null ? _monitor.GetACM() : new ACM(0, ACMClose.CloseOff, ACMHeartbeat.HeartbeatOff);
            }
        }

        /// <summary>Returns the connection information.</summary>
        /// <returns>The connection information.</returns>
        public ConnectionInfo GetConnectionInfo()
        {
            lock (_mutex)
            {
                if (_state >= State.Closed)
                {
                    throw _exception!;
                }
                return InitConnectionInfo();
            }
        }

        /// <summary>Send a heartbeat message.</summary>
        public void Heartbeat() => HeartbeatAsync().Wait();

        /// <summary>Send an asynchronous heartbeat message.</summary>
        /// <param name="progress">Sent progress provider.</param>
        /// <param name="cancel">A cancellation token that receives the cancellation requests.</param>
        public Task HeartbeatAsync(IProgress<bool>? progress = null, CancellationToken cancel = new CancellationToken())
        {
            var completed = new HeartbeatTaskCompletionCallback(progress, cancel);
            var outgoing = new HeartbeatOutgoingAsync(this, _communicator, completed);
            outgoing.Invoke();
            return completed.Task;
        }

        /// <summary>Set the active connection management parameters.</summary>
        /// <param name="timeout">The timeout value in seconds, must be &gt;= 0.</param>
        /// <param name="close">The close condition</param>
        /// <param name="heartbeat">The heartbeat condition</param>
        public void SetACM(int? timeout, ACMClose? close, ACMHeartbeat? heartbeat)
        {
            lock (_mutex)
            {
                if (timeout is int timeoutValue && timeoutValue < 0)
                {
                    throw new ArgumentException("invalid negative ACM timeout value", nameof(timeout));
                }

                if (_monitor == null || _state >= State.Closed)
                {
                    return;
                }

                if (_state == State.Active)
                {
                    _monitor.Remove(this);
                }
                _monitor = _monitor.Acm(timeout, close, heartbeat);

                if (_monitor.GetACM().Timeout <= 0)
                {
                    _acmLastActivity = -1; // Disable the recording of last activity.
                }
                else if (_state == State.Active && _acmLastActivity == -1)
                {
                    _acmLastActivity = Time.CurrentMonotonicTimeMillis();
                }

                if (_state == State.Active)
                {
                    _monitor.Add(this);
                }
            }
        }

        /// <summary>Set the connection buffer receive/send size.</summary>
        /// <param name="rcvSize">The connection receive buffer size.</param>
        /// <param name="sndSize">The connection send buffer size.</param>
        public void SetBufferSize(int rcvSize, int sndSize)
        {
            lock (_mutex)
            {
                if (_state >= State.Closed)
                {
                    throw _exception!;
                }
                _transceiver.SetBufferSize(rcvSize, sndSize);
                _info = null; // Invalidate the cached connection info
            }
        }

        /// <summary>Set a close callback on the connection. The callback is called by the connection when it's
        /// closed.If the callback needs more information about the closure, it can call Connection.throwException.
        /// </summary>
        /// <param name="callback">The close callback object.</param>
        public void SetCloseCallback(Action<Connection> callback)
        {
            lock (_mutex)
            {
                if (_state >= State.Closed)
                {
                    if (callback != null)
                    {
                        Task.Run(() =>
                        {
                            try
                            {
                                callback(this);
                            }
                            catch (Exception ex)
                            {
                                _communicator.Logger.Error($"connection callback exception:\n{ex}\n{this}");
                            }
                        });
                    }
                }
                else
                {
                    _closeCallback = callback;
                }
            }
        }

        /// <summary>Set a heartbeat callback on the connection. The callback is called by the connection when a
        /// heartbeat is received.</summary>
        /// <param name="callback">The heartbeat callback object.</param>
        public void SetHeartbeatCallback(Action<Connection> callback)
        {
            lock (_mutex)
            {
                if (_state >= State.Closed)
                {
                    return;
                }
                _heartbeatCallback = callback;
            }
        }

        /// <summary>Throw an exception indicating the reason for connection closure. For example,
        /// ConnectionClosedByPeerException is raised if the connection was closed gracefully by the peer, whereas
        /// ConnectionClosedLocallyException is raised if the connection was manually closed by the application. This
        /// operation does nothing if the connection is not yet closed.</summary>
        public void ThrowException()
        {
            lock (_mutex)
            {
                if (_exception != null)
                {
                    Debug.Assert(_state >= State.Closing);
                    throw _exception;
                }
            }
        }

        /// <summary>Return a description of the connection as human readable text, suitable for logging or error
        /// messages.</summary>
        /// <returns>The description of the connection as human readable text.</returns>
        public override string ToString() => _transceiver.ToString()!;

        /// <summary>Return the connection type. This corresponds to the endpoint type, i.e., "tcp", "udp", etc.
        /// </summary>
        /// <returns>The type of the connection.</returns>
        public string Type() => _transceiver.Transport(); // No mutex lock, _type is immutable.

        internal Connection(Communicator communicator,
                            IACMMonitor? monitor,
                            ITransceiver transceiver,
                            IConnector? connector,
                            Endpoint endpoint,
                            ObjectAdapter? adapter)
        {
            _communicator = communicator;
            _monitor = monitor;
            _transceiver = transceiver;
            _connector = connector;
            _endpoint = endpoint;
            _adapter = adapter;
            _warn = communicator.GetPropertyAsInt("Ice.Warn.Connections") > 0;
            _warnUdp = communicator.GetPropertyAsInt("Ice.Warn.Datagrams") > 0;

            if (_monitor != null && _monitor.GetACM().Timeout > 0)
            {
                _acmLastActivity = Time.CurrentMonotonicTimeMillis();
            }
            else
            {
                _acmLastActivity = -1;
            }
            _nextRequestId = 1;
            _messageSizeMax = adapter != null ? adapter.MessageSizeMax : communicator.MessageSizeMax;
            _dispatchCount = 0;
            _pendingIO = 0;
            _state = State.NotInitialized;

            _compressionLevel = communicator.GetPropertyAsInt("Ice.Compression.Level") ?? 1;
            if (_compressionLevel < 1)
            {
                _compressionLevel = 1;
            }
            else if (_compressionLevel > 9)
            {
                _compressionLevel = 9;
            }
        }

        // TODO: Benoit: This needs to be internal, ICancellationHandler needs to be fixed, for another PR.
        public void AsyncRequestCanceled(OutgoingAsyncBase outAsync, System.Exception ex)
        {
            //
            // NOTE: This isn't called from a thread pool thread.
            //

            lock (_mutex)
            {
                if (_state >= State.Closed)
                {
                    return; // The request has already been or will be shortly notified of the failure.
                }

                OutgoingMessage? o = _outgoingMessages.FirstOrDefault(m => m.OutAsync == outAsync);
                if (o != null)
                {
                    if (o.RequestId > 0)
                    {
                        _requests.Remove(o.RequestId);
                    }

                    //
                    // If the request is being sent, don't remove it from the send streams,
                    // it will be removed once the sending is finished.
                    //
                    if (o != _outgoingMessages.First!.Value)
                    {
                        _outgoingMessages.Remove(o);
                    }
                    o.OutAsync = null;
                    if (outAsync.Exception(ex))
                    {
                        Task.Run(outAsync.InvokeException);
                    }
                    return;
                }

                if (outAsync is OutgoingAsync)
                {
                    foreach (KeyValuePair<int, OutgoingAsyncBase> kvp in _requests)
                    {
                        if (kvp.Value == outAsync)
                        {
                            _requests.Remove(kvp.Key);
                            if (outAsync.Exception(ex))
                            {
                                Task.Run(outAsync.InvokeException);
                            }
                            return;
                        }
                    }
                }
            }
        }

        internal void ClearAdapter(ObjectAdapter adapter)
        {
            lock (_mutex)
            {
                if (_adapter == adapter)
                {
                    _adapter = null;
                }
            }
        }

        internal void Destroy(Exception ex)
        {
            lock (_mutex)
            {
                SetState(State.Closing, ex);
            }
        }

<<<<<<< HEAD
        internal void Monitor(long now, ACMConfig acm)
=======
        /// <summary>
        /// Get the endpoint from which the connection was created.
        /// </summary>
        /// <returns>The endpoint from which the connection was created.</returns>
        public Endpoint Endpoint => _endpoint; // No mutex protection necessary, _endpoint is immutable.

        /// <summary>Creates a special "fixed" proxy that always uses this connection. This proxy can be used for
        /// callbacks from a server to a client if the server cannot directly establish a connection to the client,
        /// for example because of firewalls. In this case, the server would create a proxy using an already
        /// established connection from the client.</summary>
        /// <param name="identity">The identity for which a proxy is to be created.</param>
        /// <param name="factory">The proxy factory. Use INamePrx.Factory, where INamePrx is the desired proxy type.
        /// </param>
        /// <returns>A proxy that matches the given identity and uses this connection.</returns>
        public T CreateProxy<T>(Identity identity, ProxyFactory<T> factory) where T : class, IObjectPrx
            => factory(new Reference(_communicator, this, identity));

        internal void SetAdapterImpl(ObjectAdapter adapter)
>>>>>>> 130c6203
        {
            lock (_mutex)
            {
                if (_state < State.Active || _state >= State.Closed)
                {
                    return;
                }

                // We send a heartbeat if there was no activity in the last (timeout / 4) period. Sending a heartbeat
                // sooner than really needed is safer to ensure that the receiver will receive the heartbeat in time.
                // Sending the heartbeat if there was no activity in the last (timeout / 2) period isn't enough since
                // monitor() is called only every (timeout / 2) period.
                //
                // Note that this doesn't imply that we are sending 4 heartbeats per timeout period because the
                // monitor() method is still only called every (timeout / 2) period.
                if (_state == State.Active &&
                    (acm.Heartbeat == ACMHeartbeat.HeartbeatAlways ||
                    (acm.Heartbeat != ACMHeartbeat.HeartbeatOff && now >= (_acmLastActivity + (acm.Timeout / 4)))))
                {
                    if (acm.Heartbeat != ACMHeartbeat.HeartbeatOnDispatch || _dispatchCount > 0)
                    {
                        Debug.Assert(_state == State.Active);
                        if (!_endpoint.IsDatagram)
                        {
                            try
                            {
                                Send(new OutgoingMessage(_validateConnectionMessage, false));
                            }
                            catch (System.Exception ex)
                            {
                                SetState(State.Closed, ex);
                            }
                        }
                    }
                }

                // TODO: We still rely on the endpoint timeout here, remove and change the override close timeout to
                // Ice.CloseTimeout (or just rely on ACM timeout)
                int timeout = acm.Timeout;
                if (_state >= State.Closing)
                {
                    timeout = _communicator.OverrideCloseTimeout ?? _endpoint.Timeout;
                }

                // ACM close is always enabled when in the closing state for connection close timeouts.
                if ((_state >= State.Closing || acm.Close != ACMClose.CloseOff) && now >= (_acmLastActivity + timeout))
                {
                    if (acm.Close == ACMClose.CloseOnIdleForceful ||
                       (acm.Close != ACMClose.CloseOnIdle && (_requests.Count > 0)))
                    {
                        //
                        // Close the connection if we didn't receive a heartbeat or if read/write didn't update the
                        // ACM activity in the last period.
                        //
                        SetState(State.Closed, new ConnectionTimeoutException());
                    }
                    else if (acm.Close != ACMClose.CloseOnInvocation && _dispatchCount == 0 && _requests.Count == 0)
                    {
                        //
                        // The connection is idle, close it.
                        //
                        SetState(State.Closing, new ConnectionIdleException());
                    }
                }
            }
        }

        // TODO: Benoit: SendAsyncRequest needs to be changed to be an awaitable method that returns
        // once the request is sent. The connection code won't have to deal with sent callback anymore,
        // it will be the job of the caller.
        internal void SendAsyncRequest(OutgoingAsyncBase outgoing, bool compress, bool response)
        {
            lock (_mutex)
            {
                //
                // If the exception is thrown before we even have a chance
                // to send our request, we always try to send the request
                // again.
                //
                if (_exception != null)
                {
                    throw new RetryException(_exception);
                }

                Debug.Assert(_state > State.NotInitialized);
                Debug.Assert(_state < State.Closing);

                //
                // Notify the request that it's cancelable with this connection.
                // This will throw if the request is canceled.
                //
                outgoing.Cancelable(this);
                int requestId = 0;
                if (response)
                {
                    //
                    // Create a new unique request ID.
                    //
                    requestId = _nextRequestId++;
                    if (requestId <= 0)
                    {
                        _nextRequestId = 1;
                        requestId = _nextRequestId++;
                    }
                }

                List<ArraySegment<byte>> data = outgoing.GetRequestData(requestId);
                int size = data.GetByteCount();

                // Ensure the message isn't bigger than what we can send with the transport.
                _transceiver.CheckSendSize(size);

                outgoing.AttachRemoteObserver(InitConnectionInfo(), _endpoint, requestId,
                    size - (Ice1Definitions.HeaderSize + 4));

                try
                {
                    Send(new OutgoingMessage(outgoing, data, compress, requestId));
                }
                catch (Exception ex)
                {
                    SetState(State.Closed, ex);
                    throw _exception!;
                }

                if (response)
                {
                    _requests[requestId] = outgoing;
                }
            }
        }

        internal async ValueTask StartAsync()
        {
            try
            {
                // TODO: for now, we continue using the endpoint timeout as the default connect timeout. This is
                // use for both connect/accept timeouts. We're leaning toward adding Ice.ConnectTimeout for
                // connection establishemnt and using the ACM timeout for accepting connections.
                int timeout = _communicator.OverrideConnectTimeout ?? _endpoint.Timeout;

                // Initialize the transport
                await AwaitWithTimeout(_transceiver.InitializeAsync().AsTask(), timeout).ConfigureAwait(false);

                ArraySegment<byte> readBuffer = default;
                if (!_endpoint.IsDatagram) // Datagram connections are always implicitly validated.
                {
                    if (_connector == null) // The server side has the active role for connection validation.
                    {
                        int offset = 0;
                        while (offset < _validateConnectionMessage.GetByteCount())
                        {
                            var writeTask = _transceiver.WriteAsync(_validateConnectionMessage, offset).AsTask();
                            await AwaitWithTimeout(writeTask, timeout).ConfigureAwait(false);
                            offset += writeTask.Result;
                        }
                        Debug.Assert(offset == _validateConnectionMessage.GetByteCount());
                    }
                    else // The client side has the passive role for connection validation.
                    {
                        readBuffer = new ArraySegment<byte>(new byte[Ice1Definitions.HeaderSize]);
                        int offset = 0;
                        while (offset < Ice1Definitions.HeaderSize)
                        {
                            var readTask = _transceiver.ReadAsync(readBuffer, offset).AsTask();
                            await AwaitWithTimeout(readTask, timeout).ConfigureAwait(false);
                            offset += readTask.Result;
                        }

                        Ice1Definitions.CheckHeader(readBuffer.AsSpan(0, 8));
                        var messageType = (Ice1Definitions.MessageType)readBuffer[8];
                        if (messageType != Ice1Definitions.MessageType.ValidateConnectionMessage)
                        {
                            throw new InvalidDataException(@$"received ice1 frame with message type `{messageType
                                }' before receiving the validate connection message");
                        }

                        int size = InputStream.ReadInt(readBuffer.AsSpan(10, 4));
                        if (size != Ice1Definitions.HeaderSize)
                        {
                            throw new InvalidDataException(
                                $"received an ice1 frame with validate connection type and a size of `{size}' bytes");
                        }
                    }
                }

                lock (_mutex)
                {
                    if (_state >= State.Closed)
                    {
                        throw _exception!;
                    }

                    if (!_endpoint.IsDatagram) // Datagram connections are always implicitly validated.
                    {
                        if (_connector == null) // The server side has the active role for connection validation.
                        {
                            TraceSentAndUpdateObserver(_validateConnectionMessage.GetByteCount());
                            TraceUtil.TraceSend(_communicator, _validateConnectionMessage);
                        }
                        else
                        {
                            TraceReceivedAndUpdateObserver(readBuffer.Count);
                            TraceUtil.TraceRecv(_communicator, readBuffer);
                        }
                    }

                    if (_communicator.TraceLevels.Network >= 1)
                    {
                        var s = new StringBuilder();
                        if (_endpoint.IsDatagram)
                        {
                            s.Append("starting to ");
                            s.Append(_connector != null ? "send" : "receive");
                            s.Append(" ");
                            s.Append(_endpoint.Name);
                            s.Append(" messages\n");
                            s.Append(_transceiver.ToDetailedString());
                        }
                        else
                        {
                            s.Append(_connector != null ? "established" : "accepted");
                            s.Append(" ");
                            s.Append(_endpoint.Name);
                            s.Append(" connection\n");
                            s.Append(ToString());
                        }
                        _communicator.Logger.Trace(_communicator.TraceLevels.NetworkCat, s.ToString());
                    }

<<<<<<< HEAD
                    if (_acmLastActivity > -1)
=======
                    ThreadPoolCurrent c = current;
                    ThreadPool.Dispatch(() =>
                    {
                        Dispatch(startCB, sentCBs, info);
                        msg.Destroy(ref c);
                    });
                }
            }
            finally
            {
                msg.FinishIOScope(ref current);
            }
        }

        private void Dispatch(IStartCallback? startCB, Queue<OutgoingMessage>? sentCBs, MessageInfo info)
        {
            int dispatchedCount = 0;

            //
            // Notify the factory that the connection establishment and
            // validation has completed.
            //
            if (startCB != null)
            {
                startCB.ConnectionStartCompleted(this);
                ++dispatchedCount;
            }

            //
            // Notify AMI calls that the message was sent.
            //
            if (sentCBs != null)
            {
                foreach (OutgoingMessage m in sentCBs)
                {
                    if (m.InvokeSent)
>>>>>>> 130c6203
                    {
                        _acmLastActivity = Time.CurrentMonotonicTimeMillis();
                    }
                    if (_connector != null)
                    {
                        _validated = true;
                    }

                    SetState(State.Active);
                }

                // Start the asynchronous operation from the thread pool to prevent eventually reading
                // synchronously new frames from this thread.
                _ = Task.Run(() => RunIO(ReadAsync));
            }
            catch (Exception ex)
            {
                lock (_mutex)
                {
                    SetState(State.Closed, ex);
                }
                throw;
            }

            // Helper to await task with timeout
            static async ValueTask AwaitWithTimeout(Task task, int timeout)
            {
                if (timeout < 0)
                {
                    await task.ConfigureAwait(false);
                }
                else
                {
                    var cancelTimeout = new CancellationTokenSource();
                    var t = await Task.WhenAny(Task.Delay(timeout, cancelTimeout.Token), task).ConfigureAwait(false);
                    if (t == task)
                    {
                        cancelTimeout.Cancel();
                        await t.ConfigureAwait(false); // Unwrap the exception if it failed
                    }
                    else
                    {
                        throw new ConnectTimeoutException();
                    }
                }
            }
        }

        internal void UpdateObserver()
        {
            lock (_mutex)
            {
                if (_state < State.NotInitialized || _state > State.Closed)
                {
                    return;
                }

                _observer = _communicator.Observer?.GetConnectionObserver(InitConnectionInfo(), _endpoint,
                    _connectionStateMap[(int)_state], _observer);
                if (_observer != null)
                {
                    _observer.Attach();
                }
            }
        }

        internal void WaitUntilFinished()
        {
            lock (_mutex)
            {
                //
                // We wait indefinitely until the connection is finished and all
                // outstanding requests are completed. Otherwise we couldn't
                // guarantee that there are no outstanding calls when deactivate()
                // is called on the servant locators.
                //
                while (_state < State.Finished || _dispatchCount > 0)
                {
                    System.Threading.Monitor.Wait(_mutex);
                }
            }
        }

        private void Finish()
        {
            if (_outgoingMessages.Count > 0)
            {
                foreach (OutgoingMessage o in _outgoingMessages)
                {
                    if (o.OutAsync != null && o.OutAsync.Exception(_exception!))
                    {
                        o.OutAsync.InvokeException();
                    }
                    if (o.RequestId > 0) // Make sure Completed isn't called twice.
                    {
                        _requests.Remove(o.RequestId);
                    }
                }
                // Must be cleared before _requests because of Outgoing* references in OutgoingMessage
                _outgoingMessages.Clear();
            }

            foreach (OutgoingAsyncBase o in _requests.Values)
            {
                if (o.Exception(_exception!))
                {
                    o.InvokeException();
                }
            }
            _requests.Clear();

            try
            {
                _closeCallback?.Invoke(this);
            }
            catch (Exception ex)
            {
                _communicator.Logger.Error($"connection callback exception:\n{ex}\n{this}");
            }
            _closeCallback = null;
            _heartbeatCallback = null;

            lock (_mutex)
            {
                // This must be done last as this will cause waitUntilFinished() to return.
                SetState(State.Finished);
            }
        }

        private ConnectionInfo InitConnectionInfo()
        {
            if (_state > State.NotInitialized && _info != null) // Update the connection info until it's initialized
            {
                return _info;
            }

            try
            {
                _info = _transceiver.GetInfo();
            }
            catch (System.Exception)
            {
                _info = new ConnectionInfo();
            }
            for (ConnectionInfo? info = _info; info != null; info = info.Underlying)
            {
                info.ConnectionId = _endpoint.ConnectionId;
                info.AdapterName = _adapter != null ? _adapter.Name : "";
                info.Incoming = _connector == null;
            }
            return _info;
        }

        private void InitiateShutdown()
        {
            Debug.Assert(_state == State.Closing && _dispatchCount == 0);

            if (!_endpoint.IsDatagram)
            {
                // Before we shut down, we send a close connection message.
                Send(new OutgoingMessage(_closeConnectionMessage, false));
            }
        }

        private async ValueTask InvokeAsync(Current current, IncomingRequestFrame request, byte compressionStatus)
        {
            IDispatchObserver? dispatchObserver = null;
            OutgoingResponseFrame? response = null;
            try
            {
                // Notify and set dispatch observer, if any.
                ICommunicatorObserver? communicatorObserver = _communicator.Observer;
                if (communicatorObserver != null)
                {
                    dispatchObserver = communicatorObserver.GetDispatchObserver(current, request.Size);
                    dispatchObserver?.Attach();
                }

                try
                {
                    IObject? servant = current.Adapter.Find(current.Identity, current.Facet);
                    if (servant == null)
                    {
                        throw new ObjectNotExistException(current.Identity, current.Facet, current.Operation);
                    }

                    ValueTask<OutgoingResponseFrame> vt = servant.DispatchAsync(request, current);
                    if (current.RequestId != 0)
                    {
                        response = await vt.ConfigureAwait(false);
                    }
                }
                catch (Exception ex)
                {
                    if (current.RequestId != 0)
                    {
                        RemoteException actualEx;
                        if (ex is RemoteException remoteEx && !remoteEx.ConvertToUnhandled)
                        {
                            actualEx = remoteEx;
                        }
                        else
                        {
                            actualEx = new UnhandledException(current.Identity, current.Facet, current.Operation, ex);
                        }
                        Incoming.ReportException(actualEx, dispatchObserver, current);
                        response = new OutgoingResponseFrame(current, actualEx);
                    }
                }

                if (response != null)
                {
                    dispatchObserver?.Reply(response.Size);
                }
            }
            finally
            {
                lock (_mutex)
                {
                    // Send the response if there's a response
                    if (_state < State.Closed && response != null)
                    {
                        // TODO: should we await on Send for the response when Send is async?
                        Send(new OutgoingMessage(Ice1Definitions.GetResponseData(response, current.RequestId),
                             compressionStatus > 0));
                    }

                    // Decrease the dispatch count
                    Debug.Assert(_dispatchCount > 0);
                    if (--_dispatchCount == 0)
                    {
                        if (_state == State.Closing)
                        {
                            try
                            {
                                InitiateShutdown();
                            }
                            catch (Exception ex)
                            {
                                SetState(State.Closed, ex);
                            }
                        }
                        else if (_state == State.Finished)
                        {
                            Reap();
                        }
                        System.Threading.Monitor.PulseAll(_mutex);
                    }
                }

                dispatchObserver?.Detach();
            }
        }

        private async ValueTask<(Func<ValueTask>?, ObjectAdapter?)> ReadIncomingAsync()
        {
            // Read header
            ArraySegment<byte> readBuffer;
            if (_endpoint.IsDatagram)
            {
                readBuffer = await _transceiver.ReadAsync().ConfigureAwait(false);
            }
            else
            {
                readBuffer = new ArraySegment<byte>(new byte[256], 0, Ice1Definitions.HeaderSize);
                int offset = 0;
                while (offset < Ice1Definitions.HeaderSize)
                {
                    offset += await _transceiver.ReadAsync(readBuffer, offset).ConfigureAwait(false);
                }
<<<<<<< HEAD
=======
                _transceiver.SetBufferSize(rcvSize, sndSize);
                _info = null; // Invalidate the cached connection info
            }
        }

        public IceInternal.ThreadPool ThreadPool { get; }

        internal Connection(Communicator communicator,
                            IACMMonitor? monitor,
                            ITransceiver transceiver,
                            IConnector? connector,
                            Endpoint endpoint,
                            ObjectAdapter? adapter)
        {
            _communicator = communicator;
            _monitor = monitor;
            _transceiver = transceiver;
            _desc = transceiver.ToString()!;
            _type = transceiver.Transport();
            _connector = connector;
            _endpoint = endpoint;
            _adapter = adapter;
            _communicatorObserver = communicator.Observer;
            _logger = communicator.Logger; // Cached for better performance.
            _traceLevels = communicator.TraceLevels; // Cached for better performance.
            _timer = communicator.Timer();
            _writeTimeout = new TimeoutCallback(this);
            _writeTimeoutScheduled = false;
            _readTimeout = new TimeoutCallback(this);
            _readTimeoutScheduled = false;
            _warn = communicator.GetPropertyAsBool("Ice.Warn.Connections") ?? false;
            _warnUdp = communicator.GetPropertyAsBool("Ice.Warn.Datagrams") ?? false;

            if (_monitor != null && _monitor.GetACM().Timeout > 0)
            {
                _acmLastActivity = Time.CurrentMonotonicTimeMillis();
            }
            else
            {
                _acmLastActivity = -1;
            }
            _nextRequestId = 1;
            _messageSizeMax = adapter != null ? adapter.MessageSizeMax : communicator.MessageSizeMax;
            _readBuffer = ArraySegment<byte>.Empty;
            _readHeader = false;
            _writeBuffer = new List<ArraySegment<byte>>();
            _writeBufferSize = 0;
            _writeBufferOffset = 0;
            _dispatchCount = 0;
            _state = StateNotInitialized;

            _compressionLevel = communicator.GetPropertyAsInt("Ice.Compression.Level") ?? 1;
            if (_compressionLevel < 1)
            {
                _compressionLevel = 1;
            }
            else if (_compressionLevel > 9)
            {
                _compressionLevel = 9;
>>>>>>> 130c6203
            }

            // Check header
            Ice1Definitions.CheckHeader(readBuffer.AsSpan(0, 8));
            int size = InputStream.ReadInt(readBuffer.Slice(10, 4));
            if (size < Ice1Definitions.HeaderSize)
            {
                throw new InvalidDataException($"received ice1 frame with only {size} bytes");
            }

            if (size > _messageSizeMax)
            {
                throw new InvalidDataException($"frame with {size} bytes exceeds Ice.MessageSizeMax value");
            }

            lock (_mutex)
            {
                if (_state >= State.Closed)
                {
                    Debug.Assert(_exception != null);
                    throw _exception;
                }

                TraceReceivedAndUpdateObserver(readBuffer.Count);
                if (_acmLastActivity > -1)
                {
                    _acmLastActivity = Time.CurrentMonotonicTimeMillis();
                }

                // Connection is validated on first message. This is only used by setState() to check wether or
                // not we can print a connection warning (a client might close the connection forcefully if the
                // connection isn't validated, we don't want to print a warning in this case).
                _validated = true;
            }

            // Read the remainder of the message if needed
            if (!_endpoint.IsDatagram)
            {
                if (size > readBuffer.Array!.Length)
                {
                    // Allocate a new array and copy the header over
                    var buffer = new ArraySegment<byte>(new byte[size], 0, size);
                    readBuffer.AsSpan().CopyTo(buffer.AsSpan(0, Ice1Definitions.HeaderSize));
                    readBuffer = buffer;
                }
                else if (size > readBuffer.Count)
                {
                    readBuffer = new ArraySegment<byte>(readBuffer.Array!, 0, size);
                }
                Debug.Assert(size == readBuffer.Count);

                int offset = Ice1Definitions.HeaderSize;
                while (offset < readBuffer.Count)
                {
                    int bytesReceived = await _transceiver.ReadAsync(readBuffer, offset).ConfigureAwait(false);
                    offset += bytesReceived;

                    // Trace the receival progress within the loop as we might be receiving significant amount
                    // of data here.
                    lock (_mutex)
                    {
                        if (_state >= State.Closed)
                        {
                            Debug.Assert(_exception != null);
                            throw _exception;
                        }

                        TraceReceivedAndUpdateObserver(bytesReceived);
                        if (_acmLastActivity > -1)
                        {
                            _acmLastActivity = Time.CurrentMonotonicTimeMillis();
                        }
                    }
                }
            }
            else if (size > readBuffer.Count)
            {
                if (_warnUdp)
                {
                    _communicator.Logger.Warning($"maximum datagram size of {readBuffer.Count} exceeded");
                }
                return default;
            }

            Func<ValueTask>? incoming = null;
            ObjectAdapter? adapter = null;
            lock (_mutex)
            {
                if (_state >= State.Closed)
                {
                    throw _exception!;
                }

                // The magic and version fields have already been checked.
                var messageType = (Ice1Definitions.MessageType)readBuffer[8];
                byte compressionStatus = readBuffer[9];
                if (compressionStatus == 2)
                {
                    if (BZip2.IsLoaded)
                    {
                        readBuffer = BZip2.Decompress(readBuffer, Ice1Definitions.HeaderSize, _messageSizeMax);
                    }
                    else
                    {
                        throw new LoadException("compression not supported, bzip2 library not found");
                    }
                }

                switch (messageType)
                {
                    case Ice1Definitions.MessageType.CloseConnectionMessage:
                    {
                        TraceUtil.TraceRecv(_communicator, readBuffer);
                        if (_endpoint.IsDatagram)
                        {
                            if (_warn)
                            {
                                _communicator.Logger.Warning(
                                    $"ignoring close connection message for datagram connection:\n{this}");
                            }
                        }
                        else
                        {
                            SetState(State.ClosingPending, new ConnectionClosedByPeerException());
                            throw _exception!;
                        }
                        break;
                    }

                    case Ice1Definitions.MessageType.RequestMessage:
                    {
                        if (_state >= State.Closing)
                        {
                            TraceUtil.Trace("received request during closing\n" +
                                "(ignored by server, client will retry)", _communicator, readBuffer);
                        }
                        else
                        {
                            TraceUtil.TraceRecv(_communicator, readBuffer);
                            readBuffer = readBuffer.Slice(Ice1Definitions.HeaderSize);
                            int requestId = InputStream.ReadInt(readBuffer.AsSpan(0, 4));
                            var request = new IncomingRequestFrame(_communicator, readBuffer.Slice(4));
                            if (_adapter == null)
                            {
                                throw new ObjectNotExistException(request.Identity, request.Facet,
                                    request.Operation);
                            }
                            else
                            {
                                adapter = _adapter;
                                var current = new Current(_adapter, request, requestId, this);
                                incoming = () => InvokeAsync(current, request, compressionStatus);
                                ++_dispatchCount;
                            }
                        }
                        break;
                    }

                    case Ice1Definitions.MessageType.RequestBatchMessage:
                    {
                        if (_state >= State.Closing)
                        {
                            TraceUtil.Trace("received batch request during closing\n" +
                                "(ignored by server, client will retry)", _communicator, readBuffer);
                        }
                        else
                        {
                            TraceUtil.TraceRecv(_communicator, readBuffer);
                            int invokeNum = InputStream.ReadInt(readBuffer.AsSpan(Ice1Definitions.HeaderSize, 4));
                            if (invokeNum < 0)
                            {
                                throw new InvalidDataException(
                                    $"received ice1 RequestBatchMessage with {invokeNum} batch requests");
                            }
                            Debug.Assert(false); // TODO: deal with batch requests
                        }
                        break;
                    }

                    case Ice1Definitions.MessageType.ReplyMessage:
                    {
                        TraceUtil.TraceRecv(_communicator, readBuffer);
                        readBuffer = readBuffer.Slice(Ice1Definitions.HeaderSize);
                        int requestId = InputStream.ReadInt(readBuffer.AsSpan(0, 4));
                        if (_requests.TryGetValue(requestId, out OutgoingAsyncBase? outAsync))
                        {
                            _requests.Remove(requestId);

                            if (outAsync.Response(new IncomingResponseFrame(_communicator, readBuffer.Slice(4))))
                            {
                                incoming = () => { outAsync.InvokeResponse(); return default; };
                            }

                            if (_requests.Count == 0)
                            {
                                System.Threading.Monitor.PulseAll(_mutex); // Notify threads blocked in close()
                            }
                        }
                        break;
                    }

                    case Ice1Definitions.MessageType.ValidateConnectionMessage:
                    {
                        TraceUtil.TraceRecv(_communicator, readBuffer);
                        if (_heartbeatCallback != null)
                        {
                            var callback = _heartbeatCallback;
                            incoming = () =>
                            {
                                try
                                {
                                    callback(this);
                                }
                                catch (Exception ex)
                                {
                                    _communicator.Logger.Error($"connection callback exception:\n{ex}\n{this}");
                                }
                                return default;
                            };
                        }
                        break;
                    }

                    default:
                    {
                        TraceUtil.Trace("received unknown message\n(invalid, closing connection)", _communicator,
                             readBuffer);
                        throw new InvalidDataException(
                            $"received ice1 frame with unknown message type `{messageType}'");
                    }
                }
            }

            return (incoming, adapter);
        }

        private async ValueTask ReadAsync()
        {
            // Read asynchronously incoming frames and dispatch the incoming if needed. ReadIncomingAsync can throw
            // when the connection is closed.
            while (true)
            {
                var (incoming, adapter) = await ReadIncomingAsync().ConfigureAwait(false);
                if (incoming != null)
                {
                    if (adapter != null && adapter.SerializeDispatch)
                    {
                        // Run the incoming dispatch and continue reading from this task after the dispatch completes.
                        if (adapter.TaskScheduler != null)
                        {
                            await TaskRun(incoming, adapter.TaskScheduler).ConfigureAwait(false);
                        }
                        else
                        {
                            await incoming().ConfigureAwait(false);
                        }
                    }
                    else
                    {
                        // Start a new Read IO task and run the incoming dispatch. We start the new ReadAsync from
                        // a separate task because ReadAsync could complete synchronously and we don't want the
                        // dispatch from this read to run before we actually ran the dispatch from this block. An
                        // alternative could be to start a task to run the incoming dispatch and continue reading
                        // with this loop. It would have a negative impact on latency however since execution of
                        // the incoming dispatch would potentially require a thread context switch.
                        if (adapter?.TaskScheduler != null)
                        {
                            await TaskRun(() =>
                            {
                                _ = Task.Run(() => RunIO(ReadAsync));
                                return incoming();
                            }, adapter.TaskScheduler).ConfigureAwait(false);
                        }
                        else
                        {
                            _ = Task.Run(() => RunIO(ReadAsync));
                            await incoming().ConfigureAwait(false);
                        }
                        return;
                    }
                }
            }

            static async ValueTask TaskRun(Func<ValueTask> func, TaskScheduler? scheduler)
            {
                // First await for the dispach async to be ran on the task scheduler.
                ValueTask task = await Task.Factory.StartNew(func, default, TaskCreationOptions.None,
                    scheduler ?? TaskScheduler.Default).ConfigureAwait(false);

                // Now wait for the async dispatch to complete.
                await task.ConfigureAwait(false);
            }
        }

        private void Reap()
        {
            if (_monitor != null)
            {
                _monitor.Reap(this);
            }
            if (_observer != null)
            {
                _observer.Detach();
            }
        }

        private async ValueTask RunIO(Func<ValueTask> ioFunc)
        {
            lock (_mutex)
            {
                if (_state >= State.Closed)
                {
                    return;
                }

                // We keep track of the number of pending IO tasks to ensure orderly connection
                // closure. If a connection is forcefully closed while a Write task is running,
                // we want to make sure the Write returns before notifying the outgoing requests
                // of the failure. Notifying the requests before the write returns could break
                // at most once semantics if for example the Write completed bu the request got
                // notified of the connection closure before.
                ++_pendingIO;
            }

            bool closing = false;
            try
            {
                // Start the long running IO operation.
                await ioFunc().ConfigureAwait(false);
            }
            catch (ConnectionClosedByPeerException)
            {
                closing = true;
            }
            catch (Exception ex)
            {
                lock (_mutex)
                {
                    SetState(State.Closed, ex);
                }
            }

            bool finish = false;
            lock (_mutex)
            {
                --_pendingIO;
                if (_state == State.Closing && _dispatchCount == 0 && _outgoingMessages.Count == 0)
                {
                    SetState(State.ClosingPending);
                    closing = true;
                }
                else if (_state == State.Closed && _pendingIO == 0)
                {
                    // No more pending IO and in the closed state, it's time to terminate the connection
                    // and notify the pending requests of the connection closure.
                    finish = true;
                }
            }

            if (closing)
            {
                // Notify the transport of the graceful connection closure. The transport returns whether or not
                // the closing is completed. It might not be completed in case there's still a Read task pending.
                // If it's the case, the connection will be closed once the pending Read task throws an exception.
                bool completed;
                try
                {
                    completed = await _transceiver.ClosingAsync(_exception!).ConfigureAwait(false);
                }
                catch (Exception)
                {
                    // TODO: Debug.Assert(false) instead with the transport refactoring?
                    completed = true;
                }
                if (completed)
                {
                    lock (_mutex)
                    {
                        SetState(State.Closed);
                    }
                }
            }

            if (finish)
            {
                Finish();
            }
        }

        private void Send(OutgoingMessage message)
        {
            Debug.Assert(_state < State.Closed);
            // TODO: Benoit: Refactor to write and await the calling thread to avoid having writing on a thread
            // pool thread
            _outgoingMessages.AddLast(message);
            if (_outgoingMessages.Count == 1)
            {
                Task.Run(() => _ = RunIO(WriteAsync));
            }
        }

        private void SetState(State state, System.Exception ex)
        {
            // If setState() is called with an exception, then only closed and closing State.s are permissible.
            Debug.Assert(state >= State.Closing);

            if (_state == state) // Don't switch twice.
            {
                return;
            }

            if (_exception == null)
            {
                // If we are in closed state, an exception must be set.
                Debug.Assert(_state != State.Closed);
                _exception = ex;

                // We don't warn if we are not validated.
                if (_warn && _validated)
                {
                    // Don't warn about certain expected exceptions.
                    if (!(_exception is ConnectionClosedException ||
                         _exception is ConnectionIdleException ||
                         _exception is CommunicatorDestroyedException ||
                         _exception is ObjectAdapterDeactivatedException ||
                         (_exception is ConnectionLostException && _state >= State.Closing)))
                    {
                        _communicator.Logger.Warning($"connection exception:\n{_exception}\n{this}");
                    }
                }
            }

            // We must set the new state before we notify requests of any exceptions. Otherwise new requests
            // may retry on a connection that is not yet marked as closed or closing.
            SetState(state);
        }

        private void SetState(State state)
        {
            // We don't want to send close connection messages if the endpoint only supports oneway transmission
            // from client to server.
            if (_endpoint.IsDatagram && state == State.Closing)
            {
                state = State.Closed;
            }

            // Skip graceful shutdown if we are destroyed before active.
            if (_state < State.Active && state == State.Closing)
            {
                state = State.Closed;
            }

            if (_state == state) // Don't switch twice.
            {
                return;
            }

            try
            {
                switch (state)
                {
                    case State.NotInitialized:
                    {
                        Debug.Assert(false);
                        break;
                    }

                    case State.Active:
                    {
                        Debug.Assert(_state == State.NotInitialized);
                        break;
                    }

                    case State.Closing:
                    case State.ClosingPending:
                    {
                        // Can't change back from closing pending.
                        if (_state >= State.ClosingPending)
                        {
                            return;
                        }
                        break;
                    }

                    case State.Closed:
                    {
                        if (_state >= State.Closed)
                        {
                            return;
                        }

                        // Close the transceiver, this should cause pending IO async calls to return.
                        _transceiver.Close();

                        if (_state > State.NotInitialized && _communicator.TraceLevels.Network >= 1)
                        {
                            var s = new StringBuilder();
                            s.Append("closed ");
                            s.Append(_endpoint.Name);
                            s.Append(" connection\n");
                            s.Append(ToString());

                            //
                            // Trace the cause of unexpected connection closures
                            //
                            if (!(_exception is ConnectionClosedException ||
                                  _exception is ConnectionIdleException ||
                                  _exception is CommunicatorDestroyedException ||
                                  _exception is ObjectAdapterDeactivatedException))
                            {
                                s.Append("\n");
                                s.Append(_exception);
                            }

                            _communicator.Logger.Trace(_communicator.TraceLevels.NetworkCat, s.ToString());
                        }
                        break;
                    }

                    case State.Finished:
                    {
                        Debug.Assert(_state == State.Closed);

                        _transceiver.Destroy();

                        if (_dispatchCount == 0)
                        {
                            Reap();
                        }
                        break;
                    }
                }
            }
            catch (System.Exception ex)
            {
                _communicator.Logger.Error("unexpected connection exception:\n" + ex + "\n" + _transceiver.ToString());
            }

            // We register with the connection monitor if our new state is State.Active. ACM monitors the connection
            // once it's initalized and validated and until it's closed. Timeouts for connection establishement and
            // validation are implemented with a timer instead and setup in the outgoing connection factory.
            if (_monitor != null)
            {
                if (state == State.Active)
                {
                    if (_acmLastActivity > -1)
                    {
                        _acmLastActivity = Time.CurrentMonotonicTimeMillis();
                    }
                    _monitor.Add(this);
                }
                else if (state == State.Closed)
                {
                    _monitor.Remove(this);
                }
            }

            if (_communicator.Observer != null)
            {
                ConnectionState oldState = _connectionStateMap[(int)_state];
                ConnectionState newState = _connectionStateMap[(int)state];
                if (oldState != newState)
                {
                    _observer = _communicator.Observer!.GetConnectionObserver(InitConnectionInfo(), _endpoint,
                        newState, _observer);
                    if (_observer != null)
                    {
                        _observer.Attach();
                    }
                }
                if (_observer != null && state == State.Closed && _exception != null)
                {
                    if (!(_exception is ConnectionClosedException ||
                         _exception is ConnectionIdleException ||
                         _exception is CommunicatorDestroyedException ||
                         _exception is ObjectAdapterDeactivatedException ||
                         (_exception is ConnectionLostException && _state >= State.Closing)))
                    {
                        _observer.Failed(_exception.GetType().FullName!);
                    }
                }
            }
            _state = state;

            System.Threading.Monitor.PulseAll(_mutex);

            if (_state == State.Closing && _dispatchCount == 0)
            {
                try
                {
                    InitiateShutdown();
                }
                catch (Exception ex)
                {
                    SetState(State.Closed, ex);
                }
            }

            // Wait for the pending IO operations to return to terminate the connection with the Finish
            // method and set its state to Finished. It's important in particular for messages being
            // written. We want to make sure WriteAsync returns and correctly reports the send status
            // of the message being sent (it is has been sent it will be removed from the outgoing
            // message queue otherwise it's left in the message queue and the exception closure will be
            // reported by Finish).
            if (_state == State.Closed && _pendingIO == 0)
            {
                if (_outgoingMessages.Count == 0 && _requests.Count == 0 && _closeCallback == null)
                {
                    // Optimization: if there's no user callbacks to call, finish the connection now.
                    SetState(State.Finished);
                }
                else
                {
                    // Otherwise, schedule a task to call Finish()
                    Task.Run(Finish);
                }
            }
        }

        private void TraceReceivedAndUpdateObserver(int length)
        {
            if (_communicator.TraceLevels.Network >= 3 && length > 0)
            {
                _communicator.Logger.Trace(_communicator.TraceLevels.NetworkCat,
                    $"received {length} bytes via {_endpoint.Name}\n{this}");
            }

            if (_observer != null && length > 0)
            {
                _observer.ReceivedBytes(length);
            }
        }

        private void TraceSentAndUpdateObserver(int length)
        {
            if (_communicator.TraceLevels.Network >= 3 && length > 0)
            {
                _communicator.Logger.Trace(_communicator.TraceLevels.NetworkCat,
                    $"sent {length} bytes via {_endpoint.Name}\n{this}");
            }

            if (_observer != null && length > 0)
            {
                _observer.SentBytes(length);
            }
        }

        private async ValueTask WriteAsync()
        {
            while (true)
            {
                OutgoingMessage message;
                lock (_mutex)
                {
                    if (_state > State.Closing)
                    {
                        return;
                    }
                    Debug.Assert(_outgoingMessages.Count > 0);
                    message = _outgoingMessages.First!.Value;
                    TraceUtil.TraceSend(_communicator, message.OutgoingData!);
                }

                List<ArraySegment<byte>> writeBuffer = message.OutgoingData!;

                // Compress the frame if needed and possible
                // TODO: Benoit: we should consider doing the compression at an earlier stage from the application
                // user thread instead of the WriteAsync task continuation?
                int size = writeBuffer.GetByteCount();
                if (BZip2.IsLoaded && message.Compress)
                {
                    List<ArraySegment<byte>>? compressed = null;
                    if (size >= 100)
                    {
                        compressed = BZip2.Compress(writeBuffer, size, Ice1Definitions.HeaderSize, _compressionLevel);
                    }

                    if (compressed != null)
                    {
                        writeBuffer = compressed!;
                        size = writeBuffer.GetByteCount();
                    }
                    else // Message not compressed, request compressed response, if any.
                    {
                        ArraySegment<byte> header = writeBuffer[0];
                        header[9] = (byte)1; // Write the compression status
                    }
                }

                // Write the frame
                int offset = 0;
                while (offset < size)
                {
                    int bytesSent = await _transceiver.WriteAsync(writeBuffer, offset).ConfigureAwait(false);
                    offset += bytesSent;
                    lock (_mutex)
                    {
                        Debug.Assert(_state < State.Finished); // Finish is only called once WriteAsync returns
                        if (_state > State.Closing)
                        {
                            return;
                        }

                        TraceSentAndUpdateObserver(bytesSent);
                        if (_acmLastActivity > -1)
                        {
                            _acmLastActivity = Time.CurrentMonotonicTimeMillis();
                        }
                    }
                }

                lock (_mutex)
                {
                    _outgoingMessages.RemoveFirst();

                    if (message.OutAsync != null && message.OutAsync.Sent())
                    {
                        // The progress callback is a synchronous callback, we can't call it directly
                        // from this thread since it could block further writes.
                        Task.Run(message.OutAsync.InvokeSent);
                    }

                    if (_outgoingMessages.Count == 0)
                    {
                        return;
                    }
                }
            }
        }

        private class HeartbeatOutgoingAsync : OutgoingAsyncBase
        {
            public HeartbeatOutgoingAsync(Connection connection,
                                          Communicator communicator,
                                          IOutgoingAsyncCompletionCallback completionCallback) :
                base(communicator, completionCallback) => _connection = connection;

            public override List<ArraySegment<byte>> GetRequestData(int requestId) => _validateConnectionMessage;

            public void Invoke()
            {
                try
                {
                    _connection.SendAsyncRequest(this, false, false);
                }
                catch (RetryException ex)
                {
                    if (Exception(ex.InnerException!))
                    {
                        InvokeException();
                    }
                }
                catch (Exception ex)
                {
                    if (Exception(ex))
                    {
                        InvokeException();
                    }
                }
            }

            private readonly Connection _connection;
        }

        private class HeartbeatTaskCompletionCallback : TaskCompletionCallback<object>
        {
            public HeartbeatTaskCompletionCallback(IProgress<bool>? progress,
                                                   CancellationToken cancellationToken) :
                base(progress, cancellationToken)
            {
            }
            public override void HandleInvokeResponse(bool ok, OutgoingAsyncBase og) => SetResult(null!);
        }

        // TODO: Benoit: Remove with the refactoring of SendAsyncRequest
        private class OutgoingMessage
        {
            internal OutgoingMessage(List<ArraySegment<byte>> requestData, bool compress)
            {
                OutgoingData = requestData;
                Compress = compress;
            }

            internal OutgoingMessage(OutgoingAsyncBase outgoing, List<ArraySegment<byte>> data, bool compress,
                int requestId)
            {
                OutAsync = outgoing;
                OutgoingData = data;
                Compress = compress;
                RequestId = requestId;
            }

            internal List<ArraySegment<byte>>? OutgoingData;
            internal OutgoingAsyncBase? OutAsync;
            internal bool Compress;
            internal int RequestId;
        }

<<<<<<< HEAD
        private enum State
        {
            NotInitialized,
            Active,
            Closing,
            ClosingPending,
            Closed,
            Finished
=======
        private readonly Communicator _communicator;
        private IACMMonitor? _monitor;
        private readonly ITransceiver _transceiver;
        private string _desc;
        private readonly string _type;
        private readonly IConnector? _connector;
        private readonly Endpoint _endpoint;

        private ObjectAdapter? _adapter;

        private readonly ILogger _logger;
        private readonly TraceLevels _traceLevels;
        private readonly IceInternal.Timer _timer;
        private readonly ITimerTask _writeTimeout;
        private bool _writeTimeoutScheduled;
        private readonly ITimerTask _readTimeout;
        private bool _readTimeoutScheduled;

        private IStartCallback? _startCallback = null;

        private readonly bool _warn;
        private readonly bool _warnUdp;

        private long _acmLastActivity;

        private readonly int _compressionLevel;

        private int _nextRequestId;

        private readonly Dictionary<int, OutgoingAsyncBase> _asyncRequests = new Dictionary<int, OutgoingAsyncBase>();

        private System.Exception? _exception;

        private readonly int _messageSizeMax;

        private readonly LinkedList<OutgoingMessage> _outgoingMessages = new LinkedList<OutgoingMessage>();

        private ArraySegment<byte> _readBuffer;
        private int _readBufferOffset;
        private bool _readHeader;

        private IList<ArraySegment<byte>> _writeBuffer;
        private int _writeBufferOffset;
        private int _writeBufferSize;

        private ICommunicatorObserver? _communicatorObserver;
        private IConnectionObserver? _observer;

        private int _dispatchCount;

        private int _state; // The current state.
        private bool _shutdownInitiated = false;
        private bool _initialized = false;
        private bool _validated = false;

        private ConnectionInfo? _info;

        private CloseCallback? _closeCallback;
        private HeartbeatCallback? _heartbeatCallback;

        private static readonly ConnectionState[] _connectionStateMap = new ConnectionState[]
        {
            ConnectionState.ConnectionStateValidating,   // StateNotInitialized
            ConnectionState.ConnectionStateValidating,   // StateNotValidated
            ConnectionState.ConnectionStateActive,       // StateActive
            ConnectionState.ConnectionStateClosing,      // StateClosing
            ConnectionState.ConnectionStateClosing,      // StateClosingPending
            ConnectionState.ConnectionStateClosed,       // StateClosed
            ConnectionState.ConnectionStateClosed,       // StateFinished
>>>>>>> 130c6203
        };
    }
}<|MERGE_RESOLUTION|>--- conflicted
+++ resolved
@@ -142,7 +142,8 @@
         private readonly bool _warn;
         private readonly bool _warnUdp;
 
-        private static readonly ConnectionState[] _connectionStateMap = new ConnectionState[] {
+        private static readonly ConnectionState[] _connectionStateMap = new ConnectionState[]
+        {
             ConnectionState.ConnectionStateValidating,   // State.NotInitialized
             ConnectionState.ConnectionStateActive,       // State.Active
             ConnectionState.ConnectionStateClosing,      // State.Closing
@@ -186,309 +187,6 @@
                 }
             }
         }
-
-        /// <summary>Creates a special "fixed" proxy that always uses this connection. This proxy can be used for
-        /// callbacks from a server to a client if the server cannot directly establish a connection to the client,
-        /// for example because of firewalls. In this case, the server would create a proxy using an already
-        /// established connection from the client.</summary>
-        /// <param name="identity">The identity for which a proxy is to be created.</param>
-        /// <param name="factory">The proxy factory. Use INamePrx.Factory, where INamePrx is the desired proxy type.
-        /// </param>
-        /// <returns>A proxy that matches the given identity and uses this connection.</returns>
-        public T CreateProxy<T>(Identity identity, ProxyFactory<T> factory) where T : class, IObjectPrx
-            => factory(_communicator.CreateReference(identity, this));
-
-        /// <summary>Get the ACM parameters.</summary>
-        /// <returns>The ACM parameters.</returns>
-        public ACM GetACM()
-        {
-            lock (_mutex)
-            {
-                return _monitor != null ? _monitor.GetACM() : new ACM(0, ACMClose.CloseOff, ACMHeartbeat.HeartbeatOff);
-            }
-        }
-
-        /// <summary>Returns the connection information.</summary>
-        /// <returns>The connection information.</returns>
-        public ConnectionInfo GetConnectionInfo()
-        {
-            lock (_mutex)
-            {
-                if (_state >= State.Closed)
-                {
-                    throw _exception!;
-                }
-                return InitConnectionInfo();
-            }
-        }
-
-        /// <summary>Send a heartbeat message.</summary>
-        public void Heartbeat() => HeartbeatAsync().Wait();
-
-        /// <summary>Send an asynchronous heartbeat message.</summary>
-        /// <param name="progress">Sent progress provider.</param>
-        /// <param name="cancel">A cancellation token that receives the cancellation requests.</param>
-        public Task HeartbeatAsync(IProgress<bool>? progress = null, CancellationToken cancel = new CancellationToken())
-        {
-            var completed = new HeartbeatTaskCompletionCallback(progress, cancel);
-            var outgoing = new HeartbeatOutgoingAsync(this, _communicator, completed);
-            outgoing.Invoke();
-            return completed.Task;
-        }
-
-        /// <summary>Set the active connection management parameters.</summary>
-        /// <param name="timeout">The timeout value in seconds, must be &gt;= 0.</param>
-        /// <param name="close">The close condition</param>
-        /// <param name="heartbeat">The heartbeat condition</param>
-        public void SetACM(int? timeout, ACMClose? close, ACMHeartbeat? heartbeat)
-        {
-            lock (_mutex)
-            {
-                if (timeout is int timeoutValue && timeoutValue < 0)
-                {
-                    throw new ArgumentException("invalid negative ACM timeout value", nameof(timeout));
-                }
-
-                if (_monitor == null || _state >= State.Closed)
-                {
-                    return;
-                }
-
-                if (_state == State.Active)
-                {
-                    _monitor.Remove(this);
-                }
-                _monitor = _monitor.Acm(timeout, close, heartbeat);
-
-                if (_monitor.GetACM().Timeout <= 0)
-                {
-                    _acmLastActivity = -1; // Disable the recording of last activity.
-                }
-                else if (_state == State.Active && _acmLastActivity == -1)
-                {
-                    _acmLastActivity = Time.CurrentMonotonicTimeMillis();
-                }
-
-                if (_state == State.Active)
-                {
-                    _monitor.Add(this);
-                }
-            }
-        }
-
-        /// <summary>Set the connection buffer receive/send size.</summary>
-        /// <param name="rcvSize">The connection receive buffer size.</param>
-        /// <param name="sndSize">The connection send buffer size.</param>
-        public void SetBufferSize(int rcvSize, int sndSize)
-        {
-            lock (_mutex)
-            {
-                if (_state >= State.Closed)
-                {
-                    throw _exception!;
-                }
-                _transceiver.SetBufferSize(rcvSize, sndSize);
-                _info = null; // Invalidate the cached connection info
-            }
-        }
-
-        /// <summary>Set a close callback on the connection. The callback is called by the connection when it's
-        /// closed.If the callback needs more information about the closure, it can call Connection.throwException.
-        /// </summary>
-        /// <param name="callback">The close callback object.</param>
-        public void SetCloseCallback(Action<Connection> callback)
-        {
-            lock (_mutex)
-            {
-                if (_state >= State.Closed)
-                {
-                    if (callback != null)
-                    {
-                        Task.Run(() =>
-                        {
-                            try
-                            {
-                                callback(this);
-                            }
-                            catch (Exception ex)
-                            {
-                                _communicator.Logger.Error($"connection callback exception:\n{ex}\n{this}");
-                            }
-                        });
-                    }
-                }
-                else
-                {
-                    _closeCallback = callback;
-                }
-            }
-        }
-
-        /// <summary>Set a heartbeat callback on the connection. The callback is called by the connection when a
-        /// heartbeat is received.</summary>
-        /// <param name="callback">The heartbeat callback object.</param>
-        public void SetHeartbeatCallback(Action<Connection> callback)
-        {
-            lock (_mutex)
-            {
-                if (_state >= State.Closed)
-                {
-                    return;
-                }
-                _heartbeatCallback = callback;
-            }
-        }
-
-        /// <summary>Throw an exception indicating the reason for connection closure. For example,
-        /// ConnectionClosedByPeerException is raised if the connection was closed gracefully by the peer, whereas
-        /// ConnectionClosedLocallyException is raised if the connection was manually closed by the application. This
-        /// operation does nothing if the connection is not yet closed.</summary>
-        public void ThrowException()
-        {
-            lock (_mutex)
-            {
-                if (_exception != null)
-                {
-                    Debug.Assert(_state >= State.Closing);
-                    throw _exception;
-                }
-            }
-        }
-
-        /// <summary>Return a description of the connection as human readable text, suitable for logging or error
-        /// messages.</summary>
-        /// <returns>The description of the connection as human readable text.</returns>
-        public override string ToString() => _transceiver.ToString()!;
-
-        /// <summary>Return the connection type. This corresponds to the endpoint type, i.e., "tcp", "udp", etc.
-        /// </summary>
-        /// <returns>The type of the connection.</returns>
-        public string Type() => _transceiver.Transport(); // No mutex lock, _type is immutable.
-
-        internal Connection(Communicator communicator,
-                            IACMMonitor? monitor,
-                            ITransceiver transceiver,
-                            IConnector? connector,
-                            Endpoint endpoint,
-                            ObjectAdapter? adapter)
-        {
-            _communicator = communicator;
-            _monitor = monitor;
-            _transceiver = transceiver;
-            _connector = connector;
-            _endpoint = endpoint;
-            _adapter = adapter;
-            _warn = communicator.GetPropertyAsInt("Ice.Warn.Connections") > 0;
-            _warnUdp = communicator.GetPropertyAsInt("Ice.Warn.Datagrams") > 0;
-
-            if (_monitor != null && _monitor.GetACM().Timeout > 0)
-            {
-                _acmLastActivity = Time.CurrentMonotonicTimeMillis();
-            }
-            else
-            {
-                _acmLastActivity = -1;
-            }
-            _nextRequestId = 1;
-            _messageSizeMax = adapter != null ? adapter.MessageSizeMax : communicator.MessageSizeMax;
-            _dispatchCount = 0;
-            _pendingIO = 0;
-            _state = State.NotInitialized;
-
-            _compressionLevel = communicator.GetPropertyAsInt("Ice.Compression.Level") ?? 1;
-            if (_compressionLevel < 1)
-            {
-                _compressionLevel = 1;
-            }
-            else if (_compressionLevel > 9)
-            {
-                _compressionLevel = 9;
-            }
-        }
-
-        // TODO: Benoit: This needs to be internal, ICancellationHandler needs to be fixed, for another PR.
-        public void AsyncRequestCanceled(OutgoingAsyncBase outAsync, System.Exception ex)
-        {
-            //
-            // NOTE: This isn't called from a thread pool thread.
-            //
-
-            lock (_mutex)
-            {
-                if (_state >= State.Closed)
-                {
-                    return; // The request has already been or will be shortly notified of the failure.
-                }
-
-                OutgoingMessage? o = _outgoingMessages.FirstOrDefault(m => m.OutAsync == outAsync);
-                if (o != null)
-                {
-                    if (o.RequestId > 0)
-                    {
-                        _requests.Remove(o.RequestId);
-                    }
-
-                    //
-                    // If the request is being sent, don't remove it from the send streams,
-                    // it will be removed once the sending is finished.
-                    //
-                    if (o != _outgoingMessages.First!.Value)
-                    {
-                        _outgoingMessages.Remove(o);
-                    }
-                    o.OutAsync = null;
-                    if (outAsync.Exception(ex))
-                    {
-                        Task.Run(outAsync.InvokeException);
-                    }
-                    return;
-                }
-
-                if (outAsync is OutgoingAsync)
-                {
-                    foreach (KeyValuePair<int, OutgoingAsyncBase> kvp in _requests)
-                    {
-                        if (kvp.Value == outAsync)
-                        {
-                            _requests.Remove(kvp.Key);
-                            if (outAsync.Exception(ex))
-                            {
-                                Task.Run(outAsync.InvokeException);
-                            }
-                            return;
-                        }
-                    }
-                }
-            }
-        }
-
-        internal void ClearAdapter(ObjectAdapter adapter)
-        {
-            lock (_mutex)
-            {
-                if (_adapter == adapter)
-                {
-                    _adapter = null;
-                }
-            }
-        }
-
-        internal void Destroy(Exception ex)
-        {
-            lock (_mutex)
-            {
-                SetState(State.Closing, ex);
-            }
-        }
-
-<<<<<<< HEAD
-        internal void Monitor(long now, ACMConfig acm)
-=======
-        /// <summary>
-        /// Get the endpoint from which the connection was created.
-        /// </summary>
-        /// <returns>The endpoint from which the connection was created.</returns>
-        public Endpoint Endpoint => _endpoint; // No mutex protection necessary, _endpoint is immutable.
 
         /// <summary>Creates a special "fixed" proxy that always uses this connection. This proxy can be used for
         /// callbacks from a server to a client if the server cannot directly establish a connection to the client,
@@ -501,8 +199,290 @@
         public T CreateProxy<T>(Identity identity, ProxyFactory<T> factory) where T : class, IObjectPrx
             => factory(new Reference(_communicator, this, identity));
 
-        internal void SetAdapterImpl(ObjectAdapter adapter)
->>>>>>> 130c6203
+        /// <summary>Get the ACM parameters.</summary>
+        /// <returns>The ACM parameters.</returns>
+        public ACM GetACM()
+        {
+            lock (_mutex)
+            {
+                return _monitor != null ? _monitor.GetACM() : new ACM(0, ACMClose.CloseOff, ACMHeartbeat.HeartbeatOff);
+            }
+        }
+
+        /// <summary>Returns the connection information.</summary>
+        /// <returns>The connection information.</returns>
+        public ConnectionInfo GetConnectionInfo()
+        {
+            lock (_mutex)
+            {
+                if (_state >= State.Closed)
+                {
+                    throw _exception!;
+                }
+                return InitConnectionInfo();
+            }
+        }
+
+        /// <summary>Send a heartbeat message.</summary>
+        public void Heartbeat() => HeartbeatAsync().Wait();
+
+        /// <summary>Send an asynchronous heartbeat message.</summary>
+        /// <param name="progress">Sent progress provider.</param>
+        /// <param name="cancel">A cancellation token that receives the cancellation requests.</param>
+        public Task HeartbeatAsync(IProgress<bool>? progress = null, CancellationToken cancel = new CancellationToken())
+        {
+            var completed = new HeartbeatTaskCompletionCallback(progress, cancel);
+            var outgoing = new HeartbeatOutgoingAsync(this, _communicator, completed);
+            outgoing.Invoke();
+            return completed.Task;
+        }
+
+        /// <summary>Set the active connection management parameters.</summary>
+        /// <param name="timeout">The timeout value in seconds, must be &gt;= 0.</param>
+        /// <param name="close">The close condition</param>
+        /// <param name="heartbeat">The heartbeat condition</param>
+        public void SetACM(int? timeout, ACMClose? close, ACMHeartbeat? heartbeat)
+        {
+            lock (_mutex)
+            {
+                if (timeout is int timeoutValue && timeoutValue < 0)
+                {
+                    throw new ArgumentException("invalid negative ACM timeout value", nameof(timeout));
+                }
+
+                if (_monitor == null || _state >= State.Closed)
+                {
+                    return;
+                }
+
+                if (_state == State.Active)
+                {
+                    _monitor.Remove(this);
+                }
+                _monitor = _monitor.Acm(timeout, close, heartbeat);
+
+                if (_monitor.GetACM().Timeout <= 0)
+                {
+                    _acmLastActivity = -1; // Disable the recording of last activity.
+                }
+                else if (_state == State.Active && _acmLastActivity == -1)
+                {
+                    _acmLastActivity = Time.CurrentMonotonicTimeMillis();
+                }
+
+                if (_state == State.Active)
+                {
+                    _monitor.Add(this);
+                }
+            }
+        }
+
+        /// <summary>Set the connection buffer receive/send size.</summary>
+        /// <param name="rcvSize">The connection receive buffer size.</param>
+        /// <param name="sndSize">The connection send buffer size.</param>
+        public void SetBufferSize(int rcvSize, int sndSize)
+        {
+            lock (_mutex)
+            {
+                if (_state >= State.Closed)
+                {
+                    throw _exception!;
+                }
+                _transceiver.SetBufferSize(rcvSize, sndSize);
+                _info = null; // Invalidate the cached connection info
+            }
+        }
+
+        /// <summary>Set a close callback on the connection. The callback is called by the connection when it's
+        /// closed.If the callback needs more information about the closure, it can call Connection.throwException.
+        /// </summary>
+        /// <param name="callback">The close callback object.</param>
+        public void SetCloseCallback(Action<Connection> callback)
+        {
+            lock (_mutex)
+            {
+                if (_state >= State.Closed)
+                {
+                    if (callback != null)
+                    {
+                        Task.Run(() =>
+                        {
+                            try
+                            {
+                                callback(this);
+                            }
+                            catch (Exception ex)
+                            {
+                                _communicator.Logger.Error($"connection callback exception:\n{ex}\n{this}");
+                            }
+                        });
+                    }
+                }
+                else
+                {
+                    _closeCallback = callback;
+                }
+            }
+        }
+
+        /// <summary>Set a heartbeat callback on the connection. The callback is called by the connection when a
+        /// heartbeat is received.</summary>
+        /// <param name="callback">The heartbeat callback object.</param>
+        public void SetHeartbeatCallback(Action<Connection> callback)
+        {
+            lock (_mutex)
+            {
+                if (_state >= State.Closed)
+                {
+                    return;
+                }
+                _heartbeatCallback = callback;
+            }
+        }
+
+        /// <summary>Throw an exception indicating the reason for connection closure. For example,
+        /// ConnectionClosedByPeerException is raised if the connection was closed gracefully by the peer, whereas
+        /// ConnectionClosedLocallyException is raised if the connection was manually closed by the application. This
+        /// operation does nothing if the connection is not yet closed.</summary>
+        public void ThrowException()
+        {
+            lock (_mutex)
+            {
+                if (_exception != null)
+                {
+                    Debug.Assert(_state >= State.Closing);
+                    throw _exception;
+                }
+            }
+        }
+
+        /// <summary>Return a description of the connection as human readable text, suitable for logging or error
+        /// messages.</summary>
+        /// <returns>The description of the connection as human readable text.</returns>
+        public override string ToString() => _transceiver.ToString()!;
+
+        /// <summary>Return the connection type. This corresponds to the endpoint type, i.e., "tcp", "udp", etc.
+        /// </summary>
+        /// <returns>The type of the connection.</returns>
+        public string Type() => _transceiver.Transport(); // No mutex lock, _type is immutable.
+
+        internal Connection(Communicator communicator,
+                            IACMMonitor? monitor,
+                            ITransceiver transceiver,
+                            IConnector? connector,
+                            Endpoint endpoint,
+                            ObjectAdapter? adapter)
+        {
+            _communicator = communicator;
+            _monitor = monitor;
+            _transceiver = transceiver;
+            _connector = connector;
+            _endpoint = endpoint;
+            _adapter = adapter;
+            _warn = communicator.GetPropertyAsBool("Ice.Warn.Connections") ?? false;
+            _warnUdp = communicator.GetPropertyAsBool("Ice.Warn.Datagrams") ?? false;
+
+            if (_monitor != null && _monitor.GetACM().Timeout > 0)
+            {
+                _acmLastActivity = Time.CurrentMonotonicTimeMillis();
+            }
+            else
+            {
+                _acmLastActivity = -1;
+            }
+            _nextRequestId = 1;
+            _messageSizeMax = adapter != null ? adapter.MessageSizeMax : communicator.MessageSizeMax;
+            _dispatchCount = 0;
+            _pendingIO = 0;
+            _state = State.NotInitialized;
+
+            _compressionLevel = communicator.GetPropertyAsInt("Ice.Compression.Level") ?? 1;
+            if (_compressionLevel < 1)
+            {
+                _compressionLevel = 1;
+            }
+            else if (_compressionLevel > 9)
+            {
+                _compressionLevel = 9;
+            }
+        }
+
+        // TODO: Benoit: This needs to be internal, ICancellationHandler needs to be fixed, for another PR.
+        public void AsyncRequestCanceled(OutgoingAsyncBase outAsync, System.Exception ex)
+        {
+            //
+            // NOTE: This isn't called from a thread pool thread.
+            //
+
+            lock (_mutex)
+            {
+                if (_state >= State.Closed)
+                {
+                    return; // The request has already been or will be shortly notified of the failure.
+                }
+
+                OutgoingMessage? o = _outgoingMessages.FirstOrDefault(m => m.OutAsync == outAsync);
+                if (o != null)
+                {
+                    if (o.RequestId > 0)
+                    {
+                        _requests.Remove(o.RequestId);
+                    }
+
+                    //
+                    // If the request is being sent, don't remove it from the send streams,
+                    // it will be removed once the sending is finished.
+                    //
+                    if (o != _outgoingMessages.First!.Value)
+                    {
+                        _outgoingMessages.Remove(o);
+                    }
+                    o.OutAsync = null;
+                    if (outAsync.Exception(ex))
+                    {
+                        Task.Run(outAsync.InvokeException);
+                    }
+                    return;
+                }
+
+                if (outAsync is OutgoingAsync)
+                {
+                    foreach (KeyValuePair<int, OutgoingAsyncBase> kvp in _requests)
+                    {
+                        if (kvp.Value == outAsync)
+                        {
+                            _requests.Remove(kvp.Key);
+                            if (outAsync.Exception(ex))
+                            {
+                                Task.Run(outAsync.InvokeException);
+                            }
+                            return;
+                        }
+                    }
+                }
+            }
+        }
+
+        internal void ClearAdapter(ObjectAdapter adapter)
+        {
+            lock (_mutex)
+            {
+                if (_adapter == adapter)
+                {
+                    _adapter = null;
+                }
+            }
+        }
+
+        internal void Destroy(Exception ex)
+        {
+            lock (_mutex)
+            {
+                SetState(State.Closing, ex);
+            }
+        }
+
+        internal void Monitor(long now, ACMConfig acm)
         {
             lock (_mutex)
             {
@@ -733,46 +713,7 @@
                         _communicator.Logger.Trace(_communicator.TraceLevels.NetworkCat, s.ToString());
                     }
 
-<<<<<<< HEAD
                     if (_acmLastActivity > -1)
-=======
-                    ThreadPoolCurrent c = current;
-                    ThreadPool.Dispatch(() =>
-                    {
-                        Dispatch(startCB, sentCBs, info);
-                        msg.Destroy(ref c);
-                    });
-                }
-            }
-            finally
-            {
-                msg.FinishIOScope(ref current);
-            }
-        }
-
-        private void Dispatch(IStartCallback? startCB, Queue<OutgoingMessage>? sentCBs, MessageInfo info)
-        {
-            int dispatchedCount = 0;
-
-            //
-            // Notify the factory that the connection establishment and
-            // validation has completed.
-            //
-            if (startCB != null)
-            {
-                startCB.ConnectionStartCompleted(this);
-                ++dispatchedCount;
-            }
-
-            //
-            // Notify AMI calls that the message was sent.
-            //
-            if (sentCBs != null)
-            {
-                foreach (OutgoingMessage m in sentCBs)
-                {
-                    if (m.InvokeSent)
->>>>>>> 130c6203
                     {
                         _acmLastActivity = Time.CurrentMonotonicTimeMillis();
                     }
@@ -1043,68 +984,6 @@
                 {
                     offset += await _transceiver.ReadAsync(readBuffer, offset).ConfigureAwait(false);
                 }
-<<<<<<< HEAD
-=======
-                _transceiver.SetBufferSize(rcvSize, sndSize);
-                _info = null; // Invalidate the cached connection info
-            }
-        }
-
-        public IceInternal.ThreadPool ThreadPool { get; }
-
-        internal Connection(Communicator communicator,
-                            IACMMonitor? monitor,
-                            ITransceiver transceiver,
-                            IConnector? connector,
-                            Endpoint endpoint,
-                            ObjectAdapter? adapter)
-        {
-            _communicator = communicator;
-            _monitor = monitor;
-            _transceiver = transceiver;
-            _desc = transceiver.ToString()!;
-            _type = transceiver.Transport();
-            _connector = connector;
-            _endpoint = endpoint;
-            _adapter = adapter;
-            _communicatorObserver = communicator.Observer;
-            _logger = communicator.Logger; // Cached for better performance.
-            _traceLevels = communicator.TraceLevels; // Cached for better performance.
-            _timer = communicator.Timer();
-            _writeTimeout = new TimeoutCallback(this);
-            _writeTimeoutScheduled = false;
-            _readTimeout = new TimeoutCallback(this);
-            _readTimeoutScheduled = false;
-            _warn = communicator.GetPropertyAsBool("Ice.Warn.Connections") ?? false;
-            _warnUdp = communicator.GetPropertyAsBool("Ice.Warn.Datagrams") ?? false;
-
-            if (_monitor != null && _monitor.GetACM().Timeout > 0)
-            {
-                _acmLastActivity = Time.CurrentMonotonicTimeMillis();
-            }
-            else
-            {
-                _acmLastActivity = -1;
-            }
-            _nextRequestId = 1;
-            _messageSizeMax = adapter != null ? adapter.MessageSizeMax : communicator.MessageSizeMax;
-            _readBuffer = ArraySegment<byte>.Empty;
-            _readHeader = false;
-            _writeBuffer = new List<ArraySegment<byte>>();
-            _writeBufferSize = 0;
-            _writeBufferOffset = 0;
-            _dispatchCount = 0;
-            _state = StateNotInitialized;
-
-            _compressionLevel = communicator.GetPropertyAsInt("Ice.Compression.Level") ?? 1;
-            if (_compressionLevel < 1)
-            {
-                _compressionLevel = 1;
-            }
-            else if (_compressionLevel > 9)
-            {
-                _compressionLevel = 9;
->>>>>>> 130c6203
             }
 
             // Check header
@@ -1903,7 +1782,6 @@
             internal int RequestId;
         }
 
-<<<<<<< HEAD
         private enum State
         {
             NotInitialized,
@@ -1912,77 +1790,6 @@
             ClosingPending,
             Closed,
             Finished
-=======
-        private readonly Communicator _communicator;
-        private IACMMonitor? _monitor;
-        private readonly ITransceiver _transceiver;
-        private string _desc;
-        private readonly string _type;
-        private readonly IConnector? _connector;
-        private readonly Endpoint _endpoint;
-
-        private ObjectAdapter? _adapter;
-
-        private readonly ILogger _logger;
-        private readonly TraceLevels _traceLevels;
-        private readonly IceInternal.Timer _timer;
-        private readonly ITimerTask _writeTimeout;
-        private bool _writeTimeoutScheduled;
-        private readonly ITimerTask _readTimeout;
-        private bool _readTimeoutScheduled;
-
-        private IStartCallback? _startCallback = null;
-
-        private readonly bool _warn;
-        private readonly bool _warnUdp;
-
-        private long _acmLastActivity;
-
-        private readonly int _compressionLevel;
-
-        private int _nextRequestId;
-
-        private readonly Dictionary<int, OutgoingAsyncBase> _asyncRequests = new Dictionary<int, OutgoingAsyncBase>();
-
-        private System.Exception? _exception;
-
-        private readonly int _messageSizeMax;
-
-        private readonly LinkedList<OutgoingMessage> _outgoingMessages = new LinkedList<OutgoingMessage>();
-
-        private ArraySegment<byte> _readBuffer;
-        private int _readBufferOffset;
-        private bool _readHeader;
-
-        private IList<ArraySegment<byte>> _writeBuffer;
-        private int _writeBufferOffset;
-        private int _writeBufferSize;
-
-        private ICommunicatorObserver? _communicatorObserver;
-        private IConnectionObserver? _observer;
-
-        private int _dispatchCount;
-
-        private int _state; // The current state.
-        private bool _shutdownInitiated = false;
-        private bool _initialized = false;
-        private bool _validated = false;
-
-        private ConnectionInfo? _info;
-
-        private CloseCallback? _closeCallback;
-        private HeartbeatCallback? _heartbeatCallback;
-
-        private static readonly ConnectionState[] _connectionStateMap = new ConnectionState[]
-        {
-            ConnectionState.ConnectionStateValidating,   // StateNotInitialized
-            ConnectionState.ConnectionStateValidating,   // StateNotValidated
-            ConnectionState.ConnectionStateActive,       // StateActive
-            ConnectionState.ConnectionStateClosing,      // StateClosing
-            ConnectionState.ConnectionStateClosing,      // StateClosingPending
-            ConnectionState.ConnectionStateClosed,       // StateClosed
-            ConnectionState.ConnectionStateClosed,       // StateFinished
->>>>>>> 130c6203
         };
     }
 }