//
// Copyright (c) ZeroC, Inc. All rights reserved.
//

using Ice.Instrumentation;
using IceInternal;
using System;
using System.Collections.Generic;
using System.Diagnostics;
using System.Linq;
using System.Text;
using System.Threading;
using System.Threading.Tasks;

namespace Ice
{
    public delegate void CloseCallback(Connection con);
    public delegate void HeartbeatCallback(Connection con);

    public enum ACMClose
    {
        CloseOff,
        CloseOnIdle,
        CloseOnInvocation,
        CloseOnInvocationAndIdle,
        CloseOnIdleForceful
    }

    public enum ACMHeartbeat
    {
        HeartbeatOff,
        HeartbeatOnDispatch,
        HeartbeatOnIdle,
        HeartbeatAlways
    }

    [Serializable]
    public struct ACM : IEquatable<ACM>
    {
        public int Timeout;
        public ACMClose Close;
        public ACMHeartbeat Heartbeat;

        public ACM(int timeout, ACMClose close, ACMHeartbeat heartbeat)
        {
            Timeout = timeout;
            Close = close;
            Heartbeat = heartbeat;
        }

        public override int GetHashCode() => HashCode.Combine(Timeout, Close, Heartbeat);

        public bool Equals(ACM other) =>
            Timeout == other.Timeout && Close == other.Close && Heartbeat == other.Heartbeat;

        public override bool Equals(object? other) =>
            ReferenceEquals(this, other) || (other is ACM value && Equals(value));

        public static bool operator ==(ACM lhs, ACM rhs) => Equals(lhs, rhs);

        public static bool operator !=(ACM lhs, ACM rhs) => !Equals(lhs, rhs);
    }

    public enum ConnectionClose
    {
        Forcefully,
        Gracefully,
        GracefullyWithWait
    }

    public sealed class Connection : ICancellationHandler
    {
        public interface IStartCallback
        {
            void ConnectionStartCompleted(Connection connection);
            void ConnectionStartFailed(Connection connection, System.Exception ex);
        }

        private class TimeoutCallback : ITimerTask
        {
            public TimeoutCallback(Connection connection) => _connection = connection;

            public void RunTimerTask() => _connection.TimedOut();

            private readonly Connection _connection;
        }

        public void Start(IStartCallback? callback)
        {
            var task = StartAsync();
            if (callback != null)
            {
                task.ContinueWith(t => {
                    try
                    {
                        t.Wait();
                        callback!.ConnectionStartCompleted(this);
                    }
                    catch (Exception ex)
                    {
                        callback!.ConnectionStartFailed(this, ex);
                    }
                }, _taskFactory.Scheduler!);
            }
        }

        internal void StartAndWait()
        {
            StartAsync().Wait();
        }

        internal async Task StartAsync()
        {
            await _transceiver.InitializeAsync().ConfigureAwait(false);

            //
            // Update the connection description once the transceiver is initialized.
            //
            _desc = _transceiver.ToString()!;
            _initialized = true;
            SetState(StateNotValidated);

            if (!_endpoint.Datagram()) // Datagram connections are always implicitly validated.
            {
                if (_adapter != null) // The server side has the active role for connection validation.
                {
                    _writeBuffer = _validateConnectionMessage;

                    // TODO we need a better API for tracing
                    TraceUtil.TraceSend(_communicator,
                        _writeBuffer.GetSegment(0, _writeBufferSize).ToArray(), _logger, _traceLevels);

                    await _transceiver.WriteAsync(_writeBuffer).ConfigureAwait(false);

                    TraceSentAndUpdateObserver(_writeBuffer.GetByteCount());
                }
                else // The client side has the passive role for connection validation.
                {
                    _readBuffer = new ArraySegment<byte>(new byte[256], 0, Ice1Definitions.HeaderSize);

                    await _transceiver.ReadAsync(_readBuffer).ConfigureAwait(false);

                    TraceReceivedAndUpdateObserver(_readBuffer.Count);

                    _validated = true;

                    Debug.Assert(_readBufferOffset == Ice1Definitions.HeaderSize);
                    Ice1Definitions.CheckHeader(_readBuffer.AsSpan(0, 8));
                    var messageType = (Ice1Definitions.MessageType)_readBuffer[8];
                    if (messageType != Ice1Definitions.MessageType.ValidateConnectionMessage)
                    {
                        throw new InvalidDataException(@$"received ice1 frame with message type `{messageType
                            }' before receiving the validate connection message");
                    }

                    int size = InputStream.ReadInt(_readBuffer.AsSpan(10, 4));
                    if (size != Ice1Definitions.HeaderSize)
                    {
                        throw new InvalidDataException(
                            $"received an ice1 frame with validate connection type and a size of `{size}' bytes");
                    }
                }
            }

            _writeBuffer = _emptyBuffer;
            _writeBufferSize = 0;

            // For datagram connections the buffer is allocated by the datagram transport
            if (!_endpoint.Datagram())
            {
                _readBuffer = new ArraySegment<byte>(new byte[256], 0, Ice1Definitions.HeaderSize);
            }
            _readHeader = true;

            if (_communicator.TraceLevels.Network >= 1)
            {
                var s = new StringBuilder();
                if (_endpoint.Datagram())
                {
                    s.Append("starting to ");
                    s.Append(_connector != null ? "send" : "receive");
                    s.Append(" ");
                    s.Append(_endpoint.Transport());
                    s.Append(" messages\n");
                    s.Append(_transceiver.ToDetailedString());
                }
                else
                {
                    s.Append(_connector != null ? "established" : "accepted");
                    s.Append(" ");
                    s.Append(_endpoint.Transport());
                    s.Append(" connection\n");
                    s.Append(ToString());
                }
                _logger.Trace(_communicator.TraceLevels.NetworkCat, s.ToString());
            }

            if (_acmLastActivity > -1)
            {
                _acmLastActivity = Time.CurrentMonotonicTimeMillis();
            }
            SetState(StateActive);
        }

        internal void Destroy(Exception ex)
        {
            lock (this)
            {
                SetState(StateClosing, ex);
            }
        }

        /// <summary>Manually close the connection using the specified closure mode.</summary>
        /// <param name="mode">Determines how the connection will be closed.</param>
        public void Close(ConnectionClose mode)
        {
            lock (this)
            {
                if (mode == ConnectionClose.Forcefully)
                {
                    SetState(StateClosed, new ConnectionClosedLocallyException("connection closed forcefully"));
                }
                else if (mode == ConnectionClose.Gracefully)
                {
                    SetState(StateClosing, new ConnectionClosedLocallyException("connection closed gracefully"));
                }
                else
                {
                    Debug.Assert(mode == ConnectionClose.GracefullyWithWait);

                    //
                    // Wait until all outstanding requests have been completed.
                    //
                    while (_asyncRequests.Count != 0)
                    {
                        System.Threading.Monitor.Wait(this);
                    }

                    SetState(StateClosing, new ConnectionClosedLocallyException("connection closed gracefully"));
                }
            }
        }

        internal bool Active
        {
            get
            {
                lock (this)
                {
                    return _state > StateNotValidated && _state < StateClosing;
                }
            }
        }

        /// <summary>
        /// Throw an exception indicating the reason for connection closure.
        /// For example,
        /// ConnectionClosedByPeerException is raised if the connection was closed gracefully by the peer,
        /// whereas ConnectionClosedLocallyException is raised if the connection was
        /// manually closed by the application. This operation does nothing if the connection is
        /// not yet closed.
        /// </summary>
        public void ThrowException()
        {
            lock (this)
            {
                if (_exception != null)
                {
                    Debug.Assert(_state >= StateClosing);
                    throw _exception;
                }
            }
        }

        internal void WaitUntilFinished()
        {
            lock (this)
            {
                //
                // We wait indefinitely until the connection is finished and all
                // outstanding requests are completed. Otherwise we couldn't
                // guarantee that there are no outstanding calls when deactivate()
                // is called on the servant locators.
                //
                while (_state < StateFinished || _dispatchCount > 0)
                {
                    System.Threading.Monitor.Wait(this);
                }

                Debug.Assert(_state == StateFinished);

                //
                // Clear the OA. See bug 1673 for the details of why this is necessary.
                //
                _adapter = null;
            }
        }

        internal void UpdateObserver()
        {
            lock (this)
            {
                if (_state < StateNotValidated || _state > StateClosed)
                {
                    return;
                }

                _communicatorObserver = _communicator.Observer!;
                _observer = _communicatorObserver.GetConnectionObserver(InitConnectionInfo(), _endpoint,
                    ToConnectionState(_state), _observer);
                if (_observer != null)
                {
                    _observer.Attach();
                }
            }
        }

        internal void Monitor(long now, ACMConfig acm)
        {
            lock (this)
            {
                if (_state != StateActive)
                {
                    return;
                }

                //
                // We send a heartbeat if there was no activity in the last
                // (timeout / 4) period. Sending a heartbeat sooner than
                // really needed is safer to ensure that the receiver will
                // receive the heartbeat in time. Sending the heartbeat if
                // there was no activity in the last (timeout / 2) period
                // isn't enough since monitor() is called only every (timeout
                // / 2) period.
                //
                // Note that this doesn't imply that we are sending 4 heartbeats
                // per timeout period because the monitor() method is still only
                // called every (timeout / 2) period.
                //
                if (acm.Heartbeat == ACMHeartbeat.HeartbeatAlways ||
                   (acm.Heartbeat != ACMHeartbeat.HeartbeatOff && _writeBufferSize == 0 &&
                    now >= (_acmLastActivity + (acm.Timeout / 4))))
                {
                    if (acm.Heartbeat != ACMHeartbeat.HeartbeatOnDispatch || _dispatchCount > 0)
                    {
                        SendHeartbeatNow();
                    }
                }

                if (_readBuffer.Count > Ice1Definitions.HeaderSize || _writeBufferSize > 0)
                {
                    //
                    // If writing or reading, nothing to do, the connection
                    // timeout will kick-in if writes or reads don't progress.
                    // This check is necessary because the activity timer is
                    // only set when a message is fully read/written.
                    //
                    return;
                }

                if (acm.Close != ACMClose.CloseOff && now >= (_acmLastActivity + acm.Timeout))
                {
                    if (acm.Close == ACMClose.CloseOnIdleForceful ||
                       (acm.Close != ACMClose.CloseOnIdle && (_asyncRequests.Count > 0)))
                    {
                        //
                        // Close the connection if we didn't receive a heartbeat in
                        // the last period.
                        //
                        SetState(StateClosed, new ConnectionTimeoutException());
                    }
                    else if (acm.Close != ACMClose.CloseOnInvocation &&
                            _dispatchCount == 0 && _asyncRequests.Count == 0)
                    {
                        //
                        // The connection is idle, close it.
                        //
                        SetState(StateClosing, new ConnectionIdleException());
                    }
                }
            }
        }

        internal int SendAsyncRequest(OutgoingAsyncBase outgoing, bool compress, bool response)
        {
            lock (this)
            {
                //
                // If the exception is thrown before we even have a chance
                // to send our request, we always try to send the request
                // again.
                //
                if (_exception != null)
                {
                    throw new RetryException(_exception);
                }

                Debug.Assert(_state > StateNotValidated);
                Debug.Assert(_state < StateClosing);

                //
                // Notify the request that it's cancelable with this connection.
                // This will throw if the request is canceled.
                //
                outgoing.Cancelable(this);
                int requestId = 0;
                if (response)
                {
                    //
                    // Create a new unique request ID.
                    //
                    requestId = _nextRequestId++;
                    if (requestId <= 0)
                    {
                        _nextRequestId = 1;
                        requestId = _nextRequestId++;
                    }
                }

                List<ArraySegment<byte>> data = outgoing.GetRequestData(requestId);
                int size = data.GetByteCount();
                // Ensure the message isn't bigger than what we can send with the
                // transport.
                _transceiver.CheckSendSize(size);

                outgoing.AttachRemoteObserver(InitConnectionInfo(), _endpoint, requestId,
                    size - (Ice1Definitions.HeaderSize + 4));

                int status = OutgoingAsyncBase.AsyncStatusQueued;
                try
                {
                    status = SendMessage(new OutgoingMessage(outgoing, data, compress, requestId));
                }
                catch (Exception ex)
                {
                    SetState(StateClosed, ex);
                    Debug.Assert(_exception != null);
                    throw _exception;
                }

                if (response)
                {
                    //
                    // Add to the asynchronous requests map.
                    //
                    _asyncRequests[requestId] = outgoing;
                }
                return status;
            }
        }

        /// <summary>
        /// Set a close callback on the connection.
        /// The callback is called by the
        /// connection when it's closed. The callback is called from the
        /// Ice thread pool associated with the connection. If the callback needs
        /// more information about the closure, it can call Connection.throwException.
        ///
        /// </summary>
        /// <param name="callback">The close callback object.</param>
        public void SetCloseCallback(CloseCallback callback)
        {
            lock (this)
            {
                if (_state >= StateClosed)
                {
                    if (callback != null)
                    {
                        _taskFactory.StartNew(() =>
                        {
                            try
                            {
                                callback(this);
                            }
                            catch (Exception ex)
                            {
                                _logger.Error("connection callback exception:\n" + ex + '\n' + _desc);
                            }
                        });
                    }
                }
                else
                {
                    _closeCallback = callback;
                }
            }
        }

        /// <summary>
        /// Set a heartbeat callback on the connection.
        /// The callback is called by the
        /// connection when a heartbeat is received. The callback is called
        /// from the Ice thread pool associated with the connection.
        ///
        /// </summary>
        /// <param name="callback">The heartbeat callback object.</param>
        public void SetHeartbeatCallback(HeartbeatCallback callback)
        {
            lock (this)
            {
                if (_state >= StateClosed)
                {
                    return;
                }
                _heartbeatCallback = callback;
            }
        }

        /// <summary>
        /// Send a heartbeat message.
        /// </summary>
        public void Heartbeat() => HeartbeatAsync().Wait();

        private class HeartbeatTaskCompletionCallback : TaskCompletionCallback<object>
        {
            public HeartbeatTaskCompletionCallback(IProgress<bool>? progress,
                                                   CancellationToken cancellationToken) :
                base(progress, cancellationToken)
            {
            }

            public override void HandleInvokeResponse(bool ok, OutgoingAsyncBase og) => SetResult(null!);
        }

        private class HeartbeatOutgoingAsync : OutgoingAsyncBase
        {
            public HeartbeatOutgoingAsync(Connection connection,
                                          Communicator communicator,
                                          IOutgoingAsyncCompletionCallback completionCallback) :
                base(communicator, completionCallback) => _connection = connection;

            public override List<ArraySegment<byte>> GetRequestData(int requestId) => _validateConnectionMessage;

            public void Invoke()
            {
                try
                {
                    int status = _connection.SendAsyncRequest(this, false, false);

                    if ((status & AsyncStatusSent) != 0)
                    {
                        SentSynchronously = true;
                        if ((status & AsyncStatusInvokeSentCallback) != 0)
                        {
                            InvokeSent();
                        }
                    }
                }
                catch (RetryException ex)
                {
                    if (Exception(ex.InnerException!))
                    {
                        InvokeExceptionAsync();
                    }
                }
                catch (Exception ex)
                {
                    if (Exception(ex))
                    {
                        InvokeExceptionAsync();
                    }
                }
            }

            private readonly Connection _connection;
        }

        public Task HeartbeatAsync(IProgress<bool>? progress = null, CancellationToken cancel = new CancellationToken())
        {
            var completed = new HeartbeatTaskCompletionCallback(progress, cancel);
            var outgoing = new HeartbeatOutgoingAsync(this, _communicator, completed);
            outgoing.Invoke();
            return completed.Task;
        }

        /// <summary>
        /// Set the active connection management parameters.
        /// </summary>
        /// <param name="timeout">The timeout value in seconds, must be &gt;= 0.
        ///
        /// </param>
        /// <param name="close">The close condition
        ///
        /// </param>
        /// <param name="heartbeat">The heartbeat condition</param>
        public void SetACM(int? timeout, ACMClose? close, ACMHeartbeat? heartbeat)
        {
            lock (this)
            {
                if (timeout is int timeoutValue && timeoutValue < 0)
                {
                    throw new ArgumentException("invalid negative ACM timeout value", nameof(timeout));
                }

                if (_monitor == null || _state >= StateClosed)
                {
                    return;
                }

                if (_state == StateActive)
                {
                    _monitor.Remove(this);
                }
                _monitor = _monitor.Acm(timeout, close, heartbeat);

                if (_monitor.GetACM().Timeout <= 0)
                {
                    _acmLastActivity = -1; // Disable the recording of last activity.
                }
                else if (_state == StateActive && _acmLastActivity == -1)
                {
                    _acmLastActivity = Time.CurrentMonotonicTimeMillis();
                }

                if (_state == StateActive)
                {
                    _monitor.Add(this);
                }
            }
        }

        /// <summary>
        /// Get the ACM parameters.
        /// </summary>
        /// <returns>The ACM parameters.</returns>
        public ACM GetACM()
        {
            lock (this)
            {
                return _monitor != null ? _monitor.GetACM() : new ACM(0, ACMClose.CloseOff, ACMHeartbeat.HeartbeatOff);
            }
        }

        public void AsyncRequestCanceled(OutgoingAsyncBase outAsync, System.Exception ex)
        {
            //
            // NOTE: This isn't called from a thread pool thread.
            //

            lock (this)
            {
                if (_state >= StateClosed)
                {
                    return; // The request has already been or will be shortly notified of the failure.
                }

                OutgoingMessage? o = _outgoingMessages.FirstOrDefault(m => m.OutAsync == outAsync);
                if (o != null)
                {
                    if (o.RequestId > 0)
                    {
                        _asyncRequests.Remove(o.RequestId);
                    }

                    //
                    // If the request is being sent, don't remove it from the send streams,
                    // it will be removed once the sending is finished.
                    //
                    if (o == _outgoingMessages.First!.Value)
                    {
                        o.Canceled();
                    }
                    else
                    {
                        o.Canceled();
                        _outgoingMessages.Remove(o);
                    }
                    if (outAsync.Exception(ex))
                    {
                        outAsync.InvokeExceptionAsync();
                    }
                    return;
                }

                if (outAsync is OutgoingAsync)
                {
                    foreach (KeyValuePair<int, OutgoingAsyncBase> kvp in _asyncRequests)
                    {
                        if (kvp.Value == outAsync)
                        {
                            _asyncRequests.Remove(kvp.Key);
                            if (outAsync.Exception(ex))
                            {
                                outAsync.InvokeExceptionAsync();
                            }
                            return;
                        }
                    }
                }
            }
        }

        internal IConnector Connector
        {
            get
            {
                Debug.Assert(_connector != null);
                return _connector; // No mutex protection necessary, _connector is immutable.
            }
        }

        /// <summary>Explicitly sets an object adapter that dispatches requests received over this connection.
        /// A client can invoke an operation on a server using a proxy, and then set an object adapter for the
        /// outgoing connection used by the proxy in order to receive callbacks. This is useful if the server
        /// cannot establish a connection back to the client, for example because of firewalls.</summary>
        /// <param name="adapter">The object adapter. This object adapter is automatically removed from the
        /// connection when it is deactivated.</param>.
        public void SetAdapter(ObjectAdapter? adapter)
        {
            if (adapter != null)
            {
                // We're locking both the object adapter and this connection (in this order) to ensure the adapter
                // gets cleared from this connection during the deactivation of the object adapter.
                adapter.ExecuteOnlyWhenActive(() =>
                    {
                        lock (this)
                        {
                            _adapter = adapter;
                        }
                    });
            }
            else
            {
                lock (this)
                {
                    if (_state <= StateNotValidated || _state >= StateClosing)
                    {
                        return;
                    }
                    _adapter = null;
                }
            }

            // We never change the thread pool with which we were initially registered, even if we add or remove an
            // object adapter.
        }

        /// <summary>
        /// Get the object adapter that dispatches requests for this
        /// connection.
        /// </summary>
        /// <returns>The object adapter that dispatches requests for the
        /// connection, or null if no adapter is set.</returns>
        ///
        public ObjectAdapter? GetAdapter()
        {
            lock (this)
            {
                return _adapter;
            }
        }

        /// <summary>
        /// Get the endpoint from which the connection was created.
        /// </summary>
        /// <returns>The endpoint from which the connection was created.</returns>
        public Endpoint Endpoint => _endpoint; // No mutex protection necessary, _endpoint is immutable.

        /// <summary>Creates a special "fixed" proxy that always uses this connection. This proxy can be used for
        /// callbacks from a server to a client if the server cannot directly establish a connection to the client,
        /// for example because of firewalls. In this case, the server would create a proxy using an already
        /// established connection from the client.</summary>
        /// <param name="identity">The identity for which a proxy is to be created.</param>
        /// <param name="factory">The proxy factory. Use INamePrx.Factory, where INamePrx is the desired proxy type.
        /// </param>
        /// <returns>A proxy that matches the given identity and uses this connection.</returns>
        public T CreateProxy<T>(Identity identity, ProxyFactory<T> factory) where T : class, IObjectPrx
            => factory(_communicator.CreateReference(identity, this));

        internal void SetAdapterImpl(ObjectAdapter adapter)
        {
            lock (this)
            {
                if (_state <= StateNotValidated || _state >= StateClosing)
                {
                    return;
                }
                _adapter = adapter;
            }
        }

        public async Task ReadMessage()
        {
            var info = new MessageInfo();
            int dispatchCount = 0;
            lock (this)
            {
                if (_state >= StateClosed)
                {
                    return;
                }

                try
                {
                    _readBuffer = new ArraySegment<byte>(new byte[256], 0, Ice1Definitions.HeaderSize);
                    await _transceiver.ReadAsync(_readBuffer).ConfigureAwait(false);
                    TraceReceivedAndUpdateObserver(_readBuffer.Count);

                    //
                    // Connection is validated on first message. This is only used by
                    // setState() to check whether or not we can print a connection
                    // warning (a client might close the connection forcefully if the
                    // connection isn't validated, we don't want to print a warning
                    // in this case).
                    //
                    _validated = true;

                    // TODO: XXX
                    // if (bytesRead < Ice1Definitions.HeaderSize)
                    // {
                    //     //
                    //     // This situation is possible for small UDP packets.
                    //     //
                    //     throw new InvalidDataException($"received packet with only {_readBufferOffset} bytes");
                    // }

                    Ice1Definitions.CheckHeader(_readBuffer.AsSpan(0, 8));
                    int size = InputStream.ReadInt(_readBuffer.Slice(10, 4));
                    if (size < Ice1Definitions.HeaderSize)
                    {
                        throw new InvalidDataException($"received ice1 frame with only {size} bytes");
                    }

                    if (size > _messageSizeMax)
                    {
                        throw new InvalidDataException($"frame with {size} bytes exceeds Ice.MessageSizeMax value");
                    }

                    // TODO: XXX
                    // if (_endpoint.Datagram() && size > bytesRead)
                    // {
                    //     if (_warnUdp)
                    //     {
                    //         _logger.Warning($"maximum datagram size of {_readBufferOffset} exceeded");
                    //     }
                    //     _readBuffer = ArraySegment<byte>.Empty;
                    //     _readHeader = true;
                    //     return;
                    // }

                    if (size > _readBuffer.Array!.Length)
                    {
                        // Allocate a new array and copy the header over
                        byte[] readBuffer = new byte[size];
                        _readBuffer.AsSpan().CopyTo(readBuffer.AsSpan(0, Ice1Definitions.HeaderSize));
                        _readBuffer = readBuffer;
                    }
                    else if (size > _readBuffer.Count)
                    {
                        _readBuffer = new ArraySegment<byte>(_readBuffer.Array, 0, size);
                    }
                    Debug.Assert(size == _readBuffer.Count);
                    await _transceiver.ReadAsync(new ArraySegment<byte>(_readBuffer.Array, Ice1Definitions.HeaderSize,
                        size - Ice1Definitions.HeaderSize).ConfigureAwait(false);

                    Debug.Assert(_state <= StateClosingPending);

                    //
                    // We parse messages first, if we receive a close
                    // connection message we won't send more messages.
                    //
                    if ((readyOp & SocketOperation.Read) != 0)
                    {
                        newOp |= ParseMessage(ref info);
                        dispatchCount += info.MessageDispatchCount;
                    }

                    if ((readyOp & SocketOperation.Write) != 0)
                    {
                        newOp |= SendNextMessage(out sentCBs);
                        if (sentCBs != null)
                        {
                            ++dispatchCount;
                        }
                    }

                    if (_state < StateClosed)
                    {
                        ScheduleTimeout(newOp);
                        ThreadPool.Update(this, current.Operation, newOp);
                    }
                }

                        if (_acmLastActivity > -1)
                        {
                            _acmLastActivity = Time.CurrentMonotonicTimeMillis();
                        }

                        if (dispatchCount == 0)
                        {
                            return; // Nothing to dispatch we're done!
                        }

_dispatchCount += dispatchCount;
                        msg.Completed(ref current);
                    }
                    catch (TransportException ex)
                    {
                        SetState(StateClosed, ex);
                        return;
                    }
                    catch (Exception ex)
                    {
                        if (_endpoint.Datagram())
                        {
                            if (_warn)
                            {
                                _logger.Warning(string.Format("datagram connection exception:\n{0}\n{1}", ex, _desc));
                            }
                            _readBuffer = ArraySegment<byte>.Empty;
                            _readBufferOffset = 0;
                            _readHeader = true;
                        }
                        else
                        {
                            SetState(StateClosed, ex);
                        }
                        return;
                    }

                    ThreadPoolCurrent c = current;
ThreadPool.Dispatch(() =>
                    {
                        Dispatch(startCB, sentCBs, info);
msg.Destroy(ref c);
                    });
                }
            }
            finally
            {
                msg.FinishIOScope(ref current);
            }
        }

        public override void Message(ref ThreadPoolCurrent current)
        {
            IStartCallback? startCB = null;
            Queue<OutgoingMessage>? sentCBs = null;
            var info = new MessageInfo();
            int dispatchCount = 0;

            var msg = new ThreadPoolMessage(this);
            try
            {
                lock (this)
                {
                    if (!msg.StartIOScope(ref current))
                    {
                        return;
                    }

                    if (_state >= StateClosed)
                    {
                        return;
                    }

                    int readyOp = current.Operation;
                    try
                    {
                        UnscheduleTimeout(current.Operation);

                        int writeOp = SocketOperation.None;
                        int readOp = SocketOperation.None;
                        if ((readyOp & SocketOperation.Write) != 0)
                        {
                            writeOp = Write(_writeBuffer, _writeBufferSize, ref _writeBufferOffset);
                        }

                        while ((readyOp & SocketOperation.Read) != 0)
                        {
                            readOp = Read(ref _readBuffer, ref _readBufferOffset);
                            if ((readOp & SocketOperation.Read) != 0)
                            {
                                break;
                            }

                            if (_readHeader) // Read header if necessary.
                            {
                                _readHeader = false;

                                //
                                // Connection is validated on first message. This is only used by
                                // setState() to check whether or not we can print a connection
                                // warning (a client might close the connection forcefully if the
                                // connection isn't validated, we don't want to print a warning
                                // in this case).
                                //
                                _validated = true;

                                if (_readBufferOffset < Ice1Definitions.HeaderSize)
                                {
                                    //
                                    // This situation is possible for small UDP packets.
                                    //
                                    throw new InvalidDataException(
                                        $"received packet with only {_readBufferOffset} bytes");
                                }

                                Ice1Definitions.CheckHeader(_readBuffer.AsSpan(0, 8));
                                int size = InputStream.ReadInt(_readBuffer.Slice(10, 4));
                                if (size < Ice1Definitions.HeaderSize)
                                {
                                    throw new InvalidDataException($"received ice1 frame with only {size} bytes");
                                }

                                if (size > _messageSizeMax)
                                {
                                    throw new InvalidDataException(
                                        $"frame with {size} bytes exceeds Ice.MessageSizeMax value");
                                }

                                if (_endpoint.IsDatagram && size > _readBufferOffset)
                                {
                                    if (_warnUdp)
                                    {
                                        _logger.Warning($"maximum datagram size of {_readBufferOffset} exceeded");
                                    }
                                    _readBuffer = ArraySegment<byte>.Empty;
                                    _readBufferOffset = 0;
                                    _readHeader = true;
                                    return;
                                }

                                if (size > _readBuffer.Array!.Length)
                                {
                                    // Allocate a new array and copy the header over
                                    byte[] readBuffer = new byte[size];
                                    _readBuffer.AsSpan().CopyTo(readBuffer.AsSpan(0, Ice1Definitions.HeaderSize));
                                    _readBuffer = readBuffer;
                                }
                                else if (size > _readBuffer.Count)
                                {
                                    _readBuffer = new ArraySegment<byte>(_readBuffer.Array, 0, size);
                                }
                                Debug.Assert(size == _readBuffer.Count);
                            }

                            if (_readBufferOffset < _readBuffer.Count)
                            {
                                Debug.Assert(!_endpoint.IsDatagram);
                                continue;
                            }
                            break;
                        }

                        int newOp = readOp | writeOp;
                        readyOp &= ~newOp;
                        Debug.Assert(readyOp != 0 || newOp != 0);

                        if (_state <= StateNotValidated)
                        {
                            if (newOp != 0)
                            {
                                //
                                // Wait for all the transceiver conditions to be
                                // satisfied before continuing.
                                //
                                ScheduleTimeout(newOp);
                                ThreadPool.Update(this, current.Operation, newOp);
                                return;
                            }

                            if (_state == StateNotInitialized && !Initialize(current.Operation))
                            {
                                return;
                            }

                            if (_state <= StateNotValidated && !Validate(current.Operation))
                            {
                                return;
                            }

                            ThreadPool.Unregister(this, current.Operation);

                            SetState(StateActive);
                            if (_startCallback != null)
                            {
                                startCB = _startCallback;
                                _startCallback = null;
                                if (startCB != null)
                                {
                                    ++dispatchCount;
                                }
                            }
                        }
                        else
                        {
                            Debug.Assert(_state <= StateClosingPending);

                            //
                            // We parse messages first, if we receive a close
                            // connection message we won't send more messages.
                            //
                            if ((readyOp & SocketOperation.Read) != 0)
                            {
                                newOp |= ParseMessage(ref info);
                                dispatchCount += info.MessageDispatchCount;
                            }

                            if ((readyOp & SocketOperation.Write) != 0)
                            {
                                newOp |= SendNextMessage(out sentCBs);
                                if (sentCBs != null)
                                {
                                    ++dispatchCount;
                                }
                            }

                            if (_state < StateClosed)
                            {
                                ScheduleTimeout(newOp);
                                ThreadPool.Update(this, current.Operation, newOp);
                            }
                        }

                        if (_acmLastActivity > -1)
                        {
                            _acmLastActivity = Time.CurrentMonotonicTimeMillis();
                        }

                        if (dispatchCount == 0)
                        {
                            return; // Nothing to dispatch we're done!
                        }

                        _dispatchCount += dispatchCount;
                        msg.Completed(ref current);
                    }
                    catch (TransportException ex)
                    {
                        SetState(StateClosed, ex);
                        return;
                    }
                    catch (Exception ex)
                    {
                        if (_endpoint.IsDatagram)
                        {
                            if (_warn)
                            {
                                _logger.Warning(string.Format("datagram connection exception:\n{0}\n{1}", ex, _desc));
                            }
                            _readBuffer = ArraySegment<byte>.Empty;
                            _readBufferOffset = 0;
                            _readHeader = true;
                        }
                        else
                        {
                            SetState(StateClosed, ex);
                        }
                        return;
                    }

                    ThreadPoolCurrent c = current;
                    ThreadPool.Dispatch(() =>
                    {
                        Dispatch(startCB, sentCBs, info);
                        msg.Destroy(ref c);
                    });
                }
            }
            finally
            {
                msg.FinishIOScope(ref current);
            }

        }

        private void Dispatch(IStartCallback? startCB, Queue<OutgoingMessage>? sentCBs, MessageInfo info)
        {
            int dispatchedCount = 0;

            //
            // Notify the factory that the connection establishment and
            // validation has completed.
            //
            if (startCB != null)
            {
                startCB.ConnectionStartCompleted(this);
                ++dispatchedCount;
            }

            //
            // Notify AMI calls that the message was sent.
            //
            if (sentCBs != null)
            {
                foreach (OutgoingMessage m in sentCBs)
                {
                    if (m.InvokeSent)
                    {
                        Debug.Assert(m.OutAsync != null);
                        m.OutAsync.InvokeSent();
                    }
                    if (m.ReceivedReply)
                    {
                        Debug.Assert(m.OutAsync != null);
                        var outAsync = (OutgoingAsync)m.OutAsync;
                        if (outAsync.Response(m.IncomingData))
                        {
                            outAsync.InvokeResponse();
                        }
                    }
                }
                ++dispatchedCount;
            }

            //
            // Asynchronous replies must be handled outside the thread
            // synchronization, so that nested calls are possible.
            //
            if (info.OutAsync != null)
            {
                info.OutAsync.InvokeResponse();
                ++dispatchedCount;
            }

            if (info.HeartbeatCallback != null)
            {
                try
                {
                    info.HeartbeatCallback(this);
                }
                catch (Exception ex)
                {
                    _logger.Error("connection callback exception:\n" + ex + '\n' + _desc);
                }
                ++dispatchedCount;
            }

            //
            // Method invocation must be done outside the thread synchronization, so that nested
            // calls are possible.
            //
            if (info.InvokeNum > 0)
            {
                ValueTask vt = InvokeAllAsync(info.Data, info.InvokeNum, info.RequestId, info.Compress,
                    info.Adapter!);

                // TODO: do something with the value task

                //
                // Don't increase dispatchedCount, the dispatch count is
                // decreased when the incoming reply is sent.
                //
            }

            //
            // Decrease dispatch count.
            //
            if (dispatchedCount > 0)
            {
                lock (this)
                {
                    _dispatchCount -= dispatchedCount;
                    if (_dispatchCount == 0)
                    {
                        //
                        // Only initiate shutdown if not already done. It
                        // might have already been done if the sent callback
                        // or AMI callback was dispatched when the connection
                        // was already in the closing state.
                        //
                        if (_state == StateClosing)
                        {
                            try
                            {
                                InitiateShutdown();
                            }
                            catch (Exception ex)
                            {
                                SetState(StateClosed, ex);
                            }
                        }
                        else if (_state == StateFinished)
                        {
                            Reap();
                        }
                        System.Threading.Monitor.PulseAll(this);
                    }
                }
            }
        }

        public override void Finished(ref ThreadPoolCurrent current)
        {
            lock (this)
            {
                Debug.Assert(_state == StateClosed);
                UnscheduleTimeout(SocketOperation.Read | SocketOperation.Write);
            }

            //
            // If there are no callbacks to call, we don't call ioCompleted() since we're not going
            // to call code that will potentially block (this avoids promoting a new leader and
            // unnecessary thread creation, especially if this is called on shutdown).
            //
            if (_startCallback == null && _outgoingMessages.Count == 0 && _asyncRequests.Count == 0 &&
               _closeCallback == null && _heartbeatCallback == null)
            {
                Finish();
                return;
            }

            //
            // Unlike C++/Java, this method is called from an IO thread of the .NET thread
            // pool of from the communicator async IO thread. While it's fine to handle the
            // non-blocking activity of the connection from these threads, the dispatching
            // of the message must be taken care of by the Ice thread pool.
            //
            ThreadPool.Dispatch(Finish);
        }

        private new void Finish() // TODO: rename to avoid new
        {
            if (!_initialized)
            {
                if (_communicator.TraceLevels.Network >= 2)
                {
                    var s = new StringBuilder("failed to ");
                    s.Append(_connector != null ? "establish" : "accept");
                    s.Append(" ");
                    s.Append(_endpoint.Name);
                    s.Append(" connection\n");
                    s.Append(ToString());
                    s.Append("\n");
                    s.Append(_exception);
                    _logger.Trace(_communicator.TraceLevels.NetworkCat, s.ToString());
                }
            }
            else if (_communicator.TraceLevels.Network >= 1)
            {
                var s = new StringBuilder("closed ");
                s.Append(_endpoint.Name);
                s.Append(" connection\n");
                s.Append(ToString());

                //
                // Trace the cause of unexpected connection closures
                //
                if (!(_exception is ConnectionClosedException ||
                      _exception is ConnectionIdleException ||
                      _exception is CommunicatorDestroyedException ||
                      _exception is ObjectAdapterDeactivatedException))
                {
                    s.Append("\n");
                    s.Append(_exception);
                }

                _logger.Trace(_communicator.TraceLevels.NetworkCat, s.ToString());
            }

            if (_startCallback != null)
            {
                Debug.Assert(_exception != null);
                _startCallback.ConnectionStartFailed(this, _exception);
                _startCallback = null;
            }

            if (_outgoingMessages.Count > 0)
            {
                if (_writeBufferSize > 0)
                {
                    // Return the stream to the outgoing call. This is important for
                    // retriable AMI calls which are not marshalled again.
                    OutgoingMessage message = _outgoingMessages.First!.Value;
                    Debug.Assert(message.OutgoingData != null);
                    _writeBufferOffset = 0;
                    _writeBufferSize = 0;
                    _writeBuffer = _emptyBuffer;

                    //
                    // The current message might be sent but not yet removed from _sendStreams. If
                    // the response has been received in the meantime, we remove the message from
                    // _sendStreams to not call finished on a message which is already done.
                    //
                    if (message.IsSent || message.ReceivedReply)
                    {
                        if (message.Sent() && message.InvokeSent)
                        {
                            Debug.Assert(message.OutAsync != null);
                            message.OutAsync.InvokeSent();
                        }
                        if (message.ReceivedReply)
                        {
                            Debug.Assert(message.OutAsync != null);
                            var outAsync = (OutgoingAsync)message.OutAsync;
                            if (outAsync.Response(message.IncomingData))
                            {
                                outAsync.InvokeResponse();
                            }
                        }
                        _outgoingMessages.RemoveFirst();
                    }
                }

                foreach (OutgoingMessage o in _outgoingMessages)
                {
                    o.Completed(_exception!);
                    if (o.RequestId > 0) // Make sure finished isn't called twice.
                    {
                        _asyncRequests.Remove(o.RequestId);
                    }
                }
                _outgoingMessages.Clear(); // Must be cleared before _requests because of Outgoing* references in OutgoingMessage
            }

            foreach (OutgoingAsyncBase o in _asyncRequests.Values)
            {
                if (o.Exception(_exception!))
                {
                    o.InvokeException();
                }
            }
            _asyncRequests.Clear();

            //
            // Don't wait to be reaped to reclaim memory allocated by read/write streams.
            //
            // TODO reclaim read/write buffers
            _readBuffer = ArraySegment<byte>.Empty;
            _readBufferOffset = 0;

            if (_closeCallback != null)
            {
                try
                {
                    _closeCallback(this);
                }
                catch (Exception ex)
                {
                    _logger.Error($"connection callback exception:\n{ex}\n{_desc}");
                }
                _closeCallback = null;
            }

            _heartbeatCallback = null;

            //
            // This must be done last as this will cause waitUntilFinished() to return (and communicator
            // objects such as the timer might be destroyed too).
            //
            lock (this)
            {
                SetState(StateFinished);

                if (_dispatchCount == 0)
                {
                    Reap();
                }
            }
        }

        private void SendResponse(OutgoingResponseFrame response, int requestId, byte compressionStatus)
        {
            lock (this)
            {
                Debug.Assert(_state > StateNotValidated);

                try
                {
                    if (--_dispatchCount == 0)
                    {
                        if (_state == StateFinished)
                        {
                            Reap();
                        }
                        System.Threading.Monitor.PulseAll(this);
                    }

                    if (_state >= StateClosed)
                    {
                        Debug.Assert(_exception != null);
                        throw _exception;
                    }

                    SendMessage(new OutgoingMessage(response, compressionStatus > 0, requestId));

                    if (_state == StateClosing && _dispatchCount == 0)
                    {
                        InitiateShutdown();
                    }
                }
                catch (Exception ex)
                {
                    SetState(StateClosed, ex);
                }
            }
        }

        private void SendNoResponse()
        {
            lock (this)
            {
                Debug.Assert(_state > StateNotValidated);

                try
                {
                    if (--_dispatchCount == 0)
                    {
                        if (_state == StateFinished)
                        {
                            Reap();
                        }
                        System.Threading.Monitor.PulseAll(this);
                    }

                    if (_state >= StateClosed)
                    {
                        Debug.Assert(_exception != null);
                        throw _exception;
                    }

                    if (_state == StateClosing && _dispatchCount == 0)
                    {
                        InitiateShutdown();
                    }
                }
                catch (System.Exception ex)
                {
                    SetState(StateClosed, ex);
                }
            }
        }

        private void InvokeException(System.Exception ex, int invokeNum)
        {
            // Fatal exception while invoking a request. Since sendResponse/sendNoResponse isn't
            // called in case of a fatal exception we decrement _dispatchCount here.

            lock (this)
            {
                SetState(StateClosed, ex);

                if (invokeNum > 0)
                {
                    Debug.Assert(_dispatchCount >= invokeNum);
                    _dispatchCount -= invokeNum;
                    if (_dispatchCount == 0)
                    {
                        if (_state == StateFinished)
                        {
                            Reap();
                        }
                        System.Threading.Monitor.PulseAll(this);
                    }
                }
            }
        }

        /// <summary>
        /// Return a description of the connection as human readable text,
        /// suitable for logging or error messages.
        /// </summary>
        /// <returns>The description of the connection as human readable
        /// text.</returns>
        public override string ToString() => _desc; // No mutex lock, _desc is immutable.

        public void TimedOut()
        {
            lock (this)
            {
                if (_state <= StateNotValidated)
                {
                    SetState(StateClosed, new ConnectTimeoutException());
                }
                else if (_state < StateClosed)
                {
                    SetState(StateClosed, new ConnectionTimeoutException());
                }
            }
        }

        /// <summary>
        /// Return the connection type.
        /// This corresponds to the endpoint
        /// type, i.e., "tcp", "udp", etc.
        ///
        /// </summary>
        /// <returns>The type of the connection.</returns>
        public string Type() => _type; // No mutex lock, _type is immutable.

        /// <summary>
        /// Get the timeout for the connection.
        /// </summary>
        /// <returns>The connection's timeout.</returns>
        public int Timeout => _endpoint.Timeout; // No mutex protection necessary, _endpoint is immutable.

        /// <summary>
        /// Returns the connection information.
        /// </summary>
        /// <returns>The connection information.</returns>
        public ConnectionInfo GetConnectionInfo()
        {
            lock (this)
            {
                if (_state >= StateClosed)
                {
                    throw _exception!;
                }
                return InitConnectionInfo();
            }
        }

        /// <summary>
        /// Set the connection buffer receive/send size.
        /// </summary>
        /// <param name="rcvSize">The connection receive buffer size.
        /// </param>
        /// <param name="sndSize">The connection send buffer size.</param>
        public void SetBufferSize(int rcvSize, int sndSize)
        {
            lock (this)
            {
                if (_state >= StateClosed)
                {
                    throw _exception!;
                }
                _transceiver.SetBufferSize(rcvSize, sndSize);
                _info = null; // Invalidate the cached connection info
            }
        }

        internal Connection(Communicator communicator,
                            IACMMonitor? monitor,
                            ITransceiver transceiver,
                            IConnector? connector,
                            Endpoint endpoint,
                            ObjectAdapter? adapter)
        {
            _communicator = communicator;
            _monitor = monitor;
            _transceiver = transceiver;
            _desc = transceiver.ToString()!;
            _type = transceiver.Transport();
            _connector = connector;
            _endpoint = endpoint;
            _adapter = adapter;
            _communicatorObserver = communicator.Observer;
            _logger = communicator.Logger; // Cached for better performance.
            _traceLevels = communicator.TraceLevels; // Cached for better performance.
            _timer = communicator.Timer();
            _writeTimeout = new TimeoutCallback(this);
            _writeTimeoutScheduled = false;
            _readTimeout = new TimeoutCallback(this);
            _readTimeoutScheduled = false;
            _warn = communicator.GetPropertyAsInt("Ice.Warn.Connections") > 0;
            _warnUdp = communicator.GetPropertyAsInt("Ice.Warn.Datagrams") > 0;

            if (_monitor != null && _monitor.GetACM().Timeout > 0)
            {
                _acmLastActivity = Time.CurrentMonotonicTimeMillis();
            }
            else
            {
                _acmLastActivity = -1;
            }
            _nextRequestId = 1;
            _messageSizeMax = adapter != null ? adapter.MessageSizeMax : communicator.MessageSizeMax;
            _readBuffer = ArraySegment<byte>.Empty;
            _readHeader = false;
            _writeBuffer = new List<ArraySegment<byte>>();
            _writeBufferSize = 0;
            _writeBufferOffset = 0;
            _dispatchCount = 0;
            _state = StateNotInitialized;

            _compressionLevel = communicator.GetPropertyAsInt("Ice.Compression.Level") ?? 1;
            if (_compressionLevel < 1)
            {
                _compressionLevel = 1;
            }
            else if (_compressionLevel > 9)
            {
                _compressionLevel = 9;
            }

            if (adapter != null)
            {
                _taskFactory = new TaskFactory(adapter.TaskScheduler);
            }
            else
            {
                _taskFactory = new TaskFactory(communicator.TaskScheduler);
            }
        }

        private const int StateNotInitialized = 0;
        private const int StateNotValidated = 1;
        private const int StateActive = 2;
        private const int StateClosing = 3;
        private const int StateClosingPending = 4;
        private const int StateClosed = 5;
        private const int StateFinished = 6;

        private void SetState(int state, System.Exception ex)
        {
            //
            // If setState() is called with an exception, then only closed
            // and closing states are permissible.
            //
            Debug.Assert(state >= StateClosing);

            if (_state == state) // Don't switch twice.
            {
                return;
            }

            if (_exception == null)
            {
                //
                // If we are in closed state, an exception must be set.
                //
                Debug.Assert(_state != StateClosed);

                _exception = ex;

                //
                // We don't warn if we are not validated.
                //
                if (_warn && _validated)
                {
                    //
                    // Don't warn about certain expected exceptions.
                    //
                    if (!(_exception is ConnectionClosedException ||
                         _exception is ConnectionIdleException ||
                         _exception is CommunicatorDestroyedException ||
                         _exception is ObjectAdapterDeactivatedException ||
                         (_exception is ConnectionLostException && _state >= StateClosing)))
                    {
                        Warning("connection exception", _exception);
                    }
                }
            }

            //
            // We must set the new state before we notify requests of any
            // exceptions. Otherwise new requests may retry on a
            // connection that is not yet marked as closed or closing.
            //
            SetState(state);
        }

        private void SetState(int state)
        {
            //
            // We don't want to send close connection messages if the endpoint
            // only supports oneway transmission from client to server.
            //
            if (_endpoint.IsDatagram && state == StateClosing)
            {
                state = StateClosed;
            }

            //
            // Skip graceful shutdown if we are destroyed before validation.
            //
            if (_state <= StateNotValidated && state == StateClosing)
            {
                state = StateClosed;
            }

            if (_state == state) // Don't switch twice.
            {
                return;
            }

            try
            {
                switch (state)
                {
                    case StateNotInitialized:
                        {
                            Debug.Assert(false);
                            break;
                        }

                    case StateNotValidated:
                        {
                            if (_state != StateNotInitialized)
                            {
                                Debug.Assert(_state == StateClosed);
                                return;
                            }
                            break;
                        }

                    case StateActive:
                        {
                            // Can only switch from validated to active.
                            if (_state != StateNotValidated)
                            {
                                return;
                            }
                            ThreadPool.Register(this, SocketOperation.Read);
                            break;
                        }

                    case StateClosing:
                    case StateClosingPending:
                        {
                            // Can't change back from closing pending.
                            if (_state >= StateClosingPending)
                            {
                                return;
                            }
                            break;
                        }

                    case StateClosed:
                        {
                            if (_state == StateFinished)
                            {
                                return;
                            }

                            ThreadPool.Finish(this);
                            _transceiver.Close();
                            break;
                        }

                    case StateFinished:
                        {
                            Debug.Assert(_state == StateClosed);
                            _transceiver.Destroy();
                            break;
                        }
                }
            }
            catch (System.Exception ex)
            {
                _logger.Error("unexpected connection exception:\n" + ex + "\n" + _transceiver.ToString());
            }

            //
            // We only register with the connection monitor if our new state
            // is StateActive. Otherwise we unregister with the connection
            // monitor, but only if we were registered before, i.e., if our
            // old state was StateActive.
            //
            if (_monitor != null)
            {
                if (state == StateActive)
                {
                    if (_acmLastActivity > -1)
                    {
                        _acmLastActivity = Time.CurrentMonotonicTimeMillis();
                    }
                    _monitor.Add(this);
                }
                else if (_state == StateActive)
                {
                    _monitor.Remove(this);
                }
            }

            if (_communicatorObserver != null)
            {
                ConnectionState oldState = ToConnectionState(_state);
                ConnectionState newState = ToConnectionState(state);
                if (oldState != newState)
                {
                    _observer = _communicatorObserver.GetConnectionObserver(InitConnectionInfo(), _endpoint,
                        newState, _observer);
                    if (_observer != null)
                    {
                        _observer.Attach();
                    }
                }
                if (_observer != null && state == StateClosed && _exception != null)
                {
                    if (!(_exception is ConnectionClosedException ||
                         _exception is ConnectionIdleException ||
                         _exception is CommunicatorDestroyedException ||
                         _exception is ObjectAdapterDeactivatedException ||
                         (_exception is ConnectionLostException && _state >= StateClosing)))
                    {
                        _observer.Failed(_exception.GetType().FullName!);
                    }
                }
            }
            _state = state;

            System.Threading.Monitor.PulseAll(this);
            if (_state == StateClosing && _dispatchCount == 0)
            {
                try
                {
                    InitiateShutdown();
                }
                catch (Exception ex)
                {
                    SetState(StateClosed, ex);
                }
            }
        }

        private void InitiateShutdown()
        {
            Debug.Assert(_state == StateClosing && _dispatchCount == 0);

            if (_shutdownInitiated)
            {
                return;
            }
            _shutdownInitiated = true;

            if (!_endpoint.IsDatagram)
            {
                //
                // Before we shut down, we send a close connection message.
                //
                if ((SendMessage(new OutgoingMessage(_closeConnectionMessage, false)) &
                    OutgoingAsyncBase.AsyncStatusSent) != 0)
                {
                    SetState(StateClosingPending);

                    //
                    // Notify the transceiver of the graceful connection closure.
                    //
                    int op = _transceiver.Closing(true, _exception);
                    if (op != 0)
                    {
                        ScheduleTimeout(op);
                        ThreadPool.Register(this, op);
                    }
                }
            }
        }

        private void SendHeartbeatNow()
        {
            Debug.Assert(_state == StateActive);

            if (!_endpoint.IsDatagram)
            {
                try
                {
                    SendMessage(new OutgoingMessage(_validateConnectionMessage, false));
                }
                catch (System.Exception ex)
                {
                    SetState(StateClosed, ex);
                    Debug.Assert(_exception != null);
                }
            }
        }

<<<<<<< HEAD
=======
        private bool Initialize(int operation)
        {
            int s = _transceiver.Initialize(ref _readBuffer, _writeBuffer);
            if (s != SocketOperation.None)
            {
                _writeBufferOffset = 0;
                _writeBufferSize = _writeBuffer.GetByteCount();
                ScheduleTimeout(s);
                ThreadPool.Update(this, operation, s);
                return false;
            }
            //
            // Update the connection description once the transceiver is initialized.
            //
            _desc = _transceiver.ToString()!;
            _initialized = true;
            SetState(StateNotValidated);
            return true;
        }

        private bool Validate(int operation)
        {
            if (!_endpoint.IsDatagram) // Datagram connections are always implicitly validated.
            {
                if (_adapter != null) // The server side has the active role for connection validation.
                {
                    if (_writeBufferSize == 0)
                    {
                        _writeBuffer = _validateConnectionMessage;
                        _writeBufferOffset = 0;
                        _writeBufferSize = Ice1Definitions.HeaderSize;
                        // TODO we need a better API for tracing
                        TraceUtil.TraceSend(_communicator,
                            _writeBuffer.GetSegment(0, _writeBufferSize).ToArray(), _logger, _traceLevels);
                    }

                    if (_writeBufferOffset < _writeBufferSize)
                    {
                        int op = Write(_writeBuffer, _writeBufferSize, ref _writeBufferOffset);
                        if (op != 0)
                        {
                            ScheduleTimeout(op);
                            ThreadPool.Update(this, operation, op);
                            return false;
                        }
                    }
                }
                else // The client side has the passive role for connection validation.
                {
                    if (_readBuffer.Count == 0)
                    {
                        _readBuffer = new ArraySegment<byte>(new byte[256], 0, Ice1Definitions.HeaderSize);
                        _readBufferOffset = 0;
                    }

                    if (_readBufferOffset < _readBuffer.Count)
                    {
                        int op = Read(ref _readBuffer, ref _readBufferOffset);
                        if (op != 0)
                        {
                            ScheduleTimeout(op);
                            ThreadPool.Update(this, operation, op);
                            return false;
                        }
                    }

                    _validated = true;

                    Debug.Assert(_readBufferOffset == Ice1Definitions.HeaderSize);
                    Ice1Definitions.CheckHeader(_readBuffer.AsSpan(0, 8));
                    var messageType = (Ice1Definitions.MessageType)_readBuffer[8];
                    if (messageType != Ice1Definitions.MessageType.ValidateConnectionMessage)
                    {
                        throw new InvalidDataException(@$"received ice1 frame with message type `{messageType
                            }' before receiving the validate connection message");
                    }

                    int size = InputStream.ReadInt(_readBuffer.AsSpan(10, 4));
                    if (size != Ice1Definitions.HeaderSize)
                    {
                        throw new InvalidDataException(
                            $"received an ice1 frame with validate connection type and a size of `{size}' bytes");
                    }
                }
            }

            _writeBuffer = _emptyBuffer;
            _writeBufferSize = 0;
            _writeBufferOffset = 0;

            // For datagram connections the buffer is allocated by the datagram transport
            if (!_endpoint.IsDatagram)
            {
                _readBuffer = new ArraySegment<byte>(new byte[256], 0, Ice1Definitions.HeaderSize);
            }
            _readBufferOffset = 0;
            _readHeader = true;

            if (_communicator.TraceLevels.Network >= 1)
            {
                var s = new StringBuilder();
                if (_endpoint.IsDatagram)
                {
                    s.Append("starting to ");
                    s.Append(_connector != null ? "send" : "receive");
                    s.Append(" ");
                    s.Append(_endpoint.Name);
                    s.Append(" messages\n");
                    s.Append(_transceiver.ToDetailedString());
                }
                else
                {
                    s.Append(_connector != null ? "established" : "accepted");
                    s.Append(" ");
                    s.Append(_endpoint.Name);
                    s.Append(" connection\n");
                    s.Append(ToString());
                }
                _logger.Trace(_communicator.TraceLevels.NetworkCat, s.ToString());
            }

            return true;
        }

>>>>>>> 038f547d
        private int SendNextMessage(out Queue<OutgoingMessage>? callbacks)
        {
            callbacks = null;

            if (_outgoingMessages.Count == 0)
            {
                return SocketOperation.None;
            }
            else if (_state == StateClosingPending && _writeBufferOffset == 0)
            {
                // Message wasn't sent, empty the _writeStream, we're not going to send more data.
                _writeBuffer = _emptyBuffer;
                _writeBufferOffset = 0;
                _writeBufferSize = 0;
                return SocketOperation.None;
            }

            Debug.Assert(_writeBufferSize > 0 && _writeBufferOffset == _writeBufferSize);
            try
            {
                while (true)
                {
                    //
                    // Notify the message that it was sent.
                    //
                    OutgoingMessage message = _outgoingMessages.First!.Value;
                    _writeBuffer = _emptyBuffer;
                    _writeBufferOffset = 0;
                    _writeBufferSize = 0;
                    if (message.Sent())
                    {
                        if (callbacks == null)
                        {
                            callbacks = new Queue<OutgoingMessage>();
                        }
                        callbacks.Enqueue(message);
                    }
                    _outgoingMessages.RemoveFirst();

                    //
                    // If there's nothing left to send, we're done.
                    //
                    if (_outgoingMessages.Count == 0)
                    {
                        break;
                    }

                    //
                    // If we are in the closed state or if the close is
                    // pending, don't continue sending.
                    //
                    // This can occur if ParseMessage (called before
                    // SendNextMessage by Message()) closes the connection.
                    //
                    if (_state >= StateClosingPending)
                    {
                        return SocketOperation.None;
                    }

                    //
                    // Otherwise, prepare the next message stream for writing.
                    //
                    message = _outgoingMessages.First.Value;
                    Debug.Assert(message.OutgoingData != null);
                    List<ArraySegment<byte>> data = message.OutgoingData;

                    message.OutgoingData = DoCompress(message.OutgoingData, message.Size, message.Compress);
                    message.Size = message.OutgoingData.GetByteCount();

                    TraceUtil.TraceSend(_communicator, data.GetSegment(0, message.Size).Array!, _logger, _traceLevels);
                    _writeBuffer = message.OutgoingData;
                    _writeBufferSize = message.Size;
                    _writeBufferOffset = 0;
                    //
                    // Send the message.
                    //
                    if (_writeBufferOffset < _writeBufferSize)
                    {
                        int op = Write(_writeBuffer, _writeBufferSize, ref _writeBufferOffset);
                        if (op != 0)
                        {
                            return op;
                        }
                    }
                }

                //
                // If all the messages were sent and we are in the closing state, we schedule
                // the close timeout to wait for the peer to close the connection.
                //
                if (_state == StateClosing && _shutdownInitiated)
                {
                    SetState(StateClosingPending);
                    int op = _transceiver.Closing(true, _exception);
                    if (op != 0)
                    {
                        return op;
                    }
                }
            }
            catch (System.Exception ex)
            {
                SetState(StateClosed, ex);
            }
            return SocketOperation.None;
        }

        private int SendMessage(OutgoingMessage message)
        {
            Debug.Assert(_state < StateClosed);
            if (_outgoingMessages.Count > 0)
            {
                _outgoingMessages.AddLast(message);
                return OutgoingAsyncBase.AsyncStatusQueued;
            }

            //
            // Attempt to send the message without blocking. If the send blocks, we use
            // asynchronous I/O or we request the caller to call FinishSendMessage() outside
            // the synchronization.
            //
            Debug.Assert(message.OutgoingData != null);
            List<ArraySegment<byte>> requestData = message.OutgoingData;

            message.OutgoingData = DoCompress(requestData, message.Size, message.Compress);
            message.Size = message.OutgoingData.GetByteCount();
            _writeBuffer = message.OutgoingData;
            _writeBufferSize = message.Size;
            _writeBufferOffset = 0;

            TraceUtil.TraceSend(_communicator, VectoredBufferExtensions.ToArray(requestData), _logger, _traceLevels);

            //
            // Send the message without blocking.
            //
            int op = Write(_writeBuffer, _writeBufferSize, ref _writeBufferOffset);
            if (op == 0)
            {
                _writeBuffer = _emptyBuffer;
                _writeBufferSize = 0;
                _writeBufferOffset = 0;
                int status = OutgoingAsyncBase.AsyncStatusSent;
                if (message.Sent())
                {
                    status |= OutgoingAsyncBase.AsyncStatusInvokeSentCallback;
                }

                if (_acmLastActivity > -1)
                {
                    _acmLastActivity = Time.CurrentMonotonicTimeMillis();
                }
                return status;
            }
            _outgoingMessages.AddLast(message);
            ScheduleTimeout(op);
            ThreadPool.Register(this, op);
            return OutgoingAsyncBase.AsyncStatusQueued;
        }

        private List<ArraySegment<byte>> DoCompress(List<ArraySegment<byte>> data, int size, bool compress)
        {
            if (BZip2.IsLoaded && compress && size >= 100)
            {
                List<ArraySegment<byte>>? compressedData =
                    BZip2.Compress(data, size, Ice1Definitions.HeaderSize, _compressionLevel);
                if (compressedData != null)
                {
                    return compressedData;
                }
            }

            ArraySegment<byte> header = data[0];
            // Write the compression status and the message size.
            header[9] = (byte)(BZip2.IsLoaded && compress ? 1 : 0);
            return data;
        }

        private struct MessageInfo
        {
            public ArraySegment<byte> Data;
            public int InvokeNum;
            public int RequestId;
            public byte Compress;
            public ObjectAdapter? Adapter;
            public OutgoingAsyncBase? OutAsync;
            public HeartbeatCallback HeartbeatCallback;
            public int MessageDispatchCount;
        }

        private int ParseMessage(ref MessageInfo info)
        {
            Debug.Assert(_state > StateNotValidated && _state < StateClosed);
            info.Data = _readBuffer;

            // For datagram connections the buffer is allocated by the datagram transport
            _readBuffer = _endpoint.IsDatagram ?
                ArraySegment<byte>.Empty : new ArraySegment<byte>(new byte[256], 0, Ice1Definitions.HeaderSize);
            _readBufferOffset = 0;
            _readHeader = true;

            try
            {
                //
                // The magic and version fields have already been checked.
                //
                var messageType = (Ice1Definitions.MessageType)info.Data[8];
                info.Compress = info.Data[9];
                if (info.Compress == 2)
                {
                    if (BZip2.IsLoaded)
                    {
                        info.Data = BZip2.Decompress(info.Data, Ice1Definitions.HeaderSize, _messageSizeMax);
                    }
                    else
                    {
                        throw new LoadException("compression not supported, bzip2 library not found");
                    }
                }

                switch (messageType)
                {
                    case Ice1Definitions.MessageType.CloseConnectionMessage:
                        {
                            TraceUtil.TraceRecv(new InputStream(_communicator, info.Data), _logger, _traceLevels);
                            if (_endpoint.IsDatagram)
                            {
                                if (_warn)
                                {
                                    _logger.Warning("ignoring close connection message for datagram connection:\n" + _desc);
                                }
                            }
                            else
                            {
                                SetState(StateClosingPending, new ConnectionClosedByPeerException());

                                //
                                // Notify the transceiver of the graceful connection closure.
                                //
                                int op = _transceiver.Closing(false, _exception);
                                if (op != 0)
                                {
                                    return op;
                                }
                                SetState(StateClosed);
                            }
                            break;
                        }

                    case Ice1Definitions.MessageType.RequestMessage:
                        {
                            if (_state >= StateClosing)
                            {
                                TraceUtil.Trace("received request during closing\n" +
                                                "(ignored by server, client will retry)",
                                                new InputStream(_communicator, info.Data),
                                                _logger, _traceLevels);
                            }
                            else
                            {
                                TraceUtil.TraceRecv(new InputStream(_communicator, info.Data), _logger, _traceLevels);
                                info.RequestId = InputStream.ReadInt(info.Data.AsSpan(Ice1Definitions.HeaderSize, 4));
                                info.InvokeNum = 1;
                                info.Adapter = _adapter;
                                ++info.MessageDispatchCount;
                            }
                            break;
                        }

                    case Ice1Definitions.MessageType.RequestBatchMessage:
                        {
                            if (_state >= StateClosing)
                            {
                                TraceUtil.Trace("received batch request during closing\n" +
                                                "(ignored by server, client will retry)",
                                                new InputStream(_communicator, info.Data),
                                                _logger, _traceLevels);
                            }
                            else
                            {
                                TraceUtil.TraceRecv(new InputStream(_communicator, info.Data), _logger, _traceLevels);
                                info.InvokeNum = InputStream.ReadInt(info.Data.AsSpan(Ice1Definitions.HeaderSize, 4));
                                if (info.InvokeNum < 0)
                                {
                                    int invokeNum = info.InvokeNum;
                                    info.InvokeNum = 0;
                                    throw new InvalidDataException(
                                        $"received ice1 RequestBatchMessage with {invokeNum} batch requests");
                                }
                                info.Adapter = _adapter;
                                info.MessageDispatchCount += info.InvokeNum;
                            }
                            break;
                        }

                    case Ice1Definitions.MessageType.ReplyMessage:
                        {
                            TraceUtil.TraceRecv(new InputStream(_communicator, info.Data), _logger, _traceLevels);
                            info.RequestId = InputStream.ReadInt(info.Data.AsSpan(Ice1Definitions.HeaderSize, 4));
                            if (_asyncRequests.TryGetValue(info.RequestId, out info.OutAsync))
                            {
                                _asyncRequests.Remove(info.RequestId);

                                //
                                // If we just received the reply for a request which isn't acknowledge as
                                // sent yet, we queue the reply instead of processing it right away. It
                                // will be processed once the write callback is invoked for the message.
                                //
                                OutgoingMessage? message = _outgoingMessages.Count > 0 ? _outgoingMessages.First!.Value : null;
                                if (message != null && message.OutAsync == info.OutAsync)
                                {
                                    message.ReceivedReply = true;
                                    message.IncomingData = info.Data;
                                }
                                else if (info.OutAsync.Response(info.Data))
                                {
                                    ++info.MessageDispatchCount;
                                }
                                else
                                {
                                    info.OutAsync = null;
                                }
                                System.Threading.Monitor.PulseAll(this); // Notify threads blocked in close()
                            }
                            break;
                        }

                    case Ice1Definitions.MessageType.ValidateConnectionMessage:
                        {
                            TraceUtil.TraceRecv(new InputStream(_communicator, info.Data), _logger, _traceLevels);
                            if (_heartbeatCallback != null)
                            {
                                info.HeartbeatCallback = _heartbeatCallback;
                                ++info.MessageDispatchCount;
                            }
                            break;
                        }

                    default:
                        {
                            TraceUtil.Trace("received unknown message\n(invalid, closing connection)",
                                            new InputStream(_communicator, info.Data), _logger, _traceLevels);
                            throw new InvalidDataException(
                                $"received ice1 frame with unknown message type `{messageType}'");
                        }
                }
            }
            catch (Exception ex)
            {
                if (_endpoint.IsDatagram)
                {
                    if (_warn)
                    {
                        _logger.Warning("datagram connection exception:\n" + ex.ToString() + "\n" + _desc);
                    }
                }
                else
                {
                    SetState(StateClosed, ex);
                }
            }

            return SocketOperation.Read;
        }

        private async ValueTask InvokeAllAsync(ArraySegment<byte> data, int invokeNum, int requestId,
            byte compressionStatus, ObjectAdapter adapter)
        {
            // Note: In contrast to other private or protected methods, this method must be called *without* the
            // mutex locked.

            Debug.Assert(invokeNum > 0); // invokeNum is usually 1 but can be larger for a batch request.
            Debug.Assert(invokeNum == 1); // TODO: deal with batch requests

            IDispatchObserver? dispatchObserver = null;

            try
            {
                var request = new IncomingRequestFrame(adapter.Communicator,
                    data.Slice(Ice1Definitions.HeaderSize + 4));
                var current = new Current(adapter, request, requestId, this);

                // Then notify and set dispatch observer, if any.
                ICommunicatorObserver? communicatorObserver = adapter.Communicator.Observer;
                if (communicatorObserver != null)
                {
                    dispatchObserver = communicatorObserver.GetDispatchObserver(current, request.Size);
                    dispatchObserver?.Attach();
                }

                OutgoingResponseFrame? response = null;
                try
                {
                    IObject? servant = current.Adapter.Find(current.Identity, current.Facet);
                    if (servant == null)
                    {
                        // TODO if we want to support incoming batch request we need
                        // to skip current encapsulation.
                        throw new ObjectNotExistException(current.Identity, current.Facet, current.Operation);
                    }

                    ValueTask<OutgoingResponseFrame> vt = servant.DispatchAsync(request, current);
                    --invokeNum;
                    if (requestId != 0)
                    {
                        response = await vt.ConfigureAwait(false);
                    }
                }
                catch (Exception ex)
                {
                    if (requestId != 0)
                    {
                        RemoteException actualEx;
                        if (ex is RemoteException remoteEx && !remoteEx.ConvertToUnhandled)
                        {
                            actualEx = remoteEx;
                        }
                        else
                        {
                            actualEx = new UnhandledException(current.Identity, current.Facet, current.Operation, ex);
                        }
                        Incoming.ReportException(actualEx, dispatchObserver, current);
                        response = new OutgoingResponseFrame(current, actualEx);
                    }
                }

                if (requestId == 0)
                {
                    SendNoResponse();
                }
                else
                {
                    Debug.Assert(response != null);
                    dispatchObserver?.Reply(response.Size);
                    SendResponse(response, requestId, compressionStatus);
                }
            }
            catch (Exception ex)
            {
                InvokeException(ex, invokeNum);
            }
            finally
            {
                dispatchObserver?.Detach();
            }
        }

        private void ScheduleTimeout(int status)
        {
            int timeout;
            if (_state < StateActive)
            {
                DefaultsAndOverrides defaultsAndOverrides = _communicator.DefaultsAndOverrides;
                if (defaultsAndOverrides.OverrideConnectTimeout)
                {
                    timeout = defaultsAndOverrides.OverrideConnectTimeoutValue;
                }
                else
                {
                    timeout = _endpoint.Timeout;
                }
            }
            else if (_state < StateClosingPending)
            {
                if (_readHeader) // No timeout for reading the header.
                {
                    status &= ~SocketOperation.Read;
                }
                timeout = _endpoint.Timeout;
            }
            else
            {
                DefaultsAndOverrides defaultsAndOverrides = _communicator.DefaultsAndOverrides;
                if (defaultsAndOverrides.OverrideCloseTimeout)
                {
                    timeout = defaultsAndOverrides.OverrideCloseTimeoutValue;
                }
                else
                {
                    timeout = _endpoint.Timeout;
                }
            }

            if (timeout < 0)
            {
                return;
            }

            if ((status & SocketOperation.Read) != 0)
            {
                if (_readTimeoutScheduled)
                {
                    _timer.Cancel(_readTimeout);
                }
                _timer.Schedule(_readTimeout, timeout);
                _readTimeoutScheduled = true;
            }
            if ((status & (SocketOperation.Write | SocketOperation.Connect)) != 0)
            {
                if (_writeTimeoutScheduled)
                {
                    _timer.Cancel(_writeTimeout);
                }
                _timer.Schedule(_writeTimeout, timeout);
                _writeTimeoutScheduled = true;
            }
        }

        private void UnscheduleTimeout(int status)
        {
            if ((status & SocketOperation.Read) != 0 && _readTimeoutScheduled)
            {
                _timer.Cancel(_readTimeout);
                _readTimeoutScheduled = false;
            }
            if ((status & (SocketOperation.Write | SocketOperation.Connect)) != 0 &&
               _writeTimeoutScheduled)
            {
                _timer.Cancel(_writeTimeout);
                _writeTimeoutScheduled = false;
            }
        }

        private ConnectionInfo InitConnectionInfo()
        {
            if (_state > StateNotInitialized && _info != null) // Update the connection info until it's initialized
            {
                return _info;
            }

            try
            {
                _info = _transceiver.GetInfo();
            }
            catch (System.Exception)
            {
                _info = new ConnectionInfo();
            }
            for (ConnectionInfo? info = _info; info != null; info = info.Underlying)
            {
                info.ConnectionId = _endpoint.ConnectionId;
                info.AdapterName = _adapter != null ? _adapter.Name : "";
                info.Incoming = _connector == null;
            }
            return _info;
        }

        private void Reap()
        {
            if (_monitor != null)
            {
                _monitor.Reap(this);
            }
            if (_observer != null)
            {
                _observer.Detach();
            }
        }

        private ConnectionState ToConnectionState(int state) => _connectionStateMap[state];

        private void Warning(string msg, System.Exception ex) => _logger.Warning($"{msg}:\n{ex}\n{_transceiver}");

        private void TraceSentAndUpdateObserver(int length)
        {
            if (_communicator.TraceLevels.Network >= 3 && length > 0)
            {
                var s = new StringBuilder("sent ");
<<<<<<< HEAD
                s.Append(length);
=======
                s.Append(bytesTransferred);
                if (!_endpoint.IsDatagram)
                {
                    s.Append(" of ");
                    s.Append(remaining);
                }
>>>>>>> 038f547d
                s.Append(" bytes via ");
                s.Append(_endpoint.Name);
                s.Append("\n");
                s.Append(ToString());
                _logger.Trace(_communicator.TraceLevels.NetworkCat, s.ToString());
            }

            if (_observer != null && length > 0)
            {
                _observer.SentBytes(length);
            }
        }

        private void TraceReceivedAndUpdateObserver(int length)
        {
            if (_communicator.TraceLevels.Network >= 3 && length > 0)
            {
                var s = new StringBuilder("received ");
<<<<<<< HEAD
                s.Append(length);
=======
                if (_endpoint.IsDatagram)
                {
                    s.Append(remaining);
                }
                else
                {
                    s.Append(bytesTransferred);
                    s.Append(" of ");
                    s.Append(remaining);
                }
>>>>>>> 038f547d
                s.Append(" bytes via ");
                s.Append(_endpoint.Name);
                s.Append("\n");
                s.Append(ToString());
                _logger.Trace(_communicator.TraceLevels.NetworkCat, s.ToString());
            }

            if (_observer != null && length > 0)
            {
                _observer.ReceivedBytes(length);
            }
        }

        private class OutgoingMessage
        {
            internal OutgoingMessage(List<ArraySegment<byte>> requestData, bool compress)
            {
                OutgoingData = requestData;
                Size = OutgoingData.GetByteCount();
                Compress = compress;
            }

            internal OutgoingMessage(OutgoingAsyncBase outgoing, List<ArraySegment<byte>> data, bool compress, int requestId)
            {
                OutAsync = outgoing;
                OutgoingData = data;
                Size = OutgoingData.GetByteCount();
                Compress = compress;
                RequestId = requestId;
            }

            internal OutgoingMessage(OutgoingResponseFrame frame, bool compress, int requestId)
            {
                OutgoingData = Ice1Definitions.GetResponseData(frame, requestId);
                Size = OutgoingData.GetByteCount();
                Compress = compress;
            }

            internal void Canceled()
            {
                Debug.Assert(OutAsync != null); // Only requests can timeout.
                OutAsync = null;
            }

            internal bool Sent()
            {
                OutgoingData = null;
                if (OutAsync != null)
                {
                    InvokeSent = OutAsync.Sent();
                    return InvokeSent || ReceivedReply;
                }
                return false;
            }

            internal void Completed(Exception ex)
            {
                if (OutAsync != null)
                {
                    if (OutAsync.Exception(ex))
                    {
                        OutAsync.InvokeException();
                    }
                }
                OutgoingData = null;
            }

            internal List<ArraySegment<byte>>? OutgoingData;
            internal ArraySegment<byte> IncomingData;
            internal int Size;
            internal OutgoingAsyncBase? OutAsync;
            internal bool Compress;
            internal int RequestId;
            internal bool IsSent;
            internal bool InvokeSent;
            internal bool ReceivedReply;
        }

        private readonly Communicator _communicator;
        private IACMMonitor? _monitor;
        private readonly ITransceiver _transceiver;
        private string _desc;
        private readonly string _type;
        private readonly IConnector? _connector;
        private readonly Endpoint _endpoint;

        private ObjectAdapter? _adapter;

        private readonly ILogger _logger;
        private readonly TraceLevels _traceLevels;
        private readonly IceInternal.Timer _timer;
        private readonly ITimerTask _writeTimeout;
        private bool _writeTimeoutScheduled;
        private readonly ITimerTask _readTimeout;
        private bool _readTimeoutScheduled;

        private IStartCallback? _startCallback = null;

        private readonly bool _warn;
        private readonly bool _warnUdp;

        private long _acmLastActivity;

        private readonly int _compressionLevel;

        private int _nextRequestId;

        private readonly Dictionary<int, OutgoingAsyncBase> _asyncRequests = new Dictionary<int, OutgoingAsyncBase>();

        private System.Exception? _exception;

        private readonly int _messageSizeMax;

        private readonly LinkedList<OutgoingMessage> _outgoingMessages = new LinkedList<OutgoingMessage>();

        private ArraySegment<byte> _readBuffer;
        private int _readBufferOffset;
        private bool _readHeader;

        private IList<ArraySegment<byte>> _writeBuffer;
        private int _writeBufferOffset;
        private int _writeBufferSize;

        private ICommunicatorObserver? _communicatorObserver;
        private IConnectionObserver? _observer;

        private int _dispatchCount;

        private int _state; // The current state.
        private bool _shutdownInitiated = false;
        private TaskFactory _taskFactory;
        private bool _initialized = false;
        private bool _validated = false;

        private ConnectionInfo? _info;

        private CloseCallback? _closeCallback;
        private HeartbeatCallback? _heartbeatCallback;

        private static readonly ConnectionState[] _connectionStateMap = new ConnectionState[] {
            ConnectionState.ConnectionStateValidating,   // StateNotInitialized
            ConnectionState.ConnectionStateValidating,   // StateNotValidated
            ConnectionState.ConnectionStateActive,       // StateActive
            ConnectionState.ConnectionStateClosing,      // StateClosing
            ConnectionState.ConnectionStateClosing,      // StateClosingPending
            ConnectionState.ConnectionStateClosed,       // StateClosed
            ConnectionState.ConnectionStateClosed,       // StateFinished
        };

        private static readonly List<ArraySegment<byte>> _emptyBuffer = new List<ArraySegment<byte>>();
        private static readonly List<ArraySegment<byte>> _validateConnectionMessage =
            new List<ArraySegment<byte>> { Ice1Definitions.ValidateConnectionMessage };
        private static readonly List<ArraySegment<byte>> _closeConnectionMessage =
            new List<ArraySegment<byte>> { Ice1Definitions.CloseConnectionMessage };
    }
}<|MERGE_RESOLUTION|>--- conflicted
+++ resolved
@@ -85,9 +85,10 @@
             private readonly Connection _connection;
         }
 
+        // TODO: refactor remove IStartCallback
         public void Start(IStartCallback? callback)
         {
-            var task = StartAsync();
+            var task = StartAsync().AsTask();
             if (callback != null)
             {
                 task.ContinueWith(t => {
@@ -100,60 +101,63 @@
                     {
                         callback!.ConnectionStartFailed(this, ex);
                     }
-                }, _taskFactory.Scheduler!);
-            }
-        }
-
-        internal void StartAndWait()
-        {
-            StartAsync().Wait();
-        }
-
-        internal async Task StartAsync()
+                }, _taskScheduler ?? TaskScheduler.Default);
+            }
+        }
+
+        internal async ValueTask StartAsync()
         {
             await _transceiver.InitializeAsync().ConfigureAwait(false);
 
-            //
-            // Update the connection description once the transceiver is initialized.
-            //
-            _desc = _transceiver.ToString()!;
-            _initialized = true;
-            SetState(StateNotValidated);
-
-            if (!_endpoint.Datagram()) // Datagram connections are always implicitly validated.
+            lock (this)
+            {
+                if (_state >= StateClosed)
+                {
+                    throw _exception!;
+                }
+
+                //
+                // Update the connection description once the transceiver is initialized.
+                //
+                _desc = _transceiver.ToString()!;
+                _initialized = true;
+                SetState(StateNotValidated);
+
+                if (!_endpoint.IsDatagram) // Datagram connections are always implicitly validated.
+                {
+                    if (_adapter != null) // The server side has the active role for connection validation.
+                    {
+                        // TODO we need a better API for tracing
+                        TraceUtil.TraceSend(_communicator, VectoredBufferExtensions.ToArray(_validateConnectionMessage),
+                            _logger, _traceLevels);
+                    }
+                }
+            }
+
+            byte[]? readBuffer = null;
+            if (!_endpoint.IsDatagram) // Datagram connections are always implicitly validated.
             {
                 if (_adapter != null) // The server side has the active role for connection validation.
                 {
-                    _writeBuffer = _validateConnectionMessage;
-
-                    // TODO we need a better API for tracing
-                    TraceUtil.TraceSend(_communicator,
-                        _writeBuffer.GetSegment(0, _writeBufferSize).ToArray(), _logger, _traceLevels);
-
-                    await _transceiver.WriteAsync(_writeBuffer).ConfigureAwait(false);
-
-                    TraceSentAndUpdateObserver(_writeBuffer.GetByteCount());
+                    int sentBytes = await _transceiver.WriteAsync(_validateConnectionMessage).ConfigureAwait(false);
+                    Debug.Assert(sentBytes == _validateConnectionMessage.GetByteCount());
                 }
                 else // The client side has the passive role for connection validation.
                 {
-                    _readBuffer = new ArraySegment<byte>(new byte[256], 0, Ice1Definitions.HeaderSize);
-
-                    await _transceiver.ReadAsync(_readBuffer).ConfigureAwait(false);
-
-                    TraceReceivedAndUpdateObserver(_readBuffer.Count);
-
-                    _validated = true;
-
-                    Debug.Assert(_readBufferOffset == Ice1Definitions.HeaderSize);
-                    Ice1Definitions.CheckHeader(_readBuffer.AsSpan(0, 8));
-                    var messageType = (Ice1Definitions.MessageType)_readBuffer[8];
+                    readBuffer = new byte[256];
+                    int receivedBytes = await _transceiver.ReadAsync(
+                        new ArraySegment<byte>(readBuffer!, 0, Ice1Definitions.HeaderSize)).ConfigureAwait(false);
+                    Debug.Assert(receivedBytes == Ice1Definitions.HeaderSize);
+
+                    Ice1Definitions.CheckHeader(readBuffer.AsSpan(0, 8));
+                    var messageType = (Ice1Definitions.MessageType)readBuffer[8];
                     if (messageType != Ice1Definitions.MessageType.ValidateConnectionMessage)
                     {
                         throw new InvalidDataException(@$"received ice1 frame with message type `{messageType
                             }' before receiving the validate connection message");
                     }
 
-                    int size = InputStream.ReadInt(_readBuffer.AsSpan(10, 4));
+                    int size = InputStream.ReadInt(readBuffer.AsSpan(10, 4));
                     if (size != Ice1Definitions.HeaderSize)
                     {
                         throw new InvalidDataException(
@@ -162,44 +166,59 @@
                 }
             }
 
-            _writeBuffer = _emptyBuffer;
-            _writeBufferSize = 0;
-
-            // For datagram connections the buffer is allocated by the datagram transport
-            if (!_endpoint.Datagram())
-            {
-                _readBuffer = new ArraySegment<byte>(new byte[256], 0, Ice1Definitions.HeaderSize);
-            }
-            _readHeader = true;
-
-            if (_communicator.TraceLevels.Network >= 1)
-            {
-                var s = new StringBuilder();
-                if (_endpoint.Datagram())
-                {
-                    s.Append("starting to ");
-                    s.Append(_connector != null ? "send" : "receive");
-                    s.Append(" ");
-                    s.Append(_endpoint.Transport());
-                    s.Append(" messages\n");
-                    s.Append(_transceiver.ToDetailedString());
-                }
-                else
-                {
-                    s.Append(_connector != null ? "established" : "accepted");
-                    s.Append(" ");
-                    s.Append(_endpoint.Transport());
-                    s.Append(" connection\n");
-                    s.Append(ToString());
-                }
-                _logger.Trace(_communicator.TraceLevels.NetworkCat, s.ToString());
-            }
-
-            if (_acmLastActivity > -1)
-            {
-                _acmLastActivity = Time.CurrentMonotonicTimeMillis();
-            }
-            SetState(StateActive);
+            lock (this)
+            {
+                if (_state >= StateClosed)
+                {
+                    throw _exception!;
+                }
+
+                if (!_endpoint.IsDatagram) // Datagram connections are always implicitly validated.
+                {
+                    if (_adapter != null) // The server side has the active role for connection validation.
+                    {
+                        TraceSentAndUpdateObserver(_validateConnectionMessage.GetByteCount());
+                    }
+                    else
+                    {
+                        TraceReceivedAndUpdateObserver(readBuffer!.Length);
+                        TraceUtil.TraceRecv(new InputStream(_communicator, readBuffer!), _logger, _traceLevels);
+                    }
+                }
+
+                if (_communicator.TraceLevels.Network >= 1)
+                {
+                    var s = new StringBuilder();
+                    if (_endpoint.IsDatagram)
+                    {
+                        s.Append("starting to ");
+                        s.Append(_connector != null ? "send" : "receive");
+                        s.Append(" ");
+                        s.Append(_endpoint.Name);
+                        s.Append(" messages\n");
+                        s.Append(_transceiver.ToDetailedString());
+                    }
+                    else
+                    {
+                        s.Append(_connector != null ? "established" : "accepted");
+                        s.Append(" ");
+                        s.Append(_endpoint.Name);
+                        s.Append(" connection\n");
+                        s.Append(ToString());
+                    }
+                    _logger.Trace(_communicator.TraceLevels.NetworkCat, s.ToString());
+                }
+
+                if (_acmLastActivity > -1)
+                {
+                    _acmLastActivity = Time.CurrentMonotonicTimeMillis();
+                }
+                if (_adapter == null)
+                {
+                    _validated = true;
+                }
+                SetState(StateActive);
+            }
         }
 
         internal void Destroy(Exception ex)
@@ -338,24 +357,12 @@
                 // called every (timeout / 2) period.
                 //
                 if (acm.Heartbeat == ACMHeartbeat.HeartbeatAlways ||
-                   (acm.Heartbeat != ACMHeartbeat.HeartbeatOff && _writeBufferSize == 0 &&
-                    now >= (_acmLastActivity + (acm.Timeout / 4))))
+                   (acm.Heartbeat != ACMHeartbeat.HeartbeatOff && now >= (_acmLastActivity + (acm.Timeout / 4))))
                 {
                     if (acm.Heartbeat != ACMHeartbeat.HeartbeatOnDispatch || _dispatchCount > 0)
                     {
                         SendHeartbeatNow();
                     }
-                }
-
-                if (_readBuffer.Count > Ice1Definitions.HeaderSize || _writeBufferSize > 0)
-                {
-                    //
-                    // If writing or reading, nothing to do, the connection
-                    // timeout will kick-in if writes or reads don't progress.
-                    // This check is necessary because the activity timer is
-                    // only set when a message is fully read/written.
-                    //
-                    return;
                 }
 
                 if (acm.Close != ACMClose.CloseOff && now >= (_acmLastActivity + acm.Timeout))
@@ -466,15 +473,14 @@
                 {
                     if (callback != null)
                     {
-                        _taskFactory.StartNew(() =>
-                        {
+                        RunTask(() => {
                             try
                             {
                                 callback(this);
                             }
                             catch (Exception ex)
                             {
-                                _logger.Error("connection callback exception:\n" + ex + '\n' + _desc);
+                                _logger.Error($"connection callback exception:\n{ex}\n{_desc}");
                             }
                         });
                     }
@@ -779,782 +785,6 @@
             }
         }
 
-        public async Task ReadMessage()
-        {
-            var info = new MessageInfo();
-            int dispatchCount = 0;
-            lock (this)
-            {
-                if (_state >= StateClosed)
-                {
-                    return;
-                }
-
-                try
-                {
-                    _readBuffer = new ArraySegment<byte>(new byte[256], 0, Ice1Definitions.HeaderSize);
-                    await _transceiver.ReadAsync(_readBuffer).ConfigureAwait(false);
-                    TraceReceivedAndUpdateObserver(_readBuffer.Count);
-
-                    //
-                    // Connection is validated on first message. This is only used by
-                    // setState() to check whether or not we can print a connection
-                    // warning (a client might close the connection forcefully if the
-                    // connection isn't validated, we don't want to print a warning
-                    // in this case).
-                    //
-                    _validated = true;
-
-                    // TODO: XXX
-                    // if (bytesRead < Ice1Definitions.HeaderSize)
-                    // {
-                    //     //
-                    //     // This situation is possible for small UDP packets.
-                    //     //
-                    //     throw new InvalidDataException($"received packet with only {_readBufferOffset} bytes");
-                    // }
-
-                    Ice1Definitions.CheckHeader(_readBuffer.AsSpan(0, 8));
-                    int size = InputStream.ReadInt(_readBuffer.Slice(10, 4));
-                    if (size < Ice1Definitions.HeaderSize)
-                    {
-                        throw new InvalidDataException($"received ice1 frame with only {size} bytes");
-                    }
-
-                    if (size > _messageSizeMax)
-                    {
-                        throw new InvalidDataException($"frame with {size} bytes exceeds Ice.MessageSizeMax value");
-                    }
-
-                    // TODO: XXX
-                    // if (_endpoint.Datagram() && size > bytesRead)
-                    // {
-                    //     if (_warnUdp)
-                    //     {
-                    //         _logger.Warning($"maximum datagram size of {_readBufferOffset} exceeded");
-                    //     }
-                    //     _readBuffer = ArraySegment<byte>.Empty;
-                    //     _readHeader = true;
-                    //     return;
-                    // }
-
-                    if (size > _readBuffer.Array!.Length)
-                    {
-                        // Allocate a new array and copy the header over
-                        byte[] readBuffer = new byte[size];
-                        _readBuffer.AsSpan().CopyTo(readBuffer.AsSpan(0, Ice1Definitions.HeaderSize));
-                        _readBuffer = readBuffer;
-                    }
-                    else if (size > _readBuffer.Count)
-                    {
-                        _readBuffer = new ArraySegment<byte>(_readBuffer.Array, 0, size);
-                    }
-                    Debug.Assert(size == _readBuffer.Count);
-                    await _transceiver.ReadAsync(new ArraySegment<byte>(_readBuffer.Array, Ice1Definitions.HeaderSize,
-                        size - Ice1Definitions.HeaderSize).ConfigureAwait(false);
-
-                    Debug.Assert(_state <= StateClosingPending);
-
-                    //
-                    // We parse messages first, if we receive a close
-                    // connection message we won't send more messages.
-                    //
-                    if ((readyOp & SocketOperation.Read) != 0)
-                    {
-                        newOp |= ParseMessage(ref info);
-                        dispatchCount += info.MessageDispatchCount;
-                    }
-
-                    if ((readyOp & SocketOperation.Write) != 0)
-                    {
-                        newOp |= SendNextMessage(out sentCBs);
-                        if (sentCBs != null)
-                        {
-                            ++dispatchCount;
-                        }
-                    }
-
-                    if (_state < StateClosed)
-                    {
-                        ScheduleTimeout(newOp);
-                        ThreadPool.Update(this, current.Operation, newOp);
-                    }
-                }
-
-                        if (_acmLastActivity > -1)
-                        {
-                            _acmLastActivity = Time.CurrentMonotonicTimeMillis();
-                        }
-
-                        if (dispatchCount == 0)
-                        {
-                            return; // Nothing to dispatch we're done!
-                        }
-
-_dispatchCount += dispatchCount;
-                        msg.Completed(ref current);
-                    }
-                    catch (TransportException ex)
-                    {
-                        SetState(StateClosed, ex);
-                        return;
-                    }
-                    catch (Exception ex)
-                    {
-                        if (_endpoint.Datagram())
-                        {
-                            if (_warn)
-                            {
-                                _logger.Warning(string.Format("datagram connection exception:\n{0}\n{1}", ex, _desc));
-                            }
-                            _readBuffer = ArraySegment<byte>.Empty;
-                            _readBufferOffset = 0;
-                            _readHeader = true;
-                        }
-                        else
-                        {
-                            SetState(StateClosed, ex);
-                        }
-                        return;
-                    }
-
-                    ThreadPoolCurrent c = current;
-ThreadPool.Dispatch(() =>
-                    {
-                        Dispatch(startCB, sentCBs, info);
-msg.Destroy(ref c);
-                    });
-                }
-            }
-            finally
-            {
-                msg.FinishIOScope(ref current);
-            }
-        }
-
-        public override void Message(ref ThreadPoolCurrent current)
-        {
-            IStartCallback? startCB = null;
-            Queue<OutgoingMessage>? sentCBs = null;
-            var info = new MessageInfo();
-            int dispatchCount = 0;
-
-            var msg = new ThreadPoolMessage(this);
-            try
-            {
-                lock (this)
-                {
-                    if (!msg.StartIOScope(ref current))
-                    {
-                        return;
-                    }
-
-                    if (_state >= StateClosed)
-                    {
-                        return;
-                    }
-
-                    int readyOp = current.Operation;
-                    try
-                    {
-                        UnscheduleTimeout(current.Operation);
-
-                        int writeOp = SocketOperation.None;
-                        int readOp = SocketOperation.None;
-                        if ((readyOp & SocketOperation.Write) != 0)
-                        {
-                            writeOp = Write(_writeBuffer, _writeBufferSize, ref _writeBufferOffset);
-                        }
-
-                        while ((readyOp & SocketOperation.Read) != 0)
-                        {
-                            readOp = Read(ref _readBuffer, ref _readBufferOffset);
-                            if ((readOp & SocketOperation.Read) != 0)
-                            {
-                                break;
-                            }
-
-                            if (_readHeader) // Read header if necessary.
-                            {
-                                _readHeader = false;
-
-                                //
-                                // Connection is validated on first message. This is only used by
-                                // setState() to check whether or not we can print a connection
-                                // warning (a client might close the connection forcefully if the
-                                // connection isn't validated, we don't want to print a warning
-                                // in this case).
-                                //
-                                _validated = true;
-
-                                if (_readBufferOffset < Ice1Definitions.HeaderSize)
-                                {
-                                    //
-                                    // This situation is possible for small UDP packets.
-                                    //
-                                    throw new InvalidDataException(
-                                        $"received packet with only {_readBufferOffset} bytes");
-                                }
-
-                                Ice1Definitions.CheckHeader(_readBuffer.AsSpan(0, 8));
-                                int size = InputStream.ReadInt(_readBuffer.Slice(10, 4));
-                                if (size < Ice1Definitions.HeaderSize)
-                                {
-                                    throw new InvalidDataException($"received ice1 frame with only {size} bytes");
-                                }
-
-                                if (size > _messageSizeMax)
-                                {
-                                    throw new InvalidDataException(
-                                        $"frame with {size} bytes exceeds Ice.MessageSizeMax value");
-                                }
-
-                                if (_endpoint.IsDatagram && size > _readBufferOffset)
-                                {
-                                    if (_warnUdp)
-                                    {
-                                        _logger.Warning($"maximum datagram size of {_readBufferOffset} exceeded");
-                                    }
-                                    _readBuffer = ArraySegment<byte>.Empty;
-                                    _readBufferOffset = 0;
-                                    _readHeader = true;
-                                    return;
-                                }
-
-                                if (size > _readBuffer.Array!.Length)
-                                {
-                                    // Allocate a new array and copy the header over
-                                    byte[] readBuffer = new byte[size];
-                                    _readBuffer.AsSpan().CopyTo(readBuffer.AsSpan(0, Ice1Definitions.HeaderSize));
-                                    _readBuffer = readBuffer;
-                                }
-                                else if (size > _readBuffer.Count)
-                                {
-                                    _readBuffer = new ArraySegment<byte>(_readBuffer.Array, 0, size);
-                                }
-                                Debug.Assert(size == _readBuffer.Count);
-                            }
-
-                            if (_readBufferOffset < _readBuffer.Count)
-                            {
-                                Debug.Assert(!_endpoint.IsDatagram);
-                                continue;
-                            }
-                            break;
-                        }
-
-                        int newOp = readOp | writeOp;
-                        readyOp &= ~newOp;
-                        Debug.Assert(readyOp != 0 || newOp != 0);
-
-                        if (_state <= StateNotValidated)
-                        {
-                            if (newOp != 0)
-                            {
-                                //
-                                // Wait for all the transceiver conditions to be
-                                // satisfied before continuing.
-                                //
-                                ScheduleTimeout(newOp);
-                                ThreadPool.Update(this, current.Operation, newOp);
-                                return;
-                            }
-
-                            if (_state == StateNotInitialized && !Initialize(current.Operation))
-                            {
-                                return;
-                            }
-
-                            if (_state <= StateNotValidated && !Validate(current.Operation))
-                            {
-                                return;
-                            }
-
-                            ThreadPool.Unregister(this, current.Operation);
-
-                            SetState(StateActive);
-                            if (_startCallback != null)
-                            {
-                                startCB = _startCallback;
-                                _startCallback = null;
-                                if (startCB != null)
-                                {
-                                    ++dispatchCount;
-                                }
-                            }
-                        }
-                        else
-                        {
-                            Debug.Assert(_state <= StateClosingPending);
-
-                            //
-                            // We parse messages first, if we receive a close
-                            // connection message we won't send more messages.
-                            //
-                            if ((readyOp & SocketOperation.Read) != 0)
-                            {
-                                newOp |= ParseMessage(ref info);
-                                dispatchCount += info.MessageDispatchCount;
-                            }
-
-                            if ((readyOp & SocketOperation.Write) != 0)
-                            {
-                                newOp |= SendNextMessage(out sentCBs);
-                                if (sentCBs != null)
-                                {
-                                    ++dispatchCount;
-                                }
-                            }
-
-                            if (_state < StateClosed)
-                            {
-                                ScheduleTimeout(newOp);
-                                ThreadPool.Update(this, current.Operation, newOp);
-                            }
-                        }
-
-                        if (_acmLastActivity > -1)
-                        {
-                            _acmLastActivity = Time.CurrentMonotonicTimeMillis();
-                        }
-
-                        if (dispatchCount == 0)
-                        {
-                            return; // Nothing to dispatch we're done!
-                        }
-
-                        _dispatchCount += dispatchCount;
-                        msg.Completed(ref current);
-                    }
-                    catch (TransportException ex)
-                    {
-                        SetState(StateClosed, ex);
-                        return;
-                    }
-                    catch (Exception ex)
-                    {
-                        if (_endpoint.IsDatagram)
-                        {
-                            if (_warn)
-                            {
-                                _logger.Warning(string.Format("datagram connection exception:\n{0}\n{1}", ex, _desc));
-                            }
-                            _readBuffer = ArraySegment<byte>.Empty;
-                            _readBufferOffset = 0;
-                            _readHeader = true;
-                        }
-                        else
-                        {
-                            SetState(StateClosed, ex);
-                        }
-                        return;
-                    }
-
-                    ThreadPoolCurrent c = current;
-                    ThreadPool.Dispatch(() =>
-                    {
-                        Dispatch(startCB, sentCBs, info);
-                        msg.Destroy(ref c);
-                    });
-                }
-            }
-            finally
-            {
-                msg.FinishIOScope(ref current);
-            }
-
-        }
-
-        private void Dispatch(IStartCallback? startCB, Queue<OutgoingMessage>? sentCBs, MessageInfo info)
-        {
-            int dispatchedCount = 0;
-
-            //
-            // Notify the factory that the connection establishment and
-            // validation has completed.
-            //
-            if (startCB != null)
-            {
-                startCB.ConnectionStartCompleted(this);
-                ++dispatchedCount;
-            }
-
-            //
-            // Notify AMI calls that the message was sent.
-            //
-            if (sentCBs != null)
-            {
-                foreach (OutgoingMessage m in sentCBs)
-                {
-                    if (m.InvokeSent)
-                    {
-                        Debug.Assert(m.OutAsync != null);
-                        m.OutAsync.InvokeSent();
-                    }
-                    if (m.ReceivedReply)
-                    {
-                        Debug.Assert(m.OutAsync != null);
-                        var outAsync = (OutgoingAsync)m.OutAsync;
-                        if (outAsync.Response(m.IncomingData))
-                        {
-                            outAsync.InvokeResponse();
-                        }
-                    }
-                }
-                ++dispatchedCount;
-            }
-
-            //
-            // Asynchronous replies must be handled outside the thread
-            // synchronization, so that nested calls are possible.
-            //
-            if (info.OutAsync != null)
-            {
-                info.OutAsync.InvokeResponse();
-                ++dispatchedCount;
-            }
-
-            if (info.HeartbeatCallback != null)
-            {
-                try
-                {
-                    info.HeartbeatCallback(this);
-                }
-                catch (Exception ex)
-                {
-                    _logger.Error("connection callback exception:\n" + ex + '\n' + _desc);
-                }
-                ++dispatchedCount;
-            }
-
-            //
-            // Method invocation must be done outside the thread synchronization, so that nested
-            // calls are possible.
-            //
-            if (info.InvokeNum > 0)
-            {
-                ValueTask vt = InvokeAllAsync(info.Data, info.InvokeNum, info.RequestId, info.Compress,
-                    info.Adapter!);
-
-                // TODO: do something with the value task
-
-                //
-                // Don't increase dispatchedCount, the dispatch count is
-                // decreased when the incoming reply is sent.
-                //
-            }
-
-            //
-            // Decrease dispatch count.
-            //
-            if (dispatchedCount > 0)
-            {
-                lock (this)
-                {
-                    _dispatchCount -= dispatchedCount;
-                    if (_dispatchCount == 0)
-                    {
-                        //
-                        // Only initiate shutdown if not already done. It
-                        // might have already been done if the sent callback
-                        // or AMI callback was dispatched when the connection
-                        // was already in the closing state.
-                        //
-                        if (_state == StateClosing)
-                        {
-                            try
-                            {
-                                InitiateShutdown();
-                            }
-                            catch (Exception ex)
-                            {
-                                SetState(StateClosed, ex);
-                            }
-                        }
-                        else if (_state == StateFinished)
-                        {
-                            Reap();
-                        }
-                        System.Threading.Monitor.PulseAll(this);
-                    }
-                }
-            }
-        }
-
-        public override void Finished(ref ThreadPoolCurrent current)
-        {
-            lock (this)
-            {
-                Debug.Assert(_state == StateClosed);
-                UnscheduleTimeout(SocketOperation.Read | SocketOperation.Write);
-            }
-
-            //
-            // If there are no callbacks to call, we don't call ioCompleted() since we're not going
-            // to call code that will potentially block (this avoids promoting a new leader and
-            // unnecessary thread creation, especially if this is called on shutdown).
-            //
-            if (_startCallback == null && _outgoingMessages.Count == 0 && _asyncRequests.Count == 0 &&
-               _closeCallback == null && _heartbeatCallback == null)
-            {
-                Finish();
-                return;
-            }
-
-            //
-            // Unlike C++/Java, this method is called from an IO thread of the .NET thread
-            // pool of from the communicator async IO thread. While it's fine to handle the
-            // non-blocking activity of the connection from these threads, the dispatching
-            // of the message must be taken care of by the Ice thread pool.
-            //
-            ThreadPool.Dispatch(Finish);
-        }
-
-        private new void Finish() // TODO: rename to avoid new
-        {
-            if (!_initialized)
-            {
-                if (_communicator.TraceLevels.Network >= 2)
-                {
-                    var s = new StringBuilder("failed to ");
-                    s.Append(_connector != null ? "establish" : "accept");
-                    s.Append(" ");
-                    s.Append(_endpoint.Name);
-                    s.Append(" connection\n");
-                    s.Append(ToString());
-                    s.Append("\n");
-                    s.Append(_exception);
-                    _logger.Trace(_communicator.TraceLevels.NetworkCat, s.ToString());
-                }
-            }
-            else if (_communicator.TraceLevels.Network >= 1)
-            {
-                var s = new StringBuilder("closed ");
-                s.Append(_endpoint.Name);
-                s.Append(" connection\n");
-                s.Append(ToString());
-
-                //
-                // Trace the cause of unexpected connection closures
-                //
-                if (!(_exception is ConnectionClosedException ||
-                      _exception is ConnectionIdleException ||
-                      _exception is CommunicatorDestroyedException ||
-                      _exception is ObjectAdapterDeactivatedException))
-                {
-                    s.Append("\n");
-                    s.Append(_exception);
-                }
-
-                _logger.Trace(_communicator.TraceLevels.NetworkCat, s.ToString());
-            }
-
-            if (_startCallback != null)
-            {
-                Debug.Assert(_exception != null);
-                _startCallback.ConnectionStartFailed(this, _exception);
-                _startCallback = null;
-            }
-
-            if (_outgoingMessages.Count > 0)
-            {
-                if (_writeBufferSize > 0)
-                {
-                    // Return the stream to the outgoing call. This is important for
-                    // retriable AMI calls which are not marshalled again.
-                    OutgoingMessage message = _outgoingMessages.First!.Value;
-                    Debug.Assert(message.OutgoingData != null);
-                    _writeBufferOffset = 0;
-                    _writeBufferSize = 0;
-                    _writeBuffer = _emptyBuffer;
-
-                    //
-                    // The current message might be sent but not yet removed from _sendStreams. If
-                    // the response has been received in the meantime, we remove the message from
-                    // _sendStreams to not call finished on a message which is already done.
-                    //
-                    if (message.IsSent || message.ReceivedReply)
-                    {
-                        if (message.Sent() && message.InvokeSent)
-                        {
-                            Debug.Assert(message.OutAsync != null);
-                            message.OutAsync.InvokeSent();
-                        }
-                        if (message.ReceivedReply)
-                        {
-                            Debug.Assert(message.OutAsync != null);
-                            var outAsync = (OutgoingAsync)message.OutAsync;
-                            if (outAsync.Response(message.IncomingData))
-                            {
-                                outAsync.InvokeResponse();
-                            }
-                        }
-                        _outgoingMessages.RemoveFirst();
-                    }
-                }
-
-                foreach (OutgoingMessage o in _outgoingMessages)
-                {
-                    o.Completed(_exception!);
-                    if (o.RequestId > 0) // Make sure finished isn't called twice.
-                    {
-                        _asyncRequests.Remove(o.RequestId);
-                    }
-                }
-                _outgoingMessages.Clear(); // Must be cleared before _requests because of Outgoing* references in OutgoingMessage
-            }
-
-            foreach (OutgoingAsyncBase o in _asyncRequests.Values)
-            {
-                if (o.Exception(_exception!))
-                {
-                    o.InvokeException();
-                }
-            }
-            _asyncRequests.Clear();
-
-            //
-            // Don't wait to be reaped to reclaim memory allocated by read/write streams.
-            //
-            // TODO reclaim read/write buffers
-            _readBuffer = ArraySegment<byte>.Empty;
-            _readBufferOffset = 0;
-
-            if (_closeCallback != null)
-            {
-                try
-                {
-                    _closeCallback(this);
-                }
-                catch (Exception ex)
-                {
-                    _logger.Error($"connection callback exception:\n{ex}\n{_desc}");
-                }
-                _closeCallback = null;
-            }
-
-            _heartbeatCallback = null;
-
-            //
-            // This must be done last as this will cause waitUntilFinished() to return (and communicator
-            // objects such as the timer might be destroyed too).
-            //
-            lock (this)
-            {
-                SetState(StateFinished);
-
-                if (_dispatchCount == 0)
-                {
-                    Reap();
-                }
-            }
-        }
-
-        private void SendResponse(OutgoingResponseFrame response, int requestId, byte compressionStatus)
-        {
-            lock (this)
-            {
-                Debug.Assert(_state > StateNotValidated);
-
-                try
-                {
-                    if (--_dispatchCount == 0)
-                    {
-                        if (_state == StateFinished)
-                        {
-                            Reap();
-                        }
-                        System.Threading.Monitor.PulseAll(this);
-                    }
-
-                    if (_state >= StateClosed)
-                    {
-                        Debug.Assert(_exception != null);
-                        throw _exception;
-                    }
-
-                    SendMessage(new OutgoingMessage(response, compressionStatus > 0, requestId));
-
-                    if (_state == StateClosing && _dispatchCount == 0)
-                    {
-                        InitiateShutdown();
-                    }
-                }
-                catch (Exception ex)
-                {
-                    SetState(StateClosed, ex);
-                }
-            }
-        }
-
-        private void SendNoResponse()
-        {
-            lock (this)
-            {
-                Debug.Assert(_state > StateNotValidated);
-
-                try
-                {
-                    if (--_dispatchCount == 0)
-                    {
-                        if (_state == StateFinished)
-                        {
-                            Reap();
-                        }
-                        System.Threading.Monitor.PulseAll(this);
-                    }
-
-                    if (_state >= StateClosed)
-                    {
-                        Debug.Assert(_exception != null);
-                        throw _exception;
-                    }
-
-                    if (_state == StateClosing && _dispatchCount == 0)
-                    {
-                        InitiateShutdown();
-                    }
-                }
-                catch (System.Exception ex)
-                {
-                    SetState(StateClosed, ex);
-                }
-            }
-        }
-
-        private void InvokeException(System.Exception ex, int invokeNum)
-        {
-            // Fatal exception while invoking a request. Since sendResponse/sendNoResponse isn't
-            // called in case of a fatal exception we decrement _dispatchCount here.
-
-            lock (this)
-            {
-                SetState(StateClosed, ex);
-
-                if (invokeNum > 0)
-                {
-                    Debug.Assert(_dispatchCount >= invokeNum);
-                    _dispatchCount -= invokeNum;
-                    if (_dispatchCount == 0)
-                    {
-                        if (_state == StateFinished)
-                        {
-                            Reap();
-                        }
-                        System.Threading.Monitor.PulseAll(this);
-                    }
-                }
-            }
-        }
-
-        /// <summary>
-        /// Return a description of the connection as human readable text,
-        /// suitable for logging or error messages.
-        /// </summary>
-        /// <returns>The description of the connection as human readable
-        /// text.</returns>
-        public override string ToString() => _desc; // No mutex lock, _desc is immutable.
-
         public void TimedOut()
         {
             lock (this)
@@ -1619,6 +849,14 @@
                 _info = null; // Invalidate the cached connection info
             }
         }
+
+        /// <summary>
+        /// Return a description of the connection as human readable text,
+        /// suitable for logging or error messages.
+        /// </summary>
+        /// <returns>The description of the connection as human readable
+        /// text.</returns>
+        public override string ToString() => _desc; // No mutex lock, _desc is immutable.
 
         internal Connection(Communicator communicator,
                             IACMMonitor? monitor,
@@ -1638,11 +876,6 @@
             _communicatorObserver = communicator.Observer;
             _logger = communicator.Logger; // Cached for better performance.
             _traceLevels = communicator.TraceLevels; // Cached for better performance.
-            _timer = communicator.Timer();
-            _writeTimeout = new TimeoutCallback(this);
-            _writeTimeoutScheduled = false;
-            _readTimeout = new TimeoutCallback(this);
-            _readTimeoutScheduled = false;
             _warn = communicator.GetPropertyAsInt("Ice.Warn.Connections") > 0;
             _warnUdp = communicator.GetPropertyAsInt("Ice.Warn.Datagrams") > 0;
 
@@ -1656,12 +889,8 @@
             }
             _nextRequestId = 1;
             _messageSizeMax = adapter != null ? adapter.MessageSizeMax : communicator.MessageSizeMax;
-            _readBuffer = ArraySegment<byte>.Empty;
-            _readHeader = false;
-            _writeBuffer = new List<ArraySegment<byte>>();
-            _writeBufferSize = 0;
-            _writeBufferOffset = 0;
             _dispatchCount = 0;
+            _pendingIO = 0;
             _state = StateNotInitialized;
 
             _compressionLevel = communicator.GetPropertyAsInt("Ice.Compression.Level") ?? 1;
@@ -1674,23 +903,581 @@
                 _compressionLevel = 9;
             }
 
-            if (adapter != null)
-            {
-                _taskFactory = new TaskFactory(adapter.TaskScheduler);
-            }
-            else
-            {
-                _taskFactory = new TaskFactory(communicator.TaskScheduler);
-            }
-        }
-
-        private const int StateNotInitialized = 0;
-        private const int StateNotValidated = 1;
-        private const int StateActive = 2;
-        private const int StateClosing = 3;
-        private const int StateClosingPending = 4;
-        private const int StateClosed = 5;
-        private const int StateFinished = 6;
+            _taskScheduler = adapter != null ? adapter.TaskScheduler : communicator.TaskScheduler;
+        }
+
+        private async ValueTask Read()
+        {
+            while (true)
+            {
+                var readBuffer = new ArraySegment<byte>(new byte[256], 0, Ice1Definitions.HeaderSize);
+                await _transceiver.ReadAsync(readBuffer).ConfigureAwait(false);
+
+                // TODO: XXX: datagrams
+                // if (_readBufferOffset < Ice1Definitions.HeaderSize)
+                // {
+                //     //
+                //     // This situation is possible for small UDP packets.
+                //     //
+                //     throw new InvalidDataException($"received packet with only {_readBufferOffset} bytes");
+                // }
+
+                Ice1Definitions.CheckHeader(readBuffer.AsSpan(0, 8));
+                int size = InputStream.ReadInt(readBuffer.Slice(10, 4));
+                if (size < Ice1Definitions.HeaderSize)
+                {
+                    throw new InvalidDataException($"received ice1 frame with only {size} bytes");
+                }
+
+                if (size > _messageSizeMax)
+                {
+                    throw new InvalidDataException($"frame with {size} bytes exceeds Ice.MessageSizeMax value");
+                }
+
+                // TODO: XXX: datagrams
+                // if (_endpoint.IsDatagram && size > _readBufferOffset)
+                // {
+                //     if (_warnUdp)
+                //     {
+                //         _logger.Warning($"maximum datagram size of {_readBufferOffset} exceeded");
+                //     }
+                //     _readBuffer = ArraySegment<byte>.Empty;
+                //     _readBufferOffset = 0;
+                //     _readHeader = true;
+                //     return;
+                // }
+
+                lock (this)
+                {
+                    if (_state >= StateClosed)
+                    {
+                        return;
+                    }
+
+                    TraceReceivedAndUpdateObserver(readBuffer.Count);
+
+                    if (_acmLastActivity > -1)
+                    {
+                        _acmLastActivity = Time.CurrentMonotonicTimeMillis();
+                    }
+                }
+
+                if (size > readBuffer.Array!.Length)
+                {
+                    // Allocate a new array and copy the header over
+                    var buffer = new ArraySegment<byte>(new byte[size], 0, size);
+                    readBuffer.AsSpan().CopyTo(buffer.AsSpan(0, Ice1Definitions.HeaderSize));
+                }
+                else if (size > readBuffer.Count)
+                {
+                    readBuffer = new ArraySegment<byte>(readBuffer.Array!, 0, size);
+                }
+                Debug.Assert(size == readBuffer.Array!.Length);
+
+                // Read the reminder of the message
+                int offset = Ice1Definitions.HeaderSize;
+                while (offset < size)
+                {
+                    int bytesReceived = await _transceiver.ReadAsync(readBuffer, offset).ConfigureAwait(false);
+                    lock (this)
+                    {
+                        if (_state >= StateClosed)
+                        {
+                            return;
+                        }
+
+                        TraceReceivedAndUpdateObserver(bytesReceived);
+
+                        if (_acmLastActivity > -1)
+                        {
+                            _acmLastActivity = Time.CurrentMonotonicTimeMillis();
+                        }
+                    }
+                    offset += bytesReceived;
+                }
+
+                Current? current = null;
+                IncomingRequestFrame? requestFrame = null;
+                OutgoingAsyncBase? outAsyncSent = null;
+                OutgoingAsyncBase? outAsyncResponse = null;
+                HeartbeatCallback? heartbeatCallback = null;
+                bool closing = false;
+                byte compressionStatus;
+
+                lock (this)
+                {
+                    if (_state >= StateClosed)
+                    {
+                        return;
+                    }
+
+                    // The magic and version fields have already been checked.
+                    var messageType = (Ice1Definitions.MessageType)readBuffer[8];
+                    compressionStatus = readBuffer[9];
+                    if (compressionStatus == 2)
+                    {
+                        if (BZip2.IsLoaded)
+                        {
+                            readBuffer = BZip2.Decompress(readBuffer, Ice1Definitions.HeaderSize, _messageSizeMax);
+                        }
+                        else
+                        {
+                            throw new LoadException("compression not supported, bzip2 library not found");
+                        }
+                    }
+
+                    switch (messageType)
+                    {
+                        case Ice1Definitions.MessageType.CloseConnectionMessage:
+                        {
+                            TraceUtil.TraceRecv(new InputStream(_communicator, readBuffer), _logger, _traceLevels);
+                            if (_endpoint.IsDatagram)
+                            {
+                                if (_warn)
+                                {
+                                    _logger.Warning(
+                                        $"ignoring close connection message for datagram connection:\n{_desc}");
+                                }
+                            }
+                            else
+                            {
+                                SetState(StateClosingPending, new ConnectionClosedByPeerException());
+                                closing = true;
+                            }
+                            break;
+                        }
+
+                        case Ice1Definitions.MessageType.RequestMessage:
+                        {
+                            if (_state >= StateClosing)
+                            {
+                                TraceUtil.Trace("received request during closing\n" +
+                                                "(ignored by server, client will retry)",
+                                                new InputStream(_communicator, readBuffer),
+                                                _logger, _traceLevels);
+                            }
+                            else
+                            {
+                                TraceUtil.TraceRecv(new InputStream(_communicator, readBuffer), _logger, _traceLevels);
+                                readBuffer = readBuffer.Slice(Ice1Definitions.HeaderSize);
+                                int requestId = InputStream.ReadInt(readBuffer.AsSpan(0, 4));
+                                requestFrame = new IncomingRequestFrame(_adapter!.Communicator, readBuffer.Slice(4));
+                                current = new Current(_adapter!, requestFrame, requestId, this);
+                                ++_dispatchCount;
+                            }
+                            break;
+                        }
+
+                        case Ice1Definitions.MessageType.RequestBatchMessage:
+                        {
+                            if (_state >= StateClosing)
+                            {
+                                TraceUtil.Trace("received batch request during closing\n" +
+                                                "(ignored by server, client will retry)",
+                                                new InputStream(_communicator, readBuffer),
+                                                _logger, _traceLevels);
+                            }
+                            else
+                            {
+                                TraceUtil.TraceRecv(new InputStream(_communicator, readBuffer), _logger, _traceLevels);
+                                int invokeNum = InputStream.ReadInt(readBuffer.AsSpan(Ice1Definitions.HeaderSize, 4));
+                                if (invokeNum < 0)
+                                {
+                                    throw new InvalidDataException(
+                                        $"received ice1 RequestBatchMessage with {invokeNum} batch requests");
+                                }
+                                Debug.Assert(false); // TODO: deal with batch requests
+                            }
+                            break;
+                        }
+
+                        case Ice1Definitions.MessageType.ReplyMessage:
+                        {
+                            TraceUtil.TraceRecv(new InputStream(_communicator, readBuffer), _logger, _traceLevels);
+                            readBuffer = readBuffer.Slice(Ice1Definitions.HeaderSize);
+                            int requestId = InputStream.ReadInt(readBuffer.AsSpan(0, 4));
+                            if (_asyncRequests.TryGetValue(requestId, out OutgoingAsyncBase? outAsync))
+                            {
+                                _asyncRequests.Remove(requestId);
+
+                                //
+                                // If we just received the reply for a request which isn't acknowledge as
+                                // sent yet, we queue the reply instead of processing it right away. It
+                                // will be processed once the write callback is invoked for the message.
+                                //
+                                var response = new IncomingResponseFrame(_communicator, readBuffer.Slice(4));
+                                OutgoingMessage? message = _outgoingMessages.First?.Value;
+                                if (message != null && message.OutAsync == outAsync)
+                                {
+                                    if (message.Sent())
+                                    {
+                                        outAsyncSent = outAsync;
+                                    }
+                                }
+
+                                if (outAsync.Response(response))
+                                {
+                                    outAsyncResponse = outAsync;
+                                }
+
+                                if (outAsyncSent != null || outAsyncResponse != null)
+                                {
+                                    ++_dispatchCount;
+                                }
+                                System.Threading.Monitor.PulseAll(this); // Notify threads blocked in close()
+                            }
+                            break;
+                        }
+
+                        case Ice1Definitions.MessageType.ValidateConnectionMessage:
+                        {
+                            TraceUtil.TraceRecv(new InputStream(_communicator, readBuffer), _logger, _traceLevels);
+                            if (_heartbeatCallback != null)
+                            {
+                                heartbeatCallback = _heartbeatCallback;
+                                ++_dispatchCount;
+                            }
+                            break;
+                        }
+
+                        default:
+                        {
+                            TraceUtil.Trace("received unknown message\n(invalid, closing connection)",
+                                            new InputStream(_communicator, readBuffer), _logger, _traceLevels);
+                            throw new InvalidDataException(
+                                $"received ice1 frame with unknown message type `{messageType}'");
+                        }
+                    }
+                }
+
+                if (closing)
+                {
+                    // Wait for the transceiver closing. We're done once it returns.
+                    await _transceiver.ClosingAsync(false, _exception).ConfigureAwait(false);
+                    lock (this)
+                    {
+                        SetState(StateClosed);
+                    }
+                    return;
+                }
+                else if (_taskScheduler != null)
+                {
+                    // Dispatch on the configured task scheduler and continue reading.
+                    RunTask(async () =>
+                        await Dispatch(current, requestFrame, compressionStatus, outAsyncSent, outAsyncResponse,
+                            heartbeatCallback));
+                }
+                // TODO: serialize support
+                // else if (_serialize)
+                // {
+                //     // Dispatch on this thread and continue reading once the dispatch is done.
+                //     await Dispatch(current, requestFrame, outAsync, heartbeatCallback);
+                // }
+                else
+                {
+                    // Start a read on another thread and dispatch on this thread, we're done
+                    // with this thread once the dipatch completes.
+                    StartIO(Read);
+                    await Dispatch(current, requestFrame, compressionStatus, outAsyncSent, outAsyncResponse,
+                        heartbeatCallback);
+                    return;
+                }
+            }
+        }
+
+        // TODO: Consider adding RequestFrame and CompressionStatus to Ice.Current (could be internal)?
+        private async ValueTask Dispatch(Current? current, IncomingRequestFrame? requestFrame, byte compressionStatus,
+            OutgoingAsyncBase? outAsyncSent, OutgoingAsyncBase? outAsyncResponse, HeartbeatCallback? heartbeatCallback)
+        {
+            if (current != null)
+            {
+                await InvokeAsync(current, requestFrame!, compressionStatus).ConfigureAwait(false);
+            }
+
+            if (outAsyncSent != null)
+            {
+                outAsyncSent.InvokeSent();
+            }
+            if (outAsyncResponse != null)
+            {
+                outAsyncResponse.InvokeResponse();
+            }
+
+            if (heartbeatCallback != null)
+            {
+                try
+                {
+                    heartbeatCallback(this);
+                }
+                catch (Exception ex)
+                {
+                    _logger.Error($"connection callback exception:\n{ex}\n{_desc}");
+                }
+            }
+
+            lock (this)
+            {
+                if (--_dispatchCount == 0)
+                {
+                    //
+                    // Only initiate shutdown if not already done. It
+                    // might have already been done if the sent callback
+                    // or AMI callback was dispatched when the connection
+                    // was already in the closing state.
+                    //
+                    if (_state == StateClosing)
+                    {
+                        try
+                        {
+                            InitiateShutdown();
+                        }
+                        catch (Exception ex)
+                        {
+                            SetState(StateClosed, ex);
+                        }
+                    }
+                    else if (_state == StateFinished)
+                    {
+                        Reap();
+                    }
+                    System.Threading.Monitor.PulseAll(this);
+                }
+            }
+        }
+
+        private async Task InvokeAsync(Current current, IncomingRequestFrame requestFrame, byte compressionStatus)
+        {
+            IDispatchObserver? dispatchObserver = null;
+
+            try
+            {
+                // Then notify and set dispatch observer, if any.
+                ICommunicatorObserver? communicatorObserver = current.Adapter.Communicator.Observer;
+                if (communicatorObserver != null)
+                {
+                    dispatchObserver = communicatorObserver.GetDispatchObserver(current, requestFrame!.Size);
+                    dispatchObserver?.Attach();
+                }
+
+                OutgoingResponseFrame? response = null;
+                try
+                {
+                    IObject? servant = current.Adapter.Find(current.Identity, current.Facet);
+                    if (servant == null)
+                    {
+                        throw new ObjectNotExistException(current.Identity, current.Facet, current.Operation);
+                    }
+
+                    ValueTask<OutgoingResponseFrame> vt = servant.DispatchAsync(requestFrame!, current);
+                    if (current.RequestId != 0)
+                    {
+                        response = await vt.ConfigureAwait(false);
+                    }
+                }
+                catch (Exception ex)
+                {
+                    if (current.RequestId != 0)
+                    {
+                        RemoteException actualEx;
+                        if (ex is RemoteException remoteEx && !remoteEx.ConvertToUnhandled)
+                        {
+                            actualEx = remoteEx;
+                        }
+                        else
+                        {
+                            actualEx = new UnhandledException(current.Identity, current.Facet, current.Operation,
+                                ex);
+                        }
+                        Incoming.ReportException(actualEx, dispatchObserver, current);
+                        response = new OutgoingResponseFrame(current, actualEx);
+                    }
+                }
+
+                if (current.RequestId == 0)
+                {
+                    SendNoResponse();
+                }
+                else
+                {
+                    Debug.Assert(response != null);
+                    dispatchObserver?.Reply(response.Size);
+                    SendResponse(response, current.RequestId, compressionStatus);
+                }
+            }
+            catch (Exception ex)
+            {
+                lock (this)
+                {
+                    SetState(StateClosed, ex);
+                }
+            }
+            finally
+            {
+                dispatchObserver?.Detach();
+            }
+        }
+        private void Finish()
+        {
+            if (!_initialized)
+            {
+                if (_communicator.TraceLevels.Network >= 2)
+                {
+                    var s = new StringBuilder("failed to ");
+                    s.Append(_connector != null ? "establish" : "accept");
+                    s.Append(" ");
+                    s.Append(_endpoint.Name);
+                    s.Append(" connection\n");
+                    s.Append(ToString());
+                    s.Append("\n");
+                    s.Append(_exception);
+                    _logger.Trace(_communicator.TraceLevels.NetworkCat, s.ToString());
+                }
+            }
+            else if (_communicator.TraceLevels.Network >= 1)
+            {
+                var s = new StringBuilder("closed ");
+                s.Append(_endpoint.Name);
+                s.Append(" connection\n");
+                s.Append(ToString());
+
+                //
+                // Trace the cause of unexpected connection closures
+                //
+                if (!(_exception is ConnectionClosedException ||
+                      _exception is ConnectionIdleException ||
+                      _exception is CommunicatorDestroyedException ||
+                      _exception is ObjectAdapterDeactivatedException))
+                {
+                    s.Append("\n");
+                    s.Append(_exception);
+                }
+
+                _logger.Trace(_communicator.TraceLevels.NetworkCat, s.ToString());
+            }
+
+            if (_outgoingMessages.Count > 0)
+            {
+                foreach (OutgoingMessage o in _outgoingMessages)
+                {
+                    o.Completed(_exception!);
+                    if (o.RequestId > 0) // Make sure finished isn't called twice.
+                    {
+                        _asyncRequests.Remove(o.RequestId);
+                    }
+                }
+                _outgoingMessages.Clear(); // Must be cleared before _requests because of Outgoing* references in OutgoingMessage
+            }
+
+            foreach (OutgoingAsyncBase o in _asyncRequests.Values)
+            {
+                if (o.Exception(_exception!))
+                {
+                    o.InvokeException();
+                }
+            }
+            _asyncRequests.Clear();
+
+            if (_closeCallback != null)
+            {
+                try
+                {
+                    _closeCallback(this);
+                }
+                catch (Exception ex)
+                {
+                    _logger.Error($"connection callback exception:\n{ex}\n{_desc}");
+                }
+                _closeCallback = null;
+            }
+
+            _heartbeatCallback = null;
+
+            //
+            // This must be done last as this will cause waitUntilFinished() to return (and communicator
+            // objects such as the timer might be destroyed too).
+            //
+            lock (this)
+            {
+                SetState(StateFinished);
+
+                if (_dispatchCount == 0)
+                {
+                    Reap();
+                }
+            }
+        }
+
+        private void SendResponse(OutgoingResponseFrame response, int requestId, byte compressionStatus)
+        {
+            lock (this)
+            {
+                Debug.Assert(_state > StateNotValidated);
+
+                try
+                {
+                    if (--_dispatchCount == 0)
+                    {
+                        if (_state == StateFinished)
+                        {
+                            Reap();
+                        }
+                        System.Threading.Monitor.PulseAll(this);
+                    }
+
+                    if (_state >= StateClosed)
+                    {
+                        Debug.Assert(_exception != null);
+                        throw _exception;
+                    }
+
+                    SendMessage(new OutgoingMessage(response, compressionStatus > 0, requestId));
+
+                    if (_state == StateClosing && _dispatchCount == 0)
+                    {
+                        InitiateShutdown();
+                    }
+                }
+                catch (Exception ex)
+                {
+                    SetState(StateClosed, ex);
+                }
+            }
+        }
+
+        private void SendNoResponse()
+        {
+            lock (this)
+            {
+                Debug.Assert(_state > StateNotValidated);
+
+                try
+                {
+                    if (--_dispatchCount == 0)
+                    {
+                        if (_state == StateFinished)
+                        {
+                            Reap();
+                        }
+                        System.Threading.Monitor.PulseAll(this);
+                    }
+
+                    if (_state >= StateClosed)
+                    {
+                        Debug.Assert(_exception != null);
+                        throw _exception;
+                    }
+
+                    if (_state == StateClosing && _dispatchCount == 0)
+                    {
+                        InitiateShutdown();
+                    }
+                }
+                catch (System.Exception ex)
+                {
+                    SetState(StateClosed, ex);
+                }
+            }
+        }
 
         private void SetState(int state, System.Exception ex)
         {
@@ -1770,61 +1557,59 @@
                 switch (state)
                 {
                     case StateNotInitialized:
-                        {
-                            Debug.Assert(false);
-                            break;
-                        }
+                    {
+                        Debug.Assert(false);
+                        break;
+                    }
 
                     case StateNotValidated:
-                        {
-                            if (_state != StateNotInitialized)
-                            {
-                                Debug.Assert(_state == StateClosed);
-                                return;
-                            }
-                            break;
-                        }
+                    {
+                        if (_state != StateNotInitialized)
+                        {
+                            Debug.Assert(_state == StateClosed);
+                            return;
+                        }
+                        break;
+                    }
 
                     case StateActive:
-                        {
-                            // Can only switch from validated to active.
-                            if (_state != StateNotValidated)
-                            {
-                                return;
-                            }
-                            ThreadPool.Register(this, SocketOperation.Read);
-                            break;
-                        }
+                    {
+                        // Can only switch from validated to active.
+                        if (_state != StateNotValidated)
+                        {
+                            return;
+                        }
+                        StartIO(Read);
+                        break;
+                    }
 
                     case StateClosing:
                     case StateClosingPending:
-                        {
-                            // Can't change back from closing pending.
-                            if (_state >= StateClosingPending)
-                            {
-                                return;
-                            }
-                            break;
-                        }
+                    {
+                        // Can't change back from closing pending.
+                        if (_state >= StateClosingPending)
+                        {
+                            return;
+                        }
+                        break;
+                    }
 
                     case StateClosed:
-                        {
-                            if (_state == StateFinished)
-                            {
-                                return;
-                            }
-
-                            ThreadPool.Finish(this);
-                            _transceiver.Close();
-                            break;
-                        }
+                    {
+                        if (_state == StateFinished)
+                        {
+                            return;
+                        }
+                        _transceiver.Close();
+                        break;
+                    }
 
                     case StateFinished:
-                        {
-                            Debug.Assert(_state == StateClosed);
-                            _transceiver.Destroy();
-                            break;
-                        }
+                    {
+                        Debug.Assert(_state == StateClosed);
+                        _transceiver.Destroy();
+                        break;
+                    }
                 }
             }
             catch (System.Exception ex)
@@ -1913,17 +1698,20 @@
                 if ((SendMessage(new OutgoingMessage(_closeConnectionMessage, false)) &
                     OutgoingAsyncBase.AsyncStatusSent) != 0)
                 {
-                    SetState(StateClosingPending);
-
-                    //
-                    // Notify the transceiver of the graceful connection closure.
-                    //
-                    int op = _transceiver.Closing(true, _exception);
-                    if (op != 0)
-                    {
-                        ScheduleTimeout(op);
-                        ThreadPool.Register(this, op);
-                    }
+                    // TODO: XXX: SendMessage always returns Queued for now , this will need fixing
+                    // once it allows sync writes.
+                    Debug.Assert(false);
+                    // SetState(StateClosingPending);
+
+                    // //
+                    // // Notify the transceiver of the graceful connection closure.
+                    // //
+                    // int op = _transceiver.Closing(true, _exception);
+                    // if (op != 0)
+                    // {
+                    //     ScheduleTimeout(op);
+                    //     ThreadPool.Register(this, op);
+                    // }
                 }
             }
         }
@@ -1945,290 +1733,105 @@
                 }
             }
         }
-
-<<<<<<< HEAD
-=======
-        private bool Initialize(int operation)
-        {
-            int s = _transceiver.Initialize(ref _readBuffer, _writeBuffer);
-            if (s != SocketOperation.None)
-            {
-                _writeBufferOffset = 0;
-                _writeBufferSize = _writeBuffer.GetByteCount();
-                ScheduleTimeout(s);
-                ThreadPool.Update(this, operation, s);
-                return false;
-            }
-            //
-            // Update the connection description once the transceiver is initialized.
-            //
-            _desc = _transceiver.ToString()!;
-            _initialized = true;
-            SetState(StateNotValidated);
-            return true;
-        }
-
-        private bool Validate(int operation)
-        {
-            if (!_endpoint.IsDatagram) // Datagram connections are always implicitly validated.
-            {
-                if (_adapter != null) // The server side has the active role for connection validation.
-                {
-                    if (_writeBufferSize == 0)
-                    {
-                        _writeBuffer = _validateConnectionMessage;
-                        _writeBufferOffset = 0;
-                        _writeBufferSize = Ice1Definitions.HeaderSize;
-                        // TODO we need a better API for tracing
-                        TraceUtil.TraceSend(_communicator,
-                            _writeBuffer.GetSegment(0, _writeBufferSize).ToArray(), _logger, _traceLevels);
-                    }
-
-                    if (_writeBufferOffset < _writeBufferSize)
-                    {
-                        int op = Write(_writeBuffer, _writeBufferSize, ref _writeBufferOffset);
-                        if (op != 0)
-                        {
-                            ScheduleTimeout(op);
-                            ThreadPool.Update(this, operation, op);
-                            return false;
-                        }
-                    }
-                }
-                else // The client side has the passive role for connection validation.
-                {
-                    if (_readBuffer.Count == 0)
-                    {
-                        _readBuffer = new ArraySegment<byte>(new byte[256], 0, Ice1Definitions.HeaderSize);
-                        _readBufferOffset = 0;
-                    }
-
-                    if (_readBufferOffset < _readBuffer.Count)
-                    {
-                        int op = Read(ref _readBuffer, ref _readBufferOffset);
-                        if (op != 0)
-                        {
-                            ScheduleTimeout(op);
-                            ThreadPool.Update(this, operation, op);
-                            return false;
-                        }
-                    }
-
-                    _validated = true;
-
-                    Debug.Assert(_readBufferOffset == Ice1Definitions.HeaderSize);
-                    Ice1Definitions.CheckHeader(_readBuffer.AsSpan(0, 8));
-                    var messageType = (Ice1Definitions.MessageType)_readBuffer[8];
-                    if (messageType != Ice1Definitions.MessageType.ValidateConnectionMessage)
-                    {
-                        throw new InvalidDataException(@$"received ice1 frame with message type `{messageType
-                            }' before receiving the validate connection message");
-                    }
-
-                    int size = InputStream.ReadInt(_readBuffer.AsSpan(10, 4));
-                    if (size != Ice1Definitions.HeaderSize)
-                    {
-                        throw new InvalidDataException(
-                            $"received an ice1 frame with validate connection type and a size of `{size}' bytes");
-                    }
-                }
-            }
-
-            _writeBuffer = _emptyBuffer;
-            _writeBufferSize = 0;
-            _writeBufferOffset = 0;
-
-            // For datagram connections the buffer is allocated by the datagram transport
-            if (!_endpoint.IsDatagram)
-            {
-                _readBuffer = new ArraySegment<byte>(new byte[256], 0, Ice1Definitions.HeaderSize);
-            }
-            _readBufferOffset = 0;
-            _readHeader = true;
-
-            if (_communicator.TraceLevels.Network >= 1)
-            {
-                var s = new StringBuilder();
-                if (_endpoint.IsDatagram)
-                {
-                    s.Append("starting to ");
-                    s.Append(_connector != null ? "send" : "receive");
-                    s.Append(" ");
-                    s.Append(_endpoint.Name);
-                    s.Append(" messages\n");
-                    s.Append(_transceiver.ToDetailedString());
-                }
-                else
-                {
-                    s.Append(_connector != null ? "established" : "accepted");
-                    s.Append(" ");
-                    s.Append(_endpoint.Name);
-                    s.Append(" connection\n");
-                    s.Append(ToString());
-                }
-                _logger.Trace(_communicator.TraceLevels.NetworkCat, s.ToString());
-            }
-
-            return true;
-        }
-
->>>>>>> 038f547d
-        private int SendNextMessage(out Queue<OutgoingMessage>? callbacks)
-        {
-            callbacks = null;
-
-            if (_outgoingMessages.Count == 0)
-            {
-                return SocketOperation.None;
-            }
-            else if (_state == StateClosingPending && _writeBufferOffset == 0)
-            {
-                // Message wasn't sent, empty the _writeStream, we're not going to send more data.
-                _writeBuffer = _emptyBuffer;
-                _writeBufferOffset = 0;
-                _writeBufferSize = 0;
-                return SocketOperation.None;
-            }
-
-            Debug.Assert(_writeBufferSize > 0 && _writeBufferOffset == _writeBufferSize);
-            try
-            {
-                while (true)
-                {
-                    //
-                    // Notify the message that it was sent.
-                    //
-                    OutgoingMessage message = _outgoingMessages.First!.Value;
-                    _writeBuffer = _emptyBuffer;
-                    _writeBufferOffset = 0;
-                    _writeBufferSize = 0;
-                    if (message.Sent())
-                    {
-                        if (callbacks == null)
-                        {
-                            callbacks = new Queue<OutgoingMessage>();
-                        }
-                        callbacks.Enqueue(message);
-                    }
-                    _outgoingMessages.RemoveFirst();
-
-                    //
-                    // If there's nothing left to send, we're done.
-                    //
+        private async ValueTask Write()
+        {
+            while (true)
+            {
+                bool closing = false;
+                OutgoingMessage? message = null;
+                int size = 0;
+                List<ArraySegment<byte>>? writeBuffer = null;
+                lock (this)
+                {
                     if (_outgoingMessages.Count == 0)
                     {
-                        break;
-                    }
-
-                    //
-                    // If we are in the closed state or if the close is
-                    // pending, don't continue sending.
-                    //
-                    // This can occur if ParseMessage (called before
-                    // SendNextMessage by Message()) closes the connection.
-                    //
-                    if (_state >= StateClosingPending)
-                    {
-                        return SocketOperation.None;
-                    }
-
-                    //
-                    // Otherwise, prepare the next message stream for writing.
-                    //
-                    message = _outgoingMessages.First.Value;
-                    Debug.Assert(message.OutgoingData != null);
-                    List<ArraySegment<byte>> data = message.OutgoingData;
-
-                    message.OutgoingData = DoCompress(message.OutgoingData, message.Size, message.Compress);
-                    message.Size = message.OutgoingData.GetByteCount();
-
-                    TraceUtil.TraceSend(_communicator, data.GetSegment(0, message.Size).Array!, _logger, _traceLevels);
-                    _writeBuffer = message.OutgoingData;
-                    _writeBufferSize = message.Size;
-                    _writeBufferOffset = 0;
-                    //
-                    // Send the message.
-                    //
-                    if (_writeBufferOffset < _writeBufferSize)
-                    {
-                        int op = Write(_writeBuffer, _writeBufferSize, ref _writeBufferOffset);
-                        if (op != 0)
-                        {
-                            return op;
-                        }
-                    }
-                }
-
-                //
-                // If all the messages were sent and we are in the closing state, we schedule
-                // the close timeout to wait for the peer to close the connection.
-                //
-                if (_state == StateClosing && _shutdownInitiated)
-                {
-                    SetState(StateClosingPending);
-                    int op = _transceiver.Closing(true, _exception);
-                    if (op != 0)
-                    {
-                        return op;
-                    }
-                }
-            }
-            catch (System.Exception ex)
-            {
-                SetState(StateClosed, ex);
-            }
-            return SocketOperation.None;
+                        // If all the messages were sent and we are in the closing state, we schedule
+                        // the close timeout to wait for the peer to close the connection.
+                        if (_state == StateClosing && _shutdownInitiated)
+                        {
+                            SetState(StateClosingPending);
+                            closing = true;
+                        }
+                    }
+                    else if (_state < StateClosingPending)
+                    {
+                        // Otherwise, prepare the next message for writing. The message isn't removed
+                        // from the send queue because the connection needs to figure out which message
+                        // is being sent in case the response is received before the WriteAsync returns.
+                        // This is required to guarantee that the sent progress notification is called
+                        // before the response is returned.
+                        // TODO: Benoit: while it was useful with the callback API to guarantee such
+                        // ordering, is it still useful with the async based API now? Could the user
+                        // rely in the progress callback to be called before the ContinueWith
+                        // continuation?
+                        message = _outgoingMessages.First!.Value;
+                        writeBuffer = DoCompress(message.OutgoingData!, message.OutgoingData!.GetByteCount(),
+                            message.Compress);
+                        size = writeBuffer.GetByteCount();
+                        TraceUtil.TraceSend(_communicator, message.OutgoingData!.GetSegment(0, size).Array!, _logger,
+                            _traceLevels);
+                    }
+                }
+
+                if (message == null)
+                {
+                    if (closing)
+                    {
+                        await _transceiver.ClosingAsync(true, _exception);
+                    }
+                    // If there's no more messages to write, we're done.
+                    return;
+                }
+
+                int offset = 0;
+                OutgoingAsyncBase? outAsync = null;
+                while (offset < size)
+                {
+                    int bytesSent = await _transceiver.WriteAsync(writeBuffer!, offset).ConfigureAwait(false);
+                    lock (this)
+                    {
+                        // If we finished sending the message, remove it from the send queue and dispatch
+                        // the progress notification or response if it was already received.
+                        if (offset == size)
+                        {
+                            if (message.Sent())
+                            {
+                                outAsync = message.OutAsync;
+                                ++_dispatchCount;
+                            }
+                            _outgoingMessages.RemoveFirst();
+                        }
+
+                        if (_state < StateClosed)
+                        {
+                            TraceSentAndUpdateObserver(bytesSent);
+
+                            if (_acmLastActivity > -1)
+                            {
+                                _acmLastActivity = Time.CurrentMonotonicTimeMillis();
+                            }
+                        }
+                    }
+                    offset += bytesSent;
+                }
+
+                if (outAsync != null)
+                {
+                    RunTask(async () => await Dispatch(null, null, 0, outAsync, null, null));
+                }
+            }
         }
 
         private int SendMessage(OutgoingMessage message)
         {
             Debug.Assert(_state < StateClosed);
-            if (_outgoingMessages.Count > 0)
-            {
-                _outgoingMessages.AddLast(message);
-                return OutgoingAsyncBase.AsyncStatusQueued;
-            }
-
-            //
-            // Attempt to send the message without blocking. If the send blocks, we use
-            // asynchronous I/O or we request the caller to call FinishSendMessage() outside
-            // the synchronization.
-            //
-            Debug.Assert(message.OutgoingData != null);
-            List<ArraySegment<byte>> requestData = message.OutgoingData;
-
-            message.OutgoingData = DoCompress(requestData, message.Size, message.Compress);
-            message.Size = message.OutgoingData.GetByteCount();
-            _writeBuffer = message.OutgoingData;
-            _writeBufferSize = message.Size;
-            _writeBufferOffset = 0;
-
-            TraceUtil.TraceSend(_communicator, VectoredBufferExtensions.ToArray(requestData), _logger, _traceLevels);
-
-            //
-            // Send the message without blocking.
-            //
-            int op = Write(_writeBuffer, _writeBufferSize, ref _writeBufferOffset);
-            if (op == 0)
-            {
-                _writeBuffer = _emptyBuffer;
-                _writeBufferSize = 0;
-                _writeBufferOffset = 0;
-                int status = OutgoingAsyncBase.AsyncStatusSent;
-                if (message.Sent())
-                {
-                    status |= OutgoingAsyncBase.AsyncStatusInvokeSentCallback;
-                }
-
-                if (_acmLastActivity > -1)
-                {
-                    _acmLastActivity = Time.CurrentMonotonicTimeMillis();
-                }
-                return status;
-            }
+            // TODO: XXX: Refactor to write and await the calling thread to avoid having writing
+            // on a thread pool thread
             _outgoingMessages.AddLast(message);
-            ScheduleTimeout(op);
-            ThreadPool.Register(this, op);
+            if (_outgoingMessages.Count == 1)
+            {
+                StartIO(Write);
+            }
             return OutgoingAsyncBase.AsyncStatusQueued;
         }
 
@@ -2262,339 +1865,6 @@
             public int MessageDispatchCount;
         }
 
-        private int ParseMessage(ref MessageInfo info)
-        {
-            Debug.Assert(_state > StateNotValidated && _state < StateClosed);
-            info.Data = _readBuffer;
-
-            // For datagram connections the buffer is allocated by the datagram transport
-            _readBuffer = _endpoint.IsDatagram ?
-                ArraySegment<byte>.Empty : new ArraySegment<byte>(new byte[256], 0, Ice1Definitions.HeaderSize);
-            _readBufferOffset = 0;
-            _readHeader = true;
-
-            try
-            {
-                //
-                // The magic and version fields have already been checked.
-                //
-                var messageType = (Ice1Definitions.MessageType)info.Data[8];
-                info.Compress = info.Data[9];
-                if (info.Compress == 2)
-                {
-                    if (BZip2.IsLoaded)
-                    {
-                        info.Data = BZip2.Decompress(info.Data, Ice1Definitions.HeaderSize, _messageSizeMax);
-                    }
-                    else
-                    {
-                        throw new LoadException("compression not supported, bzip2 library not found");
-                    }
-                }
-
-                switch (messageType)
-                {
-                    case Ice1Definitions.MessageType.CloseConnectionMessage:
-                        {
-                            TraceUtil.TraceRecv(new InputStream(_communicator, info.Data), _logger, _traceLevels);
-                            if (_endpoint.IsDatagram)
-                            {
-                                if (_warn)
-                                {
-                                    _logger.Warning("ignoring close connection message for datagram connection:\n" + _desc);
-                                }
-                            }
-                            else
-                            {
-                                SetState(StateClosingPending, new ConnectionClosedByPeerException());
-
-                                //
-                                // Notify the transceiver of the graceful connection closure.
-                                //
-                                int op = _transceiver.Closing(false, _exception);
-                                if (op != 0)
-                                {
-                                    return op;
-                                }
-                                SetState(StateClosed);
-                            }
-                            break;
-                        }
-
-                    case Ice1Definitions.MessageType.RequestMessage:
-                        {
-                            if (_state >= StateClosing)
-                            {
-                                TraceUtil.Trace("received request during closing\n" +
-                                                "(ignored by server, client will retry)",
-                                                new InputStream(_communicator, info.Data),
-                                                _logger, _traceLevels);
-                            }
-                            else
-                            {
-                                TraceUtil.TraceRecv(new InputStream(_communicator, info.Data), _logger, _traceLevels);
-                                info.RequestId = InputStream.ReadInt(info.Data.AsSpan(Ice1Definitions.HeaderSize, 4));
-                                info.InvokeNum = 1;
-                                info.Adapter = _adapter;
-                                ++info.MessageDispatchCount;
-                            }
-                            break;
-                        }
-
-                    case Ice1Definitions.MessageType.RequestBatchMessage:
-                        {
-                            if (_state >= StateClosing)
-                            {
-                                TraceUtil.Trace("received batch request during closing\n" +
-                                                "(ignored by server, client will retry)",
-                                                new InputStream(_communicator, info.Data),
-                                                _logger, _traceLevels);
-                            }
-                            else
-                            {
-                                TraceUtil.TraceRecv(new InputStream(_communicator, info.Data), _logger, _traceLevels);
-                                info.InvokeNum = InputStream.ReadInt(info.Data.AsSpan(Ice1Definitions.HeaderSize, 4));
-                                if (info.InvokeNum < 0)
-                                {
-                                    int invokeNum = info.InvokeNum;
-                                    info.InvokeNum = 0;
-                                    throw new InvalidDataException(
-                                        $"received ice1 RequestBatchMessage with {invokeNum} batch requests");
-                                }
-                                info.Adapter = _adapter;
-                                info.MessageDispatchCount += info.InvokeNum;
-                            }
-                            break;
-                        }
-
-                    case Ice1Definitions.MessageType.ReplyMessage:
-                        {
-                            TraceUtil.TraceRecv(new InputStream(_communicator, info.Data), _logger, _traceLevels);
-                            info.RequestId = InputStream.ReadInt(info.Data.AsSpan(Ice1Definitions.HeaderSize, 4));
-                            if (_asyncRequests.TryGetValue(info.RequestId, out info.OutAsync))
-                            {
-                                _asyncRequests.Remove(info.RequestId);
-
-                                //
-                                // If we just received the reply for a request which isn't acknowledge as
-                                // sent yet, we queue the reply instead of processing it right away. It
-                                // will be processed once the write callback is invoked for the message.
-                                //
-                                OutgoingMessage? message = _outgoingMessages.Count > 0 ? _outgoingMessages.First!.Value : null;
-                                if (message != null && message.OutAsync == info.OutAsync)
-                                {
-                                    message.ReceivedReply = true;
-                                    message.IncomingData = info.Data;
-                                }
-                                else if (info.OutAsync.Response(info.Data))
-                                {
-                                    ++info.MessageDispatchCount;
-                                }
-                                else
-                                {
-                                    info.OutAsync = null;
-                                }
-                                System.Threading.Monitor.PulseAll(this); // Notify threads blocked in close()
-                            }
-                            break;
-                        }
-
-                    case Ice1Definitions.MessageType.ValidateConnectionMessage:
-                        {
-                            TraceUtil.TraceRecv(new InputStream(_communicator, info.Data), _logger, _traceLevels);
-                            if (_heartbeatCallback != null)
-                            {
-                                info.HeartbeatCallback = _heartbeatCallback;
-                                ++info.MessageDispatchCount;
-                            }
-                            break;
-                        }
-
-                    default:
-                        {
-                            TraceUtil.Trace("received unknown message\n(invalid, closing connection)",
-                                            new InputStream(_communicator, info.Data), _logger, _traceLevels);
-                            throw new InvalidDataException(
-                                $"received ice1 frame with unknown message type `{messageType}'");
-                        }
-                }
-            }
-            catch (Exception ex)
-            {
-                if (_endpoint.IsDatagram)
-                {
-                    if (_warn)
-                    {
-                        _logger.Warning("datagram connection exception:\n" + ex.ToString() + "\n" + _desc);
-                    }
-                }
-                else
-                {
-                    SetState(StateClosed, ex);
-                }
-            }
-
-            return SocketOperation.Read;
-        }
-
-        private async ValueTask InvokeAllAsync(ArraySegment<byte> data, int invokeNum, int requestId,
-            byte compressionStatus, ObjectAdapter adapter)
-        {
-            // Note: In contrast to other private or protected methods, this method must be called *without* the
-            // mutex locked.
-
-            Debug.Assert(invokeNum > 0); // invokeNum is usually 1 but can be larger for a batch request.
-            Debug.Assert(invokeNum == 1); // TODO: deal with batch requests
-
-            IDispatchObserver? dispatchObserver = null;
-
-            try
-            {
-                var request = new IncomingRequestFrame(adapter.Communicator,
-                    data.Slice(Ice1Definitions.HeaderSize + 4));
-                var current = new Current(adapter, request, requestId, this);
-
-                // Then notify and set dispatch observer, if any.
-                ICommunicatorObserver? communicatorObserver = adapter.Communicator.Observer;
-                if (communicatorObserver != null)
-                {
-                    dispatchObserver = communicatorObserver.GetDispatchObserver(current, request.Size);
-                    dispatchObserver?.Attach();
-                }
-
-                OutgoingResponseFrame? response = null;
-                try
-                {
-                    IObject? servant = current.Adapter.Find(current.Identity, current.Facet);
-                    if (servant == null)
-                    {
-                        // TODO if we want to support incoming batch request we need
-                        // to skip current encapsulation.
-                        throw new ObjectNotExistException(current.Identity, current.Facet, current.Operation);
-                    }
-
-                    ValueTask<OutgoingResponseFrame> vt = servant.DispatchAsync(request, current);
-                    --invokeNum;
-                    if (requestId != 0)
-                    {
-                        response = await vt.ConfigureAwait(false);
-                    }
-                }
-                catch (Exception ex)
-                {
-                    if (requestId != 0)
-                    {
-                        RemoteException actualEx;
-                        if (ex is RemoteException remoteEx && !remoteEx.ConvertToUnhandled)
-                        {
-                            actualEx = remoteEx;
-                        }
-                        else
-                        {
-                            actualEx = new UnhandledException(current.Identity, current.Facet, current.Operation, ex);
-                        }
-                        Incoming.ReportException(actualEx, dispatchObserver, current);
-                        response = new OutgoingResponseFrame(current, actualEx);
-                    }
-                }
-
-                if (requestId == 0)
-                {
-                    SendNoResponse();
-                }
-                else
-                {
-                    Debug.Assert(response != null);
-                    dispatchObserver?.Reply(response.Size);
-                    SendResponse(response, requestId, compressionStatus);
-                }
-            }
-            catch (Exception ex)
-            {
-                InvokeException(ex, invokeNum);
-            }
-            finally
-            {
-                dispatchObserver?.Detach();
-            }
-        }
-
-        private void ScheduleTimeout(int status)
-        {
-            int timeout;
-            if (_state < StateActive)
-            {
-                DefaultsAndOverrides defaultsAndOverrides = _communicator.DefaultsAndOverrides;
-                if (defaultsAndOverrides.OverrideConnectTimeout)
-                {
-                    timeout = defaultsAndOverrides.OverrideConnectTimeoutValue;
-                }
-                else
-                {
-                    timeout = _endpoint.Timeout;
-                }
-            }
-            else if (_state < StateClosingPending)
-            {
-                if (_readHeader) // No timeout for reading the header.
-                {
-                    status &= ~SocketOperation.Read;
-                }
-                timeout = _endpoint.Timeout;
-            }
-            else
-            {
-                DefaultsAndOverrides defaultsAndOverrides = _communicator.DefaultsAndOverrides;
-                if (defaultsAndOverrides.OverrideCloseTimeout)
-                {
-                    timeout = defaultsAndOverrides.OverrideCloseTimeoutValue;
-                }
-                else
-                {
-                    timeout = _endpoint.Timeout;
-                }
-            }
-
-            if (timeout < 0)
-            {
-                return;
-            }
-
-            if ((status & SocketOperation.Read) != 0)
-            {
-                if (_readTimeoutScheduled)
-                {
-                    _timer.Cancel(_readTimeout);
-                }
-                _timer.Schedule(_readTimeout, timeout);
-                _readTimeoutScheduled = true;
-            }
-            if ((status & (SocketOperation.Write | SocketOperation.Connect)) != 0)
-            {
-                if (_writeTimeoutScheduled)
-                {
-                    _timer.Cancel(_writeTimeout);
-                }
-                _timer.Schedule(_writeTimeout, timeout);
-                _writeTimeoutScheduled = true;
-            }
-        }
-
-        private void UnscheduleTimeout(int status)
-        {
-            if ((status & SocketOperation.Read) != 0 && _readTimeoutScheduled)
-            {
-                _timer.Cancel(_readTimeout);
-                _readTimeoutScheduled = false;
-            }
-            if ((status & (SocketOperation.Write | SocketOperation.Connect)) != 0 &&
-               _writeTimeoutScheduled)
-            {
-                _timer.Cancel(_writeTimeout);
-                _writeTimeoutScheduled = false;
-            }
-        }
-
         private ConnectionInfo InitConnectionInfo()
         {
             if (_state > StateNotInitialized && _info != null) // Update the connection info until it's initialized
@@ -2631,6 +1901,53 @@
             }
         }
 
+        private void RunTask(Action action)
+        {
+            // Use the configured task scheduler to run the task. DenyChildAttach is the default for Task.Run,
+            // we use the same here.
+            Task.Factory.StartNew(action, default, TaskCreationOptions.DenyChildAttach,
+                _taskScheduler ?? TaskScheduler.Default);
+        }
+
+        private void StartIO(Func<ValueTask> operation)
+        {
+            RunTask(async () =>
+            {
+                lock (this)
+                {
+                    if (_state >= StateClosed)
+                    {
+                        return;
+                    }
+                    ++_pendingIO;
+                }
+                try
+                {
+                    await operation().ConfigureAwait(false);
+                }
+                catch (Exception ex)
+                {
+                    lock (this)
+                    {
+                        SetState(StateClosed, ex);
+                    }
+                }
+                finally
+                {
+                    bool finish = false;
+                    lock (this)
+                    {
+                        finish = --_pendingIO == 0 && _state >= StateClosed;
+                    }
+                    if (finish)
+                    {
+                        // No more pending IO and closed, it's time to terminate the connection
+                        Finish();
+                    }
+                }
+            });
+        }
+
         private ConnectionState ToConnectionState(int state) => _connectionStateMap[state];
 
         private void Warning(string msg, System.Exception ex) => _logger.Warning($"{msg}:\n{ex}\n{_transceiver}");
@@ -2640,16 +1957,7 @@
             if (_communicator.TraceLevels.Network >= 3 && length > 0)
             {
                 var s = new StringBuilder("sent ");
-<<<<<<< HEAD
                 s.Append(length);
-=======
-                s.Append(bytesTransferred);
-                if (!_endpoint.IsDatagram)
-                {
-                    s.Append(" of ");
-                    s.Append(remaining);
-                }
->>>>>>> 038f547d
                 s.Append(" bytes via ");
                 s.Append(_endpoint.Name);
                 s.Append("\n");
@@ -2668,20 +1976,7 @@
             if (_communicator.TraceLevels.Network >= 3 && length > 0)
             {
                 var s = new StringBuilder("received ");
-<<<<<<< HEAD
                 s.Append(length);
-=======
-                if (_endpoint.IsDatagram)
-                {
-                    s.Append(remaining);
-                }
-                else
-                {
-                    s.Append(bytesTransferred);
-                    s.Append(" of ");
-                    s.Append(remaining);
-                }
->>>>>>> 038f547d
                 s.Append(" bytes via ");
                 s.Append(_endpoint.Name);
                 s.Append("\n");
@@ -2700,7 +1995,6 @@
             internal OutgoingMessage(List<ArraySegment<byte>> requestData, bool compress)
             {
                 OutgoingData = requestData;
-                Size = OutgoingData.GetByteCount();
                 Compress = compress;
             }
 
@@ -2708,7 +2002,6 @@
             {
                 OutAsync = outgoing;
                 OutgoingData = data;
-                Size = OutgoingData.GetByteCount();
                 Compress = compress;
                 RequestId = requestId;
             }
@@ -2716,7 +2009,6 @@
             internal OutgoingMessage(OutgoingResponseFrame frame, bool compress, int requestId)
             {
                 OutgoingData = Ice1Definitions.GetResponseData(frame, requestId);
-                Size = OutgoingData.GetByteCount();
                 Compress = compress;
             }
 
@@ -2729,18 +2021,18 @@
             internal bool Sent()
             {
                 OutgoingData = null;
+                if (OutAsync != null && !InvokeSent)
+                {
+                    InvokeSent = OutAsync.Sent();
+                    return InvokeSent;
+                }
+                return false;
+            }
+
+            internal void Completed(Exception ex)
+            {
                 if (OutAsync != null)
                 {
-                    InvokeSent = OutAsync.Sent();
-                    return InvokeSent || ReceivedReply;
-                }
-                return false;
-            }
-
-            internal void Completed(Exception ex)
-            {
-                if (OutAsync != null)
-                {
                     if (OutAsync.Exception(ex))
                     {
                         OutAsync.InvokeException();
@@ -2750,15 +2042,20 @@
             }
 
             internal List<ArraySegment<byte>>? OutgoingData;
-            internal ArraySegment<byte> IncomingData;
-            internal int Size;
+            internal TaskCompletionSource<bool>? WaitSent;  // The bool is ignored
             internal OutgoingAsyncBase? OutAsync;
             internal bool Compress;
             internal int RequestId;
-            internal bool IsSent;
             internal bool InvokeSent;
-            internal bool ReceivedReply;
-        }
+        }
+
+        private const int StateNotInitialized = 0;
+        private const int StateNotValidated = 1;
+        private const int StateActive = 2;
+        private const int StateClosing = 3;
+        private const int StateClosingPending = 4;
+        private const int StateClosed = 5;
+        private const int StateFinished = 6;
 
         private readonly Communicator _communicator;
         private IACMMonitor? _monitor;
@@ -2772,17 +2069,8 @@
 
         private readonly ILogger _logger;
         private readonly TraceLevels _traceLevels;
-        private readonly IceInternal.Timer _timer;
-        private readonly ITimerTask _writeTimeout;
-        private bool _writeTimeoutScheduled;
-        private readonly ITimerTask _readTimeout;
-        private bool _readTimeoutScheduled;
-
-        private IStartCallback? _startCallback = null;
-
         private readonly bool _warn;
         private readonly bool _warnUdp;
-
         private long _acmLastActivity;
 
         private readonly int _compressionLevel;
@@ -2796,14 +2084,7 @@
         private readonly int _messageSizeMax;
 
         private readonly LinkedList<OutgoingMessage> _outgoingMessages = new LinkedList<OutgoingMessage>();
-
-        private ArraySegment<byte> _readBuffer;
-        private int _readBufferOffset;
-        private bool _readHeader;
-
-        private IList<ArraySegment<byte>> _writeBuffer;
-        private int _writeBufferOffset;
-        private int _writeBufferSize;
+        private int _pendingIO;
 
         private ICommunicatorObserver? _communicatorObserver;
         private IConnectionObserver? _observer;
@@ -2812,7 +2093,7 @@
 
         private int _state; // The current state.
         private bool _shutdownInitiated = false;
-        private TaskFactory _taskFactory;
+        private readonly TaskScheduler? _taskScheduler;
         private bool _initialized = false;
         private bool _validated = false;
 
@@ -2831,7 +2112,6 @@
             ConnectionState.ConnectionStateClosed,       // StateFinished
         };
 
-        private static readonly List<ArraySegment<byte>> _emptyBuffer = new List<ArraySegment<byte>>();
         private static readonly List<ArraySegment<byte>> _validateConnectionMessage =
             new List<ArraySegment<byte>> { Ice1Definitions.ValidateConnectionMessage };
         private static readonly List<ArraySegment<byte>> _closeConnectionMessage =
