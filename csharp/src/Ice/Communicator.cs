--- conflicted
+++ resolved
@@ -200,12 +200,7 @@
         private static bool _printProcessIdDone = false;
         private readonly ConcurrentDictionary<string, IRemoteExceptionFactory?> _remoteExceptionFactoryCache =
             new ConcurrentDictionary<string, IRemoteExceptionFactory?>();
-<<<<<<< HEAD
-        private readonly string[] _remoteExceptionFactoryNamespaces;
         private readonly CancellationTokenSource _cancellationTokenSource = new CancellationTokenSource();
-=======
-        private readonly int[] _retryIntervals;
->>>>>>> 5cdb6d26
         private readonly Dictionary<EndpointType, BufSizeWarnInfo> _setBufSizeWarn =
             new Dictionary<EndpointType, BufSizeWarnInfo>();
 
@@ -1179,135 +1174,8 @@
             _transportToEndpointFactory.Add(factory.Name, factory);
         }
 
-<<<<<<< HEAD
-        // Finds an endpoint factory previously registered using AddEndpointFactory.
-        internal IEndpointFactory? FindEndpointFactory(string transport) =>
-=======
-        internal int CheckRetryAfterException(System.Exception ex, Reference reference, ref int cnt)
-        {
-            ILogger logger = Logger;
-
-            if (reference.InvocationMode == InvocationMode.BatchOneway ||
-                reference.InvocationMode == InvocationMode.BatchDatagram)
-            {
-                Debug.Assert(false); // batch no longer implemented anyway
-                throw ex;
-            }
-
-            //
-            // If it's a fixed proxy, retrying isn't useful as the proxy is tied to
-            // the connection and the request will fail with the exception.
-            //
-            if (reference.IsFixed)
-            {
-                throw ex;
-            }
-
-            if (ex is ObjectNotExistException one)
-            {
-                RouterInfo? ri = reference.RouterInfo;
-                if (ri != null && one.Operation.Equals("ice_add_proxy"))
-                {
-                    //
-                    // If we have a router, an ObjectNotExistException with an
-                    // operation name "ice_add_proxy" indicates to the client
-                    // that the router isn't aware of the proxy (for example,
-                    // because it was evicted by the router). In this case, we
-                    // must *always* retry, so that the missing proxy is added
-                    // to the router.
-                    //
-
-                    ri.ClearCache(reference);
-
-                    if (TraceLevels.Retry >= 1)
-                    {
-                        logger.Trace(TraceLevels.RetryCat, $"retrying operation call to add proxy to router\n {ex}");
-                    }
-                    return 0; // We must always retry, so we don't look at the retry count.
-                }
-                else if (reference.IsIndirect)
-                {
-                    //
-                    // We retry ObjectNotExistException if the reference is
-                    // indirect.
-                    //
-
-                    if (reference.IsWellKnown)
-                    {
-                        reference.LocatorInfo?.ClearCache(reference);
-                    }
-                }
-                else
-                {
-                    //
-                    // For all other cases, we don't retry ObjectNotExistException.
-                    //
-                    throw ex;
-                }
-            }
-
-            //
-            // Don't retry if the communicator is destroyed, object adapter is deactivated,
-            // or connection is manually closed.
-            //
-            if (ex is CommunicatorDestroyedException ||
-                ex is ObjectAdapterDeactivatedException ||
-                ex is ConnectionClosedLocallyException)
-            {
-                throw ex;
-            }
-
-            //
-            // Don't retry on timeout and operation canceled exceptions.
-            //
-            if (ex is TimeoutException || ex is OperationCanceledException)
-            {
-                throw ex;
-            }
-
-            ++cnt;
-            Debug.Assert(cnt > 0);
-
-            int interval;
-            if (cnt == (_retryIntervals.Length + 1) && ex is ConnectionClosedByPeerException)
-            {
-                //
-                // A connection closed exception is always retried at least once, even if the retry
-                // limit is reached.
-                //
-                interval = 0;
-            }
-            else if (cnt > _retryIntervals.Length)
-            {
-                if (TraceLevels.Retry >= 1)
-                {
-                    string s = "cannot retry operation call because retry limit has been exceeded\n" + ex;
-                    logger.Trace(TraceLevels.RetryCat, s);
-                }
-                throw ex;
-            }
-            else
-            {
-                interval = _retryIntervals[cnt - 1];
-            }
-
-            if (TraceLevels.Retry >= 1)
-            {
-                string s = "retrying operation call";
-                if (interval > 0)
-                {
-                    s += " in " + interval + "ms";
-                }
-                s += " because of exception\n" + ex;
-                logger.Trace(TraceLevels.RetryCat, s);
-            }
-
-            return interval;
-        }
-
         // Finds an endpoint factory previously registered using IceAddEndpointFactory.
         public IEndpointFactory? IceFindEndpointFactory(string transport) =>
->>>>>>> 5cdb6d26
             _transportToEndpointFactory.TryGetValue(transport, out IEndpointFactory? factory) ? factory : null;
 
         // Finds an endpoint factory previously registered using IceAddEndpointFactory.
