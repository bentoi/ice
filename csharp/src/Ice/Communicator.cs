//
// Copyright (c) ZeroC, Inc. All rights reserved.
//

using IceInternal;
using System;
using System.Collections.Concurrent;
using System.Collections.Generic;
using System.Collections.Specialized;
using System.Diagnostics;
using System.Globalization;
using System.Linq;
using System.Net;
using System.Text;
using System.Threading;
using System.Threading.Tasks;

namespace Ice
{
    internal sealed class BufSizeWarnInfo
    {
        // Whether send size warning has been emitted
        public bool SndWarn;

        // The send size for which the warning was emitted
        public int SndSize;

        // Whether receive size warning has been emitted
        public bool RcvWarn;

        // The receive size for which the warning was emitted
        public int RcvSize;
    }

    public sealed partial class Communicator : IDisposable
    {
        private class ObserverUpdater : Instrumentation.IObserverUpdater
        {
            public ObserverUpdater(Communicator communicator) => _communicator = communicator;

            public void UpdateConnectionObservers() => _communicator.UpdateConnectionObservers();

            public void UpdateThreadObservers() => _communicator.UpdateThreadObservers();

            private readonly Communicator _communicator;
        }

        /// <summary>Indicates whether or not object adapters created by this communicator accept non-secure incoming
        /// connections. When false, they accept only secure connections; when true, they accept both secure and
        /// non-secure connections. This property corresponds to the Ice.AcceptNonSecureConnections configuration
        /// property. It can be overridden for each object adapter by the object adapter property with the same name.
        /// </summary>
        // TODO: update doc with default value for AcceptNonSecureConnections - it's currently true but should be
        // false.
        // TODO: currently only this property is implemented and nothing else.
        public bool AcceptNonSecureConnections { get; }

        /// <summary>Each time you send a request without an explicit context parameter, Ice sends automatically the
        /// per-thread CurrentContext combined with the proxy's context.</summary>
        public Dictionary<string, string> CurrentContext
        {
            get
            {
                try
                {
                    if (_currentContext.IsValueCreated)
                    {
                        Debug.Assert(_currentContext.Value != null);
                        return _currentContext.Value;
                    }
                    else
                    {
                        _currentContext.Value = new Dictionary<string, string>();
                        return _currentContext.Value;
                    }
                }
                catch (ObjectDisposedException ex)
                {
#pragma warning disable CA1065
                    throw new CommunicatorDestroyedException(ex);
#pragma warning restore CA1065
                }
            }
            set
            {
                try
                {
                    _currentContext.Value = value;
                }
                catch (ObjectDisposedException ex)
                {
                    throw new CommunicatorDestroyedException(ex);
                }
            }
        }

        public bool DefaultCollocationOptimized { get; }

        /// <summary>The default context for proxies created using this communicator. Changing the value of
        /// DefaultContext does not change the context of previously created proxies.</summary>
        public IReadOnlyDictionary<string, string> DefaultContext
        {
            get => _defaultContext;
            set => _defaultContext = value.Count == 0 ? Reference.EmptyContext : new Dictionary<string, string>(value);
        }

        public Encoding DefaultEncoding { get; }
        public EndpointSelectionType DefaultEndpointSelection { get; }
        public FormatType DefaultFormat { get; }
        public string? DefaultHost { get; }

        /// <summary>The default locator for this communicator. To disable the default locator, null can be used.
        /// All newly created proxies and object adapters will use this default locator. Note that setting this property
        /// has no effect on existing proxies or object adapters.</summary>
        public ILocatorPrx? DefaultLocator
        {
            get => _defaultLocator;
            set => _defaultLocator = value;
        }

        public bool DefaultPreferNonSecure { get; }
        public IPAddress? DefaultSourceAddress { get; }
        public string DefaultTransport { get; }
        public int DefaultTimeout { get; }
        public int DefaultInvocationTimeout { get; }
        public int DefaultLocatorCacheTimeout { get; }

        /// <summary>The default router for this communicator. To disable the default router, null can be used.
        /// All newly created proxies will use this default router. Note that setting this property has no effect on
        /// existing proxies.</summary>
        public IRouterPrx? DefaultRouter
        {
            get => _defaultRouter;
            set => _defaultRouter = value;
        }

        public bool? OverrideCompress { get; }
        public int? OverrideTimeout { get; }
        public int? OverrideCloseTimeout { get; }
        public int? OverrideConnectTimeout { get; }

        /// <summary>The logger for this communicator.</summary>
        public ILogger Logger { get; internal set; }

        public Instrumentation.ICommunicatorObserver? Observer { get; }

        public ToStringMode ToStringMode { get; }

        internal int ClassGraphDepthMax { get; }
        internal ACMConfig ClientACM { get; }
        internal int MessageSizeMax { get; }
        internal INetworkProxy? NetworkProxy { get; }
        internal bool PreferIPv6 { get; }
        internal int IPVersion { get; }
        internal ACMConfig ServerACM { get; }
        internal TraceLevels TraceLevels { get; private set; }

        private static string[] _emptyArgs = Array.Empty<string>();
        private static readonly string[] _suffixes =
        {
            "EndpointSelection",
            "ConnectionCached",
            "PreferNonSecure",
            "LocatorCacheTimeout",
            "InvocationTimeout",
            "Locator",
            "Router",
            "CollocationOptimized",
            "Context\\..*"
        };
        private static readonly object _staticLock = new object();

        private const int StateActive = 0;
        private const int StateDestroyInProgress = 1;
        private const int StateDestroyed = 2;

        private readonly HashSet<string> _adapterNamesInUse = new HashSet<string>();
        private readonly List<ObjectAdapter> _adapters = new List<ObjectAdapter>();
        private ObjectAdapter? _adminAdapter;
        private readonly bool _adminEnabled = false;
        private readonly HashSet<string> _adminFacetFilter = new HashSet<string>();
        private readonly Dictionary<string, IObject> _adminFacets = new Dictionary<string, IObject>();
        private Identity? _adminIdentity;
<<<<<<< HEAD
        private readonly ConcurrentDictionary<int, Type?> _compactIdCache = new ConcurrentDictionary<int, Type?>();
        private readonly string[] _compactIdNamespaces;
=======
        private AsyncIOThread? _asyncIOThread;
        private readonly ConcurrentDictionary<string, IClassFactory?> _classFactoryCache =
            new ConcurrentDictionary<string, IClassFactory?>();
        private readonly string[] _classFactoryNamespaces;
        private readonly IceInternal.ThreadPool _clientThreadPool;
        private readonly ConcurrentDictionary<int, IClassFactory?> _compactIdCache =
            new ConcurrentDictionary<int, IClassFactory?>();
>>>>>>> 130c6203
        private readonly ThreadLocal<Dictionary<string, string>> _currentContext
            = new ThreadLocal<Dictionary<string, string>>();
        private volatile IReadOnlyDictionary<string, string> _defaultContext = Reference.EmptyContext;
        private volatile ILocatorPrx? _defaultLocator;
        private volatile IRouterPrx? _defaultRouter;

        private bool _isShutdown = false;
        private static bool _oneOffDone = false;
        private readonly OutgoingConnectionFactory _outgoingConnectionFactory;
        private static bool _printProcessIdDone = false;
        private readonly ConcurrentDictionary<string, IRemoteExceptionFactory?> _remoteExceptionFactoryCache =
            new ConcurrentDictionary<string, IRemoteExceptionFactory?>();
        private readonly string[] _remoteExceptionFactoryNamespaces;
        private readonly int[] _retryIntervals;
        private readonly Dictionary<EndpointType, BufSizeWarnInfo> _setBufSizeWarn =
            new Dictionary<EndpointType, BufSizeWarnInfo>();
        private int _state;
        private readonly IceInternal.Timer _timer;

        private readonly IDictionary<string, IEndpointFactory> _transportToEndpointFactory =
            new ConcurrentDictionary<string, IEndpointFactory>();

        private readonly IDictionary<EndpointType, IEndpointFactory> _typeToEndpointFactory =
            new ConcurrentDictionary<EndpointType, IEndpointFactory>();

        public Communicator(Dictionary<string, string>? properties,
                            ILogger? logger = null,
                            Instrumentation.ICommunicatorObserver? observer = null,
<<<<<<< HEAD
                            string[]? typeIdNamespaces = null) :
            this(ref _emptyArgs,
                 null,
                 properties,
                 logger,
                 observer,
                 typeIdNamespaces)
=======
                            Action? threadStart = null,
                            Action? threadStop = null,
                            string[]? typeIdNamespaces = null)
            : this(ref _emptyArgs,
                   null,
                   properties,
                   logger,
                   observer,
                   threadStart,
                   threadStop,
                   typeIdNamespaces)
>>>>>>> 130c6203
        {
        }

        public Communicator(ref string[] args,
                            Dictionary<string, string>? properties,
                            ILogger? logger = null,
                            Instrumentation.ICommunicatorObserver? observer = null,
<<<<<<< HEAD
                            string[]? typeIdNamespaces = null) :
            this(ref args,
                 null,
                 properties,
                 logger,
                 observer,
                 typeIdNamespaces)
=======
                            Action? threadStart = null,
                            Action? threadStop = null,
                            string[]? typeIdNamespaces = null)
            : this(ref args,
                   null,
                   properties,
                   logger,
                   observer,
                   threadStart,
                   threadStop,
                   typeIdNamespaces)
>>>>>>> 130c6203
        {
        }

        public Communicator(NameValueCollection? appSettings = null,
                            Dictionary<string, string>? properties = null,
                            ILogger? logger = null,
                            Instrumentation.ICommunicatorObserver? observer = null,
<<<<<<< HEAD
                            string[]? typeIdNamespaces = null) :
            this(ref _emptyArgs,
                 appSettings,
                 properties,
                 logger,
                 observer,
                 typeIdNamespaces)
=======
                            Action? threadStart = null,
                            Action? threadStop = null,
                            string[]? typeIdNamespaces = null)
            : this(ref _emptyArgs,
                   appSettings,
                   properties,
                   logger,
                   observer,
                   threadStart,
                   threadStop,
                   typeIdNamespaces)
>>>>>>> 130c6203
        {
        }

        public Communicator(ref string[] args,
                            NameValueCollection? appSettings,
                            Dictionary<string, string>? properties = null,
                            ILogger? logger = null,
                            Instrumentation.ICommunicatorObserver? observer = null,
                            string[]? typeIdNamespaces = null)
        {
            _state = StateActive;
            Logger = logger ?? Util.GetProcessLogger();
            Observer = observer;
<<<<<<< HEAD
            _typeIdNamespaces = typeIdNamespaces ?? new string[] { "Ice.TypeId" };
            _compactIdNamespaces = new string[] { "IceCompactId" }.Concat(_typeIdNamespaces).ToArray();
=======
            ThreadStart = threadStart;
            ThreadStop = threadStop;

            _classFactoryNamespaces = new string[] { "Ice.ClassFactory" };
            _remoteExceptionFactoryNamespaces = new string[] { "Ice.RemoteExceptionFactory" };
            if (typeIdNamespaces != null)
            {
                _classFactoryNamespaces = _classFactoryNamespaces.Concat(typeIdNamespaces).ToArray();
                _remoteExceptionFactoryNamespaces =
                    _remoteExceptionFactoryNamespaces.Concat(typeIdNamespaces).ToArray();
            }
>>>>>>> 130c6203

            if (properties == null)
            {
                properties = new Dictionary<string, string>();
            }
            else
            {
                // clone properties as we don't want to modify the properties given to
                // this constructor
                properties = new Dictionary<string, string>(properties);
            }

            if (appSettings != null)
            {
                foreach (string key in appSettings.AllKeys)
                {
                    string[]? values = appSettings.GetValues(key);
                    if (values == null)
                    {
                        properties[key] = "";
                    }
                    else
                    {
                        // TODO: this join is not sufficient to create a string
                        // compatible with GetPropertyAsList
                        properties[key] = string.Join(",", values);
                    }
                }
            }

            if (!properties.ContainsKey("Ice.ProgramName"))
            {
                properties["Ice.ProgramName"] = AppDomain.CurrentDomain.FriendlyName;
            }

            properties.ParseIceArgs(ref args);
            SetProperties(properties);

            try
            {
                lock (_staticLock)
                {
                    if (!_oneOffDone)
                    {
                        string? stdOut = GetProperty("Ice.StdOut");

                        System.IO.StreamWriter? outStream = null;

                        if (stdOut != null)
                        {
                            outStream = System.IO.File.AppendText(stdOut);
                            outStream.AutoFlush = true;
                            Console.Out.Close();
                            Console.SetOut(outStream);
                        }

                        string? stdErr = GetProperty("Ice.StdErr");
                        if (stdErr != null)
                        {
                            if (stdErr.Equals(stdOut))
                            {
                                Console.SetError(outStream);
                            }
                            else
                            {
                                System.IO.StreamWriter errStream = System.IO.File.AppendText(stdErr);
                                errStream.AutoFlush = true;
                                Console.Error.Close();
                                Console.SetError(errStream);
                            }
                        }

                        _oneOffDone = true;
                    }
                }

                if (logger == null)
                {
                    string? logfile = GetProperty("Ice.LogFile");
                    string? programName = GetProperty("Ice.ProgramName");
                    Debug.Assert(programName != null);
                    if (logfile != null)
                    {
                        Logger = new FileLogger(programName, logfile);
                    }
                    else if (Util.GetProcessLogger() is Logger)
                    {
                        //
                        // Ice.ConsoleListener is enabled by default.
                        //
                        Logger = new TraceLogger(programName, GetPropertyAsBool("Ice.ConsoleListener") ?? true);
                    }
                    // else already set to process logger
                }

                TraceLevels = new TraceLevels(this);

                DefaultCollocationOptimized = GetPropertyAsBool("Ice.Default.CollocationOptimized") ?? true;

                if (GetProperty("Ice.Default.Encoding") is string encoding)
                {
                    try
                    {
                        DefaultEncoding = Encoding.Parse(encoding);
                        DefaultEncoding.CheckSupported();
                    }
                    catch (Exception ex)
                    {
                        throw new InvalidConfigurationException(
                            $"invalid value for for Ice.Default.Encoding: `{encoding}'", ex);
                    }
                }
                else
                {
                    DefaultEncoding = Encoding.Latest;
                }

                string endpointSelection = GetProperty("Ice.Default.EndpointSelection") ?? "Random";
                DefaultEndpointSelection = endpointSelection switch
                {
                    "Random" => EndpointSelectionType.Random,
                    "Ordered" => EndpointSelectionType.Ordered,
                    _ => throw new InvalidConfigurationException(
                             $"illegal value `{endpointSelection}'; expected `Random' or `Ordered'")
                };

                DefaultFormat = (GetPropertyAsBool("Ice.Default.SlicedFormat") ?? false) ?
                    FormatType.Sliced : FormatType.Compact;

                DefaultHost = GetProperty("Ice.Default.Host");

                // TODO: switch to 0/false default
                DefaultPreferNonSecure = GetPropertyAsBool("Ice.Default.PreferNonSecure") ?? true;

                if (GetProperty("Ice.Default.SourceAddress") is string address)
                {
                    DefaultSourceAddress = Network.GetNumericAddress(address);
                    if (DefaultSourceAddress == null)
                    {
                        throw new InvalidConfigurationException(
                            $"invalid IP address set for Ice.Default.SourceAddress: `{address}'");
                    }
                }

                DefaultTransport = GetProperty("Ice.Default.Transport") ?? "tcp";

                DefaultTimeout = GetPropertyAsInt("Ice.Default.Timeout") ?? 60000;
                if (DefaultTimeout < 1 && DefaultTimeout != -1)
                {
                    throw new InvalidConfigurationException(
                        $"invalid value for Ice.Default.Timeout: `{DefaultTimeout}'");
                }

                DefaultInvocationTimeout = GetPropertyAsInt("Ice.Default.InvocationTimeout") ?? -1;
                if (DefaultInvocationTimeout < 1 && DefaultInvocationTimeout != -1)
                {
                    throw new InvalidConfigurationException(
                        $"invalid value for Ice.Default.InvocationTimeout: `{DefaultInvocationTimeout}'");
                }

                DefaultLocatorCacheTimeout = GetPropertyAsInt("Ice.Default.LocatorCacheTimeout") ?? -1;
                if (DefaultLocatorCacheTimeout < -1)
                {
                    throw new InvalidConfigurationException(
                        $"invalid value for Ice.Default.LocatorCacheTimeout: `{DefaultLocatorCacheTimeout}'");
                }

                if (GetPropertyAsBool("Ice.Override.Compress") is bool compress)
                {
                    OverrideCompress = compress;
                    if (!BZip2.IsLoaded && compress)
                    {
                        throw new InvalidConfigurationException($"compression not supported, bzip2 library not found");
                    }
                }
                else if (!BZip2.IsLoaded)
                {
                    OverrideCompress = false;
                }

                {
                    if (GetPropertyAsInt("Ice.Override.Timeout") is int timeout)
                    {
                        OverrideTimeout = timeout;
                        if (timeout < 1 && timeout != -1)
                        {
                            throw new InvalidConfigurationException(
                                $"invalid value for Ice.Override.Timeout: `{timeout}'");
                        }
                    }
                }

                {
                    if (GetPropertyAsInt("Ice.Override.CloseTimeout") is int timeout)
                    {
                        OverrideCloseTimeout = timeout;
                        if (timeout < 1 && timeout != -1)
                        {
                            throw new InvalidConfigurationException(
                                $"invalid value for Ice.Override.CloseTimeout: `{timeout}'");
                        }
                    }
                }

                {
                    if (GetPropertyAsInt("Ice.Override.ConnectTimeout") is int timeout)
                    {
                        OverrideConnectTimeout = timeout;
                        if (timeout < 1 && timeout != -1)
                        {
                            throw new InvalidConfigurationException(
                                $"invalid value for Ice.Override.ConnectTimeout: `{timeout}'");
                        }
                    }
                }

                ClientACM = new ACMConfig(this, Logger, "Ice.ACM.Client",
                                           new ACMConfig(this, Logger, "Ice.ACM", new ACMConfig(false)));

                ServerACM = new ACMConfig(this, Logger, "Ice.ACM.Server",
                                           new ACMConfig(this, Logger, "Ice.ACM", new ACMConfig(true)));

                {
                    int num = GetPropertyAsInt("Ice.MessageSizeMax") ?? 1024;
                    if (num < 1 || num > 0x7fffffff / 1024)
                    {
                        MessageSizeMax = 0x7fffffff;
                    }
                    else
                    {
                        MessageSizeMax = num * 1024; // Property is in kilobytes, MessageSizeMax in bytes
                    }
                }

                // TODO: switch to 0 default
                AcceptNonSecureConnections = GetPropertyAsBool("Ice.AcceptNonSecureConnections") ?? true;

                {
                    int num = GetPropertyAsInt("Ice.ClassGraphDepthMax") ?? 100;
                    if (num < 1 || num > 0x7fffffff)
                    {
                        ClassGraphDepthMax = 0x7fffffff;
                    }
                    else
                    {
                        ClassGraphDepthMax = num;
                    }
                }

                ToStringMode = Enum.Parse<ToStringMode>(GetProperty("Ice.ToStringMode") ?? "Unicode");

                _backgroundLocatorCacheUpdates = GetPropertyAsBool("Ice.BackgroundLocatorCacheUpdates") ?? false;

                string[]? arr = GetPropertyAsList("Ice.RetryIntervals");

                if (arr == null)
                {
                    _retryIntervals = new int[] { 0 };
                }
                else
                {
                    _retryIntervals = new int[arr.Length];
                    for (int i = 0; i < arr.Length; i++)
                    {
                        int v = int.Parse(arr[i], CultureInfo.InvariantCulture);
                        //
                        // If -1 is the first value, no retry and wait intervals.
                        //
                        if (i == 0 && v == -1)
                        {
                            _retryIntervals = Array.Empty<int>();
                            break;
                        }

                        _retryIntervals[i] = v > 0 ? v : 0;
                    }
                }

                bool isIPv6Supported = Network.IsIPv6Supported();
                bool ipv4 = GetPropertyAsBool("Ice.IPv4") ?? true;
                bool ipv6 = GetPropertyAsBool("Ice.IPv6") ?? isIPv6Supported;
                if (!ipv4 && !ipv6)
                {
                    throw new InvalidConfigurationException("Both IPV4 and IPv6 support cannot be disabled.");
                }
                else if (ipv4 && ipv6)
                {
                    IPVersion = Network.EnableBoth;
                }
                else if (ipv4)
                {
                    IPVersion = Network.EnableIPv4;
                }
                else
                {
                    IPVersion = Network.EnableIPv6;
                }
                PreferIPv6 = GetPropertyAsBool("Ice.PreferIPv6Address") ?? false;

                NetworkProxy = CreateNetworkProxy(IPVersion);

                AddEndpointFactory(new TcpEndpointFactory(
                    new TransportInstance(this, EndpointType.TCP, "tcp", false)));
                AddEndpointFactory(new UdpEndpointFactory(
                    new TransportInstance(this, EndpointType.UDP, "udp", false)));
                AddEndpointFactory(new WSEndpointFactory(
                    new TransportInstance(this, EndpointType.WS, "ws", false), EndpointType.TCP));
                AddEndpointFactory(new WSEndpointFactory(
                    new TransportInstance(this, EndpointType.WSS, "wss", true), EndpointType.SSL));

                _outgoingConnectionFactory = new OutgoingConnectionFactory(this);

                if (GetPropertyAsBool("Ice.PreloadAssemblies") ?? false)
                {
                    AssemblyUtil.PreloadAssemblies();
                }

                //
                // Load plug-ins.
                //
                LoadPlugins(ref args);

                // Initialize the endpoint factories once all the plugins are loaded. This gives the opportunity for the
                // endpoint factories to find underlying factories.
                foreach (IEndpointFactory factory in _typeToEndpointFactory.Values)
                {
                    factory.Initialize();
                }

                //
                // Create Admin facets, if enabled.
                //
                // Note that any logger-dependent admin facet must be created after we load all plugins,
                // since one of these plugins can be a Logger plugin that sets a new logger during loading
                //

                if (GetProperty("Ice.Admin.Enabled") == null)
                {
                    _adminEnabled = GetProperty("Ice.Admin.Endpoints") != null;
                }
                else
                {
                    _adminEnabled = GetPropertyAsBool("Ice.Admin.Enabled") ?? false;
                }

                _adminFacetFilter = new HashSet<string>(
                    (GetPropertyAsList("Ice.Admin.Facets") ?? Array.Empty<string>()).Distinct());

                if (_adminEnabled)
                {
                    //
                    // Process facet
                    //
                    string processFacetName = "Process";
                    if (_adminFacetFilter.Count == 0 || _adminFacetFilter.Contains(processFacetName))
                    {
                        _adminFacets.Add(processFacetName, new Process(this));
                    }

                    //
                    // Logger facet
                    //
                    string loggerFacetName = "Logger";
                    if (_adminFacetFilter.Count == 0 || _adminFacetFilter.Contains(loggerFacetName))
                    {
                        ILoggerAdminLogger loggerAdminLogger = new LoggerAdminLogger(this, Logger);
                        Logger = loggerAdminLogger;
                        _adminFacets.Add(loggerFacetName, loggerAdminLogger.GetFacet());
                    }

                    //
                    // Properties facet
                    //
                    string propertiesFacetName = "Properties";
                    PropertiesAdmin? propsAdmin = null;
                    if (_adminFacetFilter.Count == 0 || _adminFacetFilter.Contains(propertiesFacetName))
                    {
                        propsAdmin = new PropertiesAdmin(this);
                        _adminFacets.Add(propertiesFacetName, propsAdmin);
                    }

                    //
                    // Metrics facet
                    //
                    string metricsFacetName = "Metrics";
                    if (_adminFacetFilter.Count == 0 || _adminFacetFilter.Contains(metricsFacetName))
                    {
                        var communicatorObserver = new CommunicatorObserverI(this, Logger);
                        Observer = communicatorObserver;
                        _adminFacets.Add(metricsFacetName, communicatorObserver.GetFacet());

                        // Make sure the admin plugin receives property updates.
                        if (propsAdmin != null)
                        {
                            propsAdmin.Updated += (_, updates) =>
                                communicatorObserver.GetFacet().Updated(updates);
                        }
                    }
                }

                //
                // Set observer updater
                //
                if (Observer != null)
                {
                    Observer.SetObserverUpdater(new ObserverUpdater(this));
                }

                //
                // Create threads.
                //
                try
                {
                    _timer = new IceInternal.Timer(this, IceInternal.Util.StringToThreadPriority(
                                                   GetProperty("Ice.ThreadPriority")));
                }
                catch (Exception ex)
                {
                    Logger.Error($"cannot create thread for timer:\n{ex}");
                    throw;
                }

                try
                {
                    _endpointHostResolverThread = new HelperThread(this);
                    UpdateEndpointHostResolverObserver();
                    _endpointHostResolverThread.Start(IceInternal.Util.StringToThreadPriority(GetProperty("Ice.ThreadPriority")));
                }
                catch (Exception ex)
                {
                    Logger.Error($"cannot create thread for endpoint host resolver:\n{ex}");
                    throw;
                }

                // The default router/locator may have been set during the loading of plugins.
                // Therefore we only set it if it hasn't already been set.
                try
                {
                    _defaultLocator ??= GetPropertyAsProxy("Ice.Default.Locator", ILocatorPrx.Factory);
                }
                catch (FormatException ex)
                {
                    throw new InvalidConfigurationException("invalid value for Ice.Default.Locator", ex);
                }

                try
                {
                    _defaultRouter ??= GetPropertyAsProxy("Ice.Default.Router", IRouterPrx.Factory);
                }
                catch (FormatException ex)
                {
                    throw new InvalidConfigurationException("invalid value for Ice.Default.Locator", ex);
                }

                //
                // Show process id if requested (but only once).
                //
                lock (this)
                {
                    if (!_printProcessIdDone && (GetPropertyAsBool("Ice.PrintProcessId") ?? false))
                    {
                        using var p = System.Diagnostics.Process.GetCurrentProcess();
                        Console.WriteLine(p.Id);
                        _printProcessIdDone = true;
                    }
                }

                //
                // An application can set Ice.InitPlugins=0 if it wants to postpone
                // initialization until after it has interacted directly with the
                // plug-ins.
                //
                if (GetPropertyAsBool("Ice.InitPlugins") ?? true)
                {
                    InitializePlugins();
                }

                //
                // This must be done last as this call creates the Ice.Admin object adapter
                // and eventually registers a process proxy with the Ice locator (allowing
                // remote clients to invoke on Ice.Admin facets as soon as it's registered).
                //
                if (!(GetPropertyAsBool("Ice.Admin.DelayCreation") ?? false))
                {
                    GetAdmin();
                }
            }
            catch (Exception)
            {
                Destroy();
                throw;
            }
        }

        public void AddAdminFacet(string facet, IObject servant)
        {
            lock (this)
            {
                if (_state == StateDestroyed)
                {
                    throw new CommunicatorDestroyedException();
                }

                if (_adminFacetFilter.Count > 0 && !_adminFacetFilter.Contains(facet))
                {
                    throw new ArgumentException($"facet `{facet}' not allowed by Ice.Admin.Facets configuration",
                        nameof(facet));
                }

                if (_adminFacets.ContainsKey(facet))
                {
                    throw new ArgumentException($"facet `{facet}' is already registered", nameof(facet));
                }
                _adminFacets.Add(facet, servant);
                if (_adminAdapter != null)
                {
                    Debug.Assert(_adminIdentity != null);
                    _adminAdapter.Add(_adminIdentity.Value, facet, servant);
                }
            }
        }

        /// <summary>
        /// Add the Admin object with all its facets to the provided object adapter.
        /// If Ice.Admin.ServerId is set and the provided object adapter has a Locator,
        /// createAdmin registers the Admin's Process facet with the Locator's LocatorRegistry.
        ///
        /// createAdmin call only be called once; subsequent calls raise InvalidOperationException.
        ///
        /// </summary>
        /// <param name="adminAdapter">The object adapter used to host the Admin object; if null and
        /// Ice.Admin.Endpoints is set, create, activate and use the Ice.Admin object adapter.
        ///
        /// </param>
        /// <param name="adminIdentity">The identity of the Admin object.
        ///
        /// </param>
        /// <returns>A proxy to the main ("") facet of the Admin object. Never returns a null proxy.
        ///
        /// </returns>
        public IObjectPrx CreateAdmin(ObjectAdapter? adminAdapter, Identity adminIdentity)
        {
            lock (this)
            {
                if (_state == StateDestroyed)
                {
                    throw new CommunicatorDestroyedException();
                }

                if (_adminAdapter != null)
                {
                    throw new InvalidOperationException("Admin already created");
                }

                if (!_adminEnabled)
                {
                    throw new InvalidOperationException("Admin is disabled");
                }

                _adminIdentity = adminIdentity;
                if (adminAdapter == null)
                {
                    if (GetProperty("Ice.Admin.Endpoints") != null)
                    {
                        adminAdapter = CreateObjectAdapter("Ice.Admin");
                    }
                    else
                    {
                        throw new InvalidConfigurationException("Ice.Admin.Endpoints is not set");
                    }
                }
                else
                {
                    _adminAdapter = adminAdapter;
                }
                Debug.Assert(_adminAdapter != null);
                AddAllAdminFacets();
            }

            if (adminAdapter == null) // the parameter is null which means _adminAdapter needs to be activated
            {
                try
                {
                    _adminAdapter.Activate();
                }
                catch (Exception)
                {
                    // We cleanup _adminAdapter, however this error is not recoverable
                    // (can't call again getAdmin() after fixing the problem)
                    // since all the facets (servants) in the adapter are lost
                    _adminAdapter.Destroy();
                    lock (this)
                    {
                        _adminAdapter = null;
                    }
                    throw;
                }
            }
            SetServerProcessProxy(_adminAdapter, adminIdentity);
            return _adminAdapter.CreateProxy(adminIdentity, IObjectPrx.Factory);
        }

        /// <summary>
        /// Destroy the communicator.
        /// This operation calls shutdown
        /// implicitly.  Calling destroy cleans up memory, and shuts down
        /// this communicator's client functionality and destroys all object
        /// adapters. Subsequent calls to destroy are ignored.
        /// </summary>
        public void Destroy()
        {
            lock (this)
            {
                //
                // If destroy is in progress, wait for it to be done. This
                // is necessary in case destroy() is called concurrently
                // by multiple threads.
                //
                while (_state == StateDestroyInProgress)
                {
                    Monitor.Wait(this);
                }

                if (_state == StateDestroyed)
                {
                    return;
                }
                _state = StateDestroyInProgress;
            }

            //
            // Shutdown and destroy all the incoming and outgoing Ice
            // connections and wait for the connections to be finished.
            //
            Shutdown();
            _outgoingConnectionFactory?.Destroy();

            //
            // First wait for shutdown to finish.
            //
            WaitForShutdown();

            DestroyAllObjectAdapters();

            _outgoingConnectionFactory?.WaitUntilFinished();

            DestroyRetryQueue(); // Must be called before destroying thread pools.

            Observer?.SetObserverUpdater(null);

            if (Logger is ILoggerAdminLogger)
            {
                ((ILoggerAdminLogger)Logger).Destroy();
            }

<<<<<<< HEAD
            lock (_endpointHostResolverThread)
            {
                Debug.Assert(!_endpointHostResolverDestroyed);
                _endpointHostResolverDestroyed = true;
                Monitor.Pulse(_endpointHostResolverThread);
=======
            //
            // Now, destroy the thread pools. This must be done *only* after
            // all the connections are finished (the connections destruction
            // can require invoking callbacks with the thread pools).
            //
            _serverThreadPool?.Destroy();
            _clientThreadPool?.Destroy();
            _asyncIOThread?.Destroy();

            if (_endpointHostResolverThread != null)
            {
                lock (_endpointHostResolverThread)
                {
                    Debug.Assert(!_endpointHostResolverDestroyed);
                    _endpointHostResolverDestroyed = true;
                    Monitor.Pulse(_endpointHostResolverThread);
                }
>>>>>>> 130c6203
            }

            //
            // Wait for all the threads to be finished.
            //
<<<<<<< HEAD
            _timer.Destroy();
=======
            _timer?.Destroy();
            _clientThreadPool?.JoinWithAllThreads();
            _serverThreadPool?.JoinWithAllThreads();
            _asyncIOThread?.JoinWithThread();
>>>>>>> 130c6203

            _endpointHostResolverThread?.Join();

            lock (_routerInfoTable)
            {
                foreach (RouterInfo routerInfo in _routerInfoTable.Values)
                {
                    routerInfo.Destroy();
                }
                _routerInfoTable.Clear();
            }

            lock (_locatorInfoMap)
            {
                foreach (LocatorInfo locatorInfo in _locatorInfoMap.Values)
                {
                    locatorInfo.Destroy();
                }
                _locatorInfoMap.Clear();
                _locatorTableMap.Clear();
            }

            foreach (IEndpointFactory factory in _typeToEndpointFactory.Values)
            {
                factory.Destroy();
            }
            _typeToEndpointFactory.Clear();
            _transportToEndpointFactory.Clear();

            if (GetPropertyAsBool("Ice.Warn.UnusedProperties") ?? false)
            {
                List<string> unusedProperties = GetUnusedProperties();
                if (unusedProperties.Count != 0)
                {
                    var message = new StringBuilder("The following properties were set but never read:");
                    foreach (string s in unusedProperties)
                    {
                        message.Append("\n    ");
                        message.Append(s);
                    }
                    Logger.Warning(message.ToString());
                }
            }

            //
            // Destroy last so that a Logger plugin can receive all log/traces before its destruction.
            //
            List<(string Name, IPlugin Plugin)> plugins;
            lock (this)
            {
                plugins = new List<(string Name, IPlugin Plugin)>(_plugins);
            }
            plugins.Reverse();
            foreach ((string name, IPlugin plugin) in plugins)
            {
                try
                {
                    plugin.Destroy();
                }
                catch (Exception ex)
                {
                    Util.GetProcessLogger().Warning(
                        $"unexpected exception raised by plug-in `{name}' destruction:\n{ex}");
                }
            }

            lock (this)
            {
                _adminAdapter = null;
                _adminFacets.Clear();

                _state = StateDestroyed;
                Monitor.PulseAll(this);
            }

            {
                if (Logger != null && Logger is FileLogger)
                {
                    ((FileLogger)Logger).Destroy();
                }
            }
            _currentContext.Dispose();
        }

        public void Dispose() => Destroy();

        /// <summary>
        /// Returns a facet of the Admin object.
        /// </summary>
        /// <param name="facet">The name of the Admin facet.
        /// </param>
        /// <returns>The servant associated with this Admin facet, or
        /// null if no facet is registered with the given name.</returns>
        public IObject? FindAdminFacet(string facet)
        {
            lock (this)
            {
                if (_state == StateDestroyed)
                {
                    throw new CommunicatorDestroyedException();
                }

                if (!_adminFacets.TryGetValue(facet, out IObject? result))
                {
                    return null;
                }
                return result;
            }
        }

        /// <summary>
        /// Returns a map of all facets of the Admin object.
        /// </summary>
        /// <returns>A collection containing all the facet names and
        /// servants of the Admin object.
        ///
        /// </returns>
        public Dictionary<string, IObject> FindAllAdminFacets()
        {
            lock (this)
            {
                if (_state == StateDestroyed)
                {
                    throw new CommunicatorDestroyedException();
                }
                return new Dictionary<string, IObject>(_adminFacets); // TODO, return a read-only collection
            }
        }

        /// <summary>
        /// Get a proxy to the main facet of the Admin object.
        /// GetAdmin also creates the Admin object and creates and activates the Ice.Admin object
        /// adapter to host this Admin object if Ice.Admin.Enpoints is set. The identity of the Admin
        /// object created by getAdmin is {value of Ice.Admin.InstanceName}/admin, or {UUID}/admin
        /// when Ice.Admin.InstanceName is not set.
        ///
        /// If Ice.Admin.DelayCreation is 0 or not set, getAdmin is called by the communicator
        /// initialization, after initialization of all plugins.
        ///
        /// </summary>
        /// <returns>A proxy to the main ("") facet of the Admin object, or a null proxy if no
        /// Admin object is configured.</returns>
        public IObjectPrx? GetAdmin()
        {
            ObjectAdapter adminAdapter;
            Identity adminIdentity;

            lock (this)
            {
                if (_state == StateDestroyed)
                {
                    throw new CommunicatorDestroyedException();
                }

                if (_adminAdapter != null)
                {
                    Debug.Assert(_adminIdentity != null);
                    return _adminAdapter.CreateProxy(_adminIdentity.Value, IObjectPrx.Factory);
                }
                else if (_adminEnabled)
                {
                    if (GetProperty("Ice.Admin.Endpoints") != null)
                    {
                        adminAdapter = CreateObjectAdapter("Ice.Admin");
                    }
                    else
                    {
                        return null;
                    }
                    adminIdentity = new Identity("admin", GetProperty("Ice.Admin.InstanceName") ?? "");
                    if (adminIdentity.Category.Length == 0)
                    {
                        adminIdentity = new Identity(adminIdentity.Name, Guid.NewGuid().ToString());
                    }

                    _adminIdentity = adminIdentity;
                    _adminAdapter = adminAdapter;
                    AddAllAdminFacets();
                    // continue below outside synchronization
                }
                else
                {
                    return null;
                }
            }

            try
            {
                adminAdapter.Activate();
            }
            catch (Exception)
            {
                // We cleanup _adminAdapter, however this error is not recoverable
                // (can't call again getAdmin() after fixing the problem)
                // since all the facets (servants) in the adapter are lost
                adminAdapter.Destroy();
                lock (this)
                {
                    _adminAdapter = null;
                }
                throw;
            }

            SetServerProcessProxy(adminAdapter, adminIdentity);
            return adminAdapter.CreateProxy(adminIdentity, IObjectPrx.Factory);
        }

        /// <summary>
        /// Check whether the communicator has been shut down.
        /// </summary>
        /// <returns>True if the communicator has been shut down; false otherwise.</returns>
        public bool IsShutdown()
        {
            lock (this)
            {
                return _isShutdown;
            }
        }

        /// <summary>Removes an admin facet servant previously added with AddAdminFacet.</summary>
        /// <param name="facet">The Admin facet.</param>
        /// <returns>The admin facet servant that was just removed, or null if the facet was not found.</returns>
        public IObject? RemoveAdminFacet(string facet)
        {
            lock (this)
            {
                if (_adminFacets.TryGetValue(facet, out IObject? result))
                {
                    _adminFacets.Remove(facet);
                }
                else
                {
                    return null;
                }
                if (_adminAdapter != null)
                {
                    Debug.Assert(_adminIdentity != null);
                    _adminAdapter.Remove(_adminIdentity.Value, facet);
                }
                return result;
            }
        }

        public IceInternal.Timer Timer()
        {
            lock (this)
            {
                if (_state == StateDestroyed)
                {
                    throw new CommunicatorDestroyedException();
                }
                return _timer;
            }
        }

<<<<<<< HEAD
=======
        // Registers an endpoint factory.
        // TODO: make public and add Ice prefix when removing ITransportPluginFacade.
        internal void AddEndpointFactory(IEndpointFactory factory)
        {
            _typeToEndpointFactory.Add(factory.Type(), factory);
            _transportToEndpointFactory.Add(factory.Transport(), factory);
        }

        internal AsyncIOThread AsyncIOThread()
        {
            lock (this)
            {
                if (_state == StateDestroyed)
                {
                    throw new CommunicatorDestroyedException();
                }

                if (_asyncIOThread == null) // Lazy initialization.
                {
                    _asyncIOThread = new AsyncIOThread(this);
                }

                return _asyncIOThread;
            }
        }

>>>>>>> 130c6203
        internal int CheckRetryAfterException(System.Exception ex, Reference reference, ref int cnt)
        {
            ILogger logger = Logger;

            if (reference.InvocationMode == InvocationMode.BatchOneway ||
                reference.InvocationMode == InvocationMode.BatchDatagram)
            {
                Debug.Assert(false); // batch no longer implemented anyway
                throw ex;
            }

            //
            // If it's a fixed proxy, retrying isn't useful as the proxy is tied to
            // the connection and the request will fail with the exception.
            //
            if (reference.IsFixed)
            {
                throw ex;
            }

            if (ex is ObjectNotExistException one)
            {
                RouterInfo? ri = reference.RouterInfo;
                if (ri != null && one.Operation.Equals("ice_add_proxy"))
                {
                    //
                    // If we have a router, an ObjectNotExistException with an
                    // operation name "ice_add_proxy" indicates to the client
                    // that the router isn't aware of the proxy (for example,
                    // because it was evicted by the router). In this case, we
                    // must *always* retry, so that the missing proxy is added
                    // to the router.
                    //

                    ri.ClearCache(reference);

                    if (TraceLevels.Retry >= 1)
                    {
                        logger.Trace(TraceLevels.RetryCat, $"retrying operation call to add proxy to router\n {ex}");
                    }
                    return 0; // We must always retry, so we don't look at the retry count.
                }
                else if (reference.IsIndirect)
                {
                    //
                    // We retry ObjectNotExistException if the reference is
                    // indirect.
                    //

                    if (reference.IsWellKnown)
                    {
                        reference.LocatorInfo?.ClearCache(reference);
                    }
                }
                else
                {
                    //
                    // For all other cases, we don't retry ObjectNotExistException.
                    //
                    throw ex;
                }
            }

            //
            // Don't retry if the communicator is destroyed, object adapter is deactivated,
            // or connection is manually closed.
            //
            if (ex is CommunicatorDestroyedException ||
                ex is ObjectAdapterDeactivatedException ||
                ex is ConnectionClosedLocallyException)
            {
                throw ex;
            }

            //
            // Don't retry on timeout and operation canceled exceptions.
            //
            if (ex is TimeoutException || ex is OperationCanceledException)
            {
                throw ex;
            }

            ++cnt;
            Debug.Assert(cnt > 0);

            int interval;
            if (cnt == (_retryIntervals.Length + 1) && ex is Ice.ConnectionClosedByPeerException)
            {
                //
                // A connection closed exception is always retried at least once, even if the retry
                // limit is reached.
                //
                interval = 0;
            }
            else if (cnt > _retryIntervals.Length)
            {
                if (TraceLevels.Retry >= 1)
                {
                    string s = "cannot retry operation call because retry limit has been exceeded\n" + ex;
                    logger.Trace(TraceLevels.RetryCat, s);
                }
                throw ex;
            }
            else
            {
                interval = _retryIntervals[cnt - 1];
            }

            if (TraceLevels.Retry >= 1)
            {
                string s = "retrying operation call";
                if (interval > 0)
                {
                    s += " in " + interval + "ms";
                }
                s += " because of exception\n" + ex;
                logger.Trace(TraceLevels.RetryCat, s);
            }

            return interval;
        }

<<<<<<< HEAD
        internal Reference CreateReference(Identity ident, string facet, Reference tmpl,
            IReadOnlyList<Endpoint> endpoints)
        {
            return CreateReference(ident, facet, tmpl.InvocationMode, tmpl.Protocol, tmpl.Encoding,
                          endpoints, null, null);
        }
=======
        internal IceInternal.ThreadPool ClientThreadPool()
        {
            lock (this)
            {
                if (_state == StateDestroyed)
                {
                    throw new CommunicatorDestroyedException();
                }
                return _clientThreadPool;
            }
        }

        // Finds an endpoint factory previously registered using AddEndpointFactory.
        internal IEndpointFactory? FindEndpointFactory(string transport) =>
            _transportToEndpointFactory.TryGetValue(transport, out IEndpointFactory? factory) ? factory : null;
>>>>>>> 130c6203

         // Finds an endpoint factory previously registered using AddEndpointFactory.
        internal IEndpointFactory? FindEndpointFactory(EndpointType type) =>
            _typeToEndpointFactory.TryGetValue(type, out IEndpointFactory? factory) ? factory : null;

        internal BufSizeWarnInfo GetBufSizeWarn(EndpointType type)
        {
            lock (_setBufSizeWarn)
            {
                BufSizeWarnInfo info;
                if (!_setBufSizeWarn.ContainsKey(type))
                {
                    info = new BufSizeWarnInfo();
                    info.SndWarn = false;
                    info.SndSize = -1;
                    info.RcvWarn = false;
                    info.RcvSize = -1;
                    _setBufSizeWarn.Add(type, info);
                }
                else
                {
                    info = _setBufSizeWarn[type];
                }
                return info;
            }
        }

        internal OutgoingConnectionFactory OutgoingConnectionFactory()
        {
            lock (this)
            {
                if (_state == StateDestroyed)
                {
                    throw new CommunicatorDestroyedException();
                }
                return _outgoingConnectionFactory;
            }
        }

        // Returns the IClassFactory associated with this Slice type ID, not null if not found.
        internal IClassFactory? FindClassFactory(string typeId) =>
            _classFactoryCache.GetOrAdd(typeId, typeId =>
            {
                string className = TypeIdToClassName(typeId);
                foreach (string ns in _classFactoryNamespaces)
                {
                    Type? factoryClass = AssemblyUtil.FindType($"{ns}.{className}");
                    if (factoryClass != null)
                    {
                        return (IClassFactory?)Activator.CreateInstance(factoryClass, false);
                    }
                }
                return null;
            });

        internal IClassFactory? FindClassFactory(int compactId) =>
           _compactIdCache.GetOrAdd(compactId, compactId =>
           {
               foreach (string ns in _classFactoryNamespaces)
               {
                   Type? factoryClass = AssemblyUtil.FindType($"{ns}.CompactId_{compactId}");
                   if (factoryClass != null)
                   {
                       return (IClassFactory?)Activator.CreateInstance(factoryClass, false);
                   }
               }
               return null;
           });

        internal IRemoteExceptionFactory? FindRemoteExceptionFactory(string typeId) =>
            _remoteExceptionFactoryCache.GetOrAdd(typeId, typeId =>
            {
                string className = TypeIdToClassName(typeId);
                foreach (string ns in _remoteExceptionFactoryNamespaces)
                {
                    Type? factoryClass = AssemblyUtil.FindType($"{ns}.{className}");
                    if (factoryClass != null)
                    {
                        return (IRemoteExceptionFactory?)Activator.CreateInstance(factoryClass, false);
                    }
                }
                return null;
            });

        internal void SetRcvBufSizeWarn(EndpointType type, int size)
        {
            lock (_setBufSizeWarn)
            {
                BufSizeWarnInfo info = GetBufSizeWarn(type);
                info.RcvWarn = true;
                info.RcvSize = size;
                _setBufSizeWarn[type] = info;
            }
        }

        internal void SetServerProcessProxy(ObjectAdapter adminAdapter, Identity adminIdentity)
        {
            IObjectPrx? admin = adminAdapter.CreateProxy(adminIdentity, IObjectPrx.Factory);
            ILocatorPrx? locator = adminAdapter.Locator;
            string? serverId = GetProperty("Ice.Admin.ServerId");

            if (locator != null && serverId != null)
            {
                IProcessPrx process = admin.Clone(facet: "Process", factory: IProcessPrx.Factory);
                try
                {
                    //
                    // Note that as soon as the process proxy is registered, the communicator might be
                    // shutdown by a remote client and admin facets might start receiving calls.
                    //
                    locator.GetRegistry()!.SetServerProcessProxy(serverId, process);
                }
                catch (Exception ex)
                {
                    if (TraceLevels.Location >= 1)
                    {
                        Logger.Trace(TraceLevels.LocationCat,
                            $"could not register server `{serverId}' with the locator registry:\n{ex}");
                    }
                    throw;
                }

                if (TraceLevels.Location >= 1)
                {
                    Logger.Trace(TraceLevels.LocationCat, $"registered server `{serverId}' with the locator registry");
                }
            }
        }

        internal void SetSndBufSizeWarn(EndpointType type, int size)
        {
            lock (_setBufSizeWarn)
            {
                BufSizeWarnInfo info = GetBufSizeWarn(type);
                info.SndWarn = true;
                info.SndSize = size;
                _setBufSizeWarn[type] = info;
            }
        }

        internal void UpdateConnectionObservers()
        {
            try
            {
                _outgoingConnectionFactory.UpdateConnectionObservers();

                ObjectAdapter[] adapters;
                lock (this)
                {
                    adapters = _adapters.ToArray();
                }

                foreach (ObjectAdapter adapter in adapters)
                {
                    adapter.UpdateConnectionObservers();
                }
            }
            catch (CommunicatorDestroyedException)
            {
            }
        }

        internal void UpdateThreadObservers()
        {
            try
            {
                UpdateEndpointHostResolverObserver();

                Debug.Assert(Observer != null);
                _timer.UpdateObserver(Observer);
            }
            catch (CommunicatorDestroyedException)
            {
            }
        }

        private static string TypeIdToClassName(string typeId)
        {
            if (!typeId.StartsWith("::", StringComparison.Ordinal))
            {
                throw new InvalidDataException($"`{typeId}' is not a valid Ice type ID");
            }
            return typeId.Substring(2).Replace("::", ".");
        }

        private void AddAllAdminFacets()
        {
            lock (this)
            {
                Debug.Assert(_adminAdapter != null);
                foreach (KeyValuePair<string, IObject> entry in _adminFacets)
                {
                    if (_adminFacetFilter.Count == 0 || _adminFacetFilter.Contains(entry.Key))
                    {
                        Debug.Assert(_adminIdentity != null);
                        _adminAdapter.Add(_adminIdentity.Value, entry.Key, entry.Value);
                    }
                }
            }
        }

        private INetworkProxy? CreateNetworkProxy(int protocolSupport)
        {
            string? proxyHost = GetProperty("Ice.SOCKSProxyHost");
            if (proxyHost != null)
            {
                if (protocolSupport == Network.EnableIPv6)
                {
                    throw new InvalidConfigurationException("IPv6 only is not supported with SOCKS4 proxies");
                }
                return new SOCKSNetworkProxy(proxyHost, GetPropertyAsInt("Ice.SOCKSProxyPort") ?? 1080);
            }

            proxyHost = GetProperty("Ice.HTTPProxyHost");
            if (proxyHost != null)
            {
                return new HTTPNetworkProxy(proxyHost, GetPropertyAsInt("Ice.HTTPProxyPort") ?? 1080);
            }

            return null;
        }
    }
}<|MERGE_RESOLUTION|>--- conflicted
+++ resolved
@@ -181,18 +181,11 @@
         private readonly HashSet<string> _adminFacetFilter = new HashSet<string>();
         private readonly Dictionary<string, IObject> _adminFacets = new Dictionary<string, IObject>();
         private Identity? _adminIdentity;
-<<<<<<< HEAD
-        private readonly ConcurrentDictionary<int, Type?> _compactIdCache = new ConcurrentDictionary<int, Type?>();
-        private readonly string[] _compactIdNamespaces;
-=======
-        private AsyncIOThread? _asyncIOThread;
         private readonly ConcurrentDictionary<string, IClassFactory?> _classFactoryCache =
             new ConcurrentDictionary<string, IClassFactory?>();
         private readonly string[] _classFactoryNamespaces;
-        private readonly IceInternal.ThreadPool _clientThreadPool;
         private readonly ConcurrentDictionary<int, IClassFactory?> _compactIdCache =
             new ConcurrentDictionary<int, IClassFactory?>();
->>>>>>> 130c6203
         private readonly ThreadLocal<Dictionary<string, string>> _currentContext
             = new ThreadLocal<Dictionary<string, string>>();
         private volatile IReadOnlyDictionary<string, string> _defaultContext = Reference.EmptyContext;
@@ -221,27 +214,13 @@
         public Communicator(Dictionary<string, string>? properties,
                             ILogger? logger = null,
                             Instrumentation.ICommunicatorObserver? observer = null,
-<<<<<<< HEAD
-                            string[]? typeIdNamespaces = null) :
-            this(ref _emptyArgs,
-                 null,
-                 properties,
-                 logger,
-                 observer,
-                 typeIdNamespaces)
-=======
-                            Action? threadStart = null,
-                            Action? threadStop = null,
                             string[]? typeIdNamespaces = null)
             : this(ref _emptyArgs,
                    null,
                    properties,
                    logger,
                    observer,
-                   threadStart,
-                   threadStop,
                    typeIdNamespaces)
->>>>>>> 130c6203
         {
         }
 
@@ -249,27 +228,13 @@
                             Dictionary<string, string>? properties,
                             ILogger? logger = null,
                             Instrumentation.ICommunicatorObserver? observer = null,
-<<<<<<< HEAD
-                            string[]? typeIdNamespaces = null) :
-            this(ref args,
-                 null,
-                 properties,
-                 logger,
-                 observer,
-                 typeIdNamespaces)
-=======
-                            Action? threadStart = null,
-                            Action? threadStop = null,
                             string[]? typeIdNamespaces = null)
             : this(ref args,
                    null,
                    properties,
                    logger,
                    observer,
-                   threadStart,
-                   threadStop,
                    typeIdNamespaces)
->>>>>>> 130c6203
         {
         }
 
@@ -277,27 +242,13 @@
                             Dictionary<string, string>? properties = null,
                             ILogger? logger = null,
                             Instrumentation.ICommunicatorObserver? observer = null,
-<<<<<<< HEAD
-                            string[]? typeIdNamespaces = null) :
-            this(ref _emptyArgs,
-                 appSettings,
-                 properties,
-                 logger,
-                 observer,
-                 typeIdNamespaces)
-=======
-                            Action? threadStart = null,
-                            Action? threadStop = null,
                             string[]? typeIdNamespaces = null)
             : this(ref _emptyArgs,
                    appSettings,
                    properties,
                    logger,
                    observer,
-                   threadStart,
-                   threadStop,
                    typeIdNamespaces)
->>>>>>> 130c6203
         {
         }
 
@@ -311,12 +262,6 @@
             _state = StateActive;
             Logger = logger ?? Util.GetProcessLogger();
             Observer = observer;
-<<<<<<< HEAD
-            _typeIdNamespaces = typeIdNamespaces ?? new string[] { "Ice.TypeId" };
-            _compactIdNamespaces = new string[] { "IceCompactId" }.Concat(_typeIdNamespaces).ToArray();
-=======
-            ThreadStart = threadStart;
-            ThreadStop = threadStop;
 
             _classFactoryNamespaces = new string[] { "Ice.ClassFactory" };
             _remoteExceptionFactoryNamespaces = new string[] { "Ice.RemoteExceptionFactory" };
@@ -326,7 +271,6 @@
                 _remoteExceptionFactoryNamespaces =
                     _remoteExceptionFactoryNamespaces.Concat(typeIdNamespaces).ToArray();
             }
->>>>>>> 130c6203
 
             if (properties == null)
             {
@@ -982,22 +926,6 @@
                 ((ILoggerAdminLogger)Logger).Destroy();
             }
 
-<<<<<<< HEAD
-            lock (_endpointHostResolverThread)
-            {
-                Debug.Assert(!_endpointHostResolverDestroyed);
-                _endpointHostResolverDestroyed = true;
-                Monitor.Pulse(_endpointHostResolverThread);
-=======
-            //
-            // Now, destroy the thread pools. This must be done *only* after
-            // all the connections are finished (the connections destruction
-            // can require invoking callbacks with the thread pools).
-            //
-            _serverThreadPool?.Destroy();
-            _clientThreadPool?.Destroy();
-            _asyncIOThread?.Destroy();
-
             if (_endpointHostResolverThread != null)
             {
                 lock (_endpointHostResolverThread)
@@ -1006,20 +934,12 @@
                     _endpointHostResolverDestroyed = true;
                     Monitor.Pulse(_endpointHostResolverThread);
                 }
->>>>>>> 130c6203
             }
 
             //
             // Wait for all the threads to be finished.
             //
-<<<<<<< HEAD
-            _timer.Destroy();
-=======
             _timer?.Destroy();
-            _clientThreadPool?.JoinWithAllThreads();
-            _serverThreadPool?.JoinWithAllThreads();
-            _asyncIOThread?.JoinWithThread();
->>>>>>> 130c6203
 
             _endpointHostResolverThread?.Join();
 
@@ -1275,8 +1195,6 @@
             }
         }
 
-<<<<<<< HEAD
-=======
         // Registers an endpoint factory.
         // TODO: make public and add Ice prefix when removing ITransportPluginFacade.
         internal void AddEndpointFactory(IEndpointFactory factory)
@@ -1285,25 +1203,6 @@
             _transportToEndpointFactory.Add(factory.Transport(), factory);
         }
 
-        internal AsyncIOThread AsyncIOThread()
-        {
-            lock (this)
-            {
-                if (_state == StateDestroyed)
-                {
-                    throw new CommunicatorDestroyedException();
-                }
-
-                if (_asyncIOThread == null) // Lazy initialization.
-                {
-                    _asyncIOThread = new AsyncIOThread(this);
-                }
-
-                return _asyncIOThread;
-            }
-        }
-
->>>>>>> 130c6203
         internal int CheckRetryAfterException(System.Exception ex, Reference reference, ref int cnt)
         {
             ILogger logger = Logger;
@@ -1426,30 +1325,9 @@
             return interval;
         }
 
-<<<<<<< HEAD
-        internal Reference CreateReference(Identity ident, string facet, Reference tmpl,
-            IReadOnlyList<Endpoint> endpoints)
-        {
-            return CreateReference(ident, facet, tmpl.InvocationMode, tmpl.Protocol, tmpl.Encoding,
-                          endpoints, null, null);
-        }
-=======
-        internal IceInternal.ThreadPool ClientThreadPool()
-        {
-            lock (this)
-            {
-                if (_state == StateDestroyed)
-                {
-                    throw new CommunicatorDestroyedException();
-                }
-                return _clientThreadPool;
-            }
-        }
-
         // Finds an endpoint factory previously registered using AddEndpointFactory.
         internal IEndpointFactory? FindEndpointFactory(string transport) =>
             _transportToEndpointFactory.TryGetValue(transport, out IEndpointFactory? factory) ? factory : null;
->>>>>>> 130c6203
 
          // Finds an endpoint factory previously registered using AddEndpointFactory.
         internal IEndpointFactory? FindEndpointFactory(EndpointType type) =>
