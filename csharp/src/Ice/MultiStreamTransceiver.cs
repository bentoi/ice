// Copyright (c) ZeroC, Inc. All rights reserved.

using System;
using System.Collections.Concurrent;
using System.Collections.Generic;
using System.Diagnostics;
using System.Diagnostics.CodeAnalysis;
using System.Text;
using System.Threading;
using System.Threading.Tasks;
using ZeroC.Ice.Instrumentation;

namespace ZeroC.Ice
{
    /// <summary>The MultiStreamTransceiver abstract base class to implement multi-stream transports.</summary>
    public abstract class MultiStreamTransceiver : IDisposable
    {
        /// <summary>The endpoint from which the transceiver was created.</summary>
        public Endpoint Endpoint { get; }

        /// <summary>Gets or set the idle timeout.</summary>
        public abstract TimeSpan IdleTimeout { get; internal set; }

        /// <summary><c>true</c> for incoming transceivers <c>false</c> otherwise. An incoming transceiver is created
        /// by a server-side acceptor while an outgoing transceiver is created from the endpoint by the client-side.
        /// </summary>
        public bool IsIncoming { get; }

        internal int IncomingFrameSizeMax { get; }
        internal TimeSpan LastActivity { get; private set; }
        // The stream ID of the last received response with the Ice1 protocol. Keeping track of this stream ID is
        // necessary to avoid a race condition with the GoAway frame which could be received and processed before
        // the response is delivered to the stream.
        internal long LastResponseStreamId { get; set; }
        internal IConnectionObserver? Observer
        {
            get
            {
                lock (_mutex)
                {
                    return _observer;
                }
            }
            set
            {
                lock (_mutex)
                {
                    _observer = value;
                    _observer?.Attach();
                }
            }
        }
        internal event EventHandler? Ping;
        internal int IncomingStreamCount => Thread.VolatileRead(ref _incomingStreamCount);
        internal int OutgoingStreamCount => Thread.VolatileRead(ref _outgoingStreamCount);

        private int _incomingStreamCount;
        // The mutex provides thread-safety for the _observer and LastActivity data members. It can also be used
        // by specializations to provide data member thread-safety.
        private protected readonly object _mutex = new ();
        private IConnectionObserver? _observer;
        private int _outgoingStreamCount;
        private readonly ConcurrentDictionary<long, TransceiverStream> _streams = new ();
        private volatile bool _streamsAborted;
        private volatile TaskCompletionSource? _streamsEmptySource;

        /// <summary>Aborts the transceiver.</summary>
        public abstract void Abort();

        /// <summary>Accepts an incoming stream.</summary>
        /// <param name="cancel">A cancellation token that receives the cancellation requests.</param>
        /// <return>The accepted stream.</return>
        public abstract ValueTask<TransceiverStream> AcceptStreamAsync(CancellationToken cancel);

        /// <summary>Closes the transceiver.</summary>
        /// <param name="exception">The exception for which the transceiver is closed.</param>
        /// <param name="cancel">A cancellation token that receives the cancellation requests.</param>
        public abstract ValueTask CloseAsync(Exception exception, CancellationToken cancel);

        /// <summary>Releases the resources used by the transceiver.</summary>
        public void Dispose()
        {
            Dispose(true);
            GC.SuppressFinalize(this);
        }

        /// <summary>Sends a ping frame to defer the idle timeout.</summary>
        /// <param name="cancel">A cancellation token that receives the cancellation requests.</param>
        public abstract Task PingAsync(CancellationToken cancel);

        /// <summary>Initializes the transport.</summary>
        /// <param name="cancel">A cancellation token that receives the cancellation requests.</param>
        public abstract ValueTask InitializeAsync(CancellationToken cancel);

        /// <summary>Creates an outgoing stream. Depending on the transport implementation, the stream ID might not
        /// be immediately available after the stream creation. It will be available after the first successful send
        /// call on the stream.</summary>
        /// <param name="bidirectional"><c>True</c> to create a bidirectional stream, <c>false</c> otherwise.</param>
        /// <return>The outgoing stream.</return>
        public abstract TransceiverStream CreateStream(bool bidirectional);

        /// <summary>The MultiStreamTransceiver constructor.</summary>
        /// <param name="endpoint">The endpoint from which the transceiver was created.</param>
        /// <param name="adapter">The object adapter from which the transceiver was created or null if the transceiver
        /// is an outgoing transceiver created from the communicator.</param>
        protected MultiStreamTransceiver(Endpoint endpoint, ObjectAdapter? adapter)
        {
            Endpoint = endpoint;
            IsIncoming = adapter != null;
            IncomingFrameSizeMax = adapter?.IncomingFrameSizeMax ?? Endpoint.Communicator.IncomingFrameSizeMax;
            LastActivity = Time.Elapsed;
        }

        /// <summary>Releases the resources used by the transceiver.</summary>
        /// <param name="disposing">True to release both managed and unmanaged resources; false to release only
        /// unmanaged resources.</param>
        protected virtual void Dispose(bool disposing)
        {
            // The only streams left at this point should be the control stream. The connection ensures other streams
            // are aborted and disposed when the connection is aborted.
            foreach (TransceiverStream stream in _streams.Values)
            {
                Debug.Assert(stream.IsControl);
                stream.Dispose();
            }
        }

        /// <summary>Notifies the observer and traces the given received amount of data. Transport implementations
        /// should call this method to trace the received data.</summary>
        /// <param name="size">The size in bytes of the received data.</param>
        protected void Received(int size)
        {
            lock (_mutex)
            {
                Debug.Assert(size > 0);
                _observer?.ReceivedBytes(size);

                LastActivity = Time.Elapsed;
            }

            if (Endpoint.Communicator.TraceLevels.Transport >= 3)
            {
                Endpoint.Communicator.Logger.Trace(TraceLevels.TransportCategory,
                    $"received {size} bytes via {Endpoint.TransportName}\n{this}");
            }
        }

        /// <summary>Notifies event handlers of the received ping. Transport implementations should call this method
        /// when a ping is received.</summary>
        protected void ReceivedPing()
        {
            // Capture the event handler which can be modified anytime by the user code.
            EventHandler? callback = Ping;
            if (callback != null)
            {
                Task.Run(() =>
                {
                    try
                    {
                        callback.Invoke(this, EventArgs.Empty);
                    }
                    catch (Exception ex)
                    {
                        Endpoint.Communicator.Logger.Error($"ping event handler raised an exception:\n{ex}\n{this}");
                    }
                });
            }
        }

        /// <summary>Notifies the observer and traces the given sent amount of data. Transport implementations
        /// should call this method to trace the data sent.</summary>
        /// <param name="size">The size in bytes of the data sent.</param>
        protected void Sent(int size)
        {
            lock (_mutex)
            {
                Debug.Assert(size > 0);
                _observer?.SentBytes(size);

                LastActivity = Time.Elapsed;
            }

            if (Endpoint.Communicator.TraceLevels.Transport >= 3 && size > 0)
            {
                Endpoint.Communicator.Logger.Trace(TraceLevels.TransportCategory,
                    $"sent {size} bytes via {Endpoint.TransportName}\n{this}");
            }
        }

        /// <summary>Try to get a stream with the given ID. Transport implementations can use this method to lookup
        /// an existing stream.</summary>
        /// <param name="streamId">The stream ID.</param>
        /// <param name="value">If found, value is assigned to the stream value, null otherwise.</param>
        /// <return>True if the stream was found and value contains a non-null value, False otherwise.</return>
        protected bool TryGetStream<T>(long streamId, [NotNullWhen(returnValue: true)] out T? value)
            where T : TransceiverStream
        {
            if (_streams.TryGetValue(streamId, out TransceiverStream? stream))
            {
                value = (T)stream;
                return true;
            }
            value = null;
            return false;
        }

        internal async ValueTask AbortAsync(Exception exception)
        {
            // Abort the transport.
            Abort();

<<<<<<< HEAD
            // Consider the abort as gracefull if the streams were already aborted.
            bool gracefull = _streamsAborted;
=======
            // Consider the abort as graceful if the streams were already aborted.
            bool graceful = _streamsAborted;
>>>>>>> bb885e3c

            // Abort the streams if not already done and wait for all the streams to be completed.
            if (!_streamsAborted)
            {
                AbortStreams(exception);
            }
            await WaitForEmptyStreamsAsync().ConfigureAwait(false);

            lock (_mutex)
            {
                _observer?.Detach();
            }

            if (Endpoint.Communicator.TraceLevels.Transport >= 1)
            {
                var s = new StringBuilder();
                s.Append("closed ");
                s.Append(Endpoint.TransportName);
                s.Append(" connection\n");
                s.Append(ToString());

                // Trace the cause of unexpected connection closures
<<<<<<< HEAD
                if (!gracefull && !(exception is ConnectionClosedException || exception is ObjectDisposedException))
=======
                if (!graceful && !(exception is ConnectionClosedException || exception is ObjectDisposedException))
>>>>>>> bb885e3c
                {
                    s.Append("\nexception = ");
                    s.Append(exception);
                }

                Endpoint.Communicator.Logger.Trace(TraceLevels.TransportCategory, s.ToString());
            }
        }

        internal virtual (long, long) AbortStreams(Exception exception, Func<TransceiverStream, bool>? predicate = null)
        {
            // Set the _streamsAborted flag to prevent addition of new streams to the _streams collection.
            _streamsAborted = true;

            // Cancel the streams based on the given predicate. Control streams are not canceled since they are
            // still needed for sending and receiving GoAway frames.
            long largestBidirectionalStreamId = 0;
            long largestUnidirectionalStreamId = 0;
            foreach (TransceiverStream stream in _streams.Values)
            {
                if (!stream.IsControl && (predicate?.Invoke(stream) ?? true))
                {
                    stream.Abort(exception);
                }
                else if (stream.IsBidirectional)
                {
                    if (stream.Id > largestBidirectionalStreamId)
                    {
                        largestBidirectionalStreamId = stream.Id;
                    }
                }
                else if (stream.Id > largestUnidirectionalStreamId)
                {
                    largestUnidirectionalStreamId = stream.Id;
                }
            }
            return (largestBidirectionalStreamId, largestUnidirectionalStreamId);
        }

        internal void AddStream(long id, TransceiverStream stream)
        {
            if (_streamsAborted)
            {
<<<<<<< HEAD
                throw new ConnectionClosedException();
            }
            _streams[id] = stream;
            if (!stream.IsControl)
            {
                Interlocked.Increment(ref stream.IsIncoming ? ref _incomingStreamCount : ref _outgoingStreamCount);
            }
=======
                throw new ConnectionClosedException(isClosedByPeer: false, RetryPolicy.AfterDelay(TimeSpan.Zero));
            }
            _streams[id] = stream;
>>>>>>> bb885e3c
        }

        internal void CheckStreamsEmpty()
        {
            if (_streams.Count <= 2)
            {
                _streamsEmptySource?.TrySetResult();
            }
        }

        internal void Initialized()
        {
            lock (_mutex)
            {
                LastActivity = Time.Elapsed;
            }

            if (Endpoint.Communicator.TraceLevels.Transport >= 1)
            {
                var s = new StringBuilder();
                if (Endpoint.IsDatagram)
                {
                    s.Append("starting to ");
                    s.Append(IsIncoming ? "receive" : "send");
                    s.Append(' ');
                    s.Append(Endpoint.TransportName);
                    s.Append(" datagrams\n");
                }
                else
                {
                    s.Append(IsIncoming ? "accepted" : "established");
                    s.Append(' ');
                    s.Append(Endpoint.TransportName);
                    s.Append(" connection\n");
                }
                s.Append(ToString());
                Endpoint.Communicator.Logger.Trace(TraceLevels.TransportCategory, s.ToString());
            }
        }

        internal virtual async ValueTask<TransceiverStream> ReceiveInitializeFrameAsync(CancellationToken cancel)
        {
            TransceiverStream stream = await AcceptStreamAsync(cancel).ConfigureAwait(false);
            await stream.ReceiveInitializeFrameAsync(cancel).ConfigureAwait(false);
            return stream;
        }

        internal void RemoveStream(long id)
        {
            if (_streams.TryRemove(id, out TransceiverStream? stream))
            {
                if (!stream.IsControl)
                {
                    Interlocked.Decrement(ref stream.IsIncoming ? ref _incomingStreamCount : ref _outgoingStreamCount);
                }
                CheckStreamsEmpty();
            }
        }

        internal virtual async ValueTask<TransceiverStream> SendInitializeFrameAsync(CancellationToken cancel)
        {
            TransceiverStream stream = CreateControlStream();
            await stream.SendInitializeFrameAsync(cancel).ConfigureAwait(false);
            return stream;
        }

        internal void TraceFrame(long streamId, object frame, byte type = 0, byte compress = 0)
        {
            Communicator communicator = Endpoint.Communicator;
            Protocol protocol = Endpoint.Protocol;

            Debug.Assert(communicator.TraceLevels.Protocol >= 1);

            string framePrefix;
            string frameType;
            Encoding encoding;
            int frameSize;
            ArraySegment<byte> data = ArraySegment<byte>.Empty;

            if (frame is OutgoingFrame outgoingFrame)
            {
                framePrefix = "sent";
                encoding = outgoingFrame.Encoding;
                frameType = frame is OutgoingRequestFrame ? "Request" : "Response";
                frameSize = outgoingFrame.Size;
            }
            else if (frame is IncomingFrame incomingFrame)
            {
                framePrefix = "received";
                encoding = incomingFrame.Encoding;
                frameType = frame is IncomingRequestFrame ? "Request" : "Response";
                frameSize = incomingFrame.Size;
            }
            else
            {
                if (frame is IList<ArraySegment<byte>> sendBuffer)
                {
                    framePrefix = "sent";
                    data = sendBuffer.Count > 0 ? sendBuffer.AsArraySegment() : ArraySegment<byte>.Empty;
                    frameSize = sendBuffer.GetByteCount();
                }
                else if (frame is ArraySegment<byte> readBuffer)
                {
                    framePrefix = "received";
                    data = readBuffer;
                    frameSize = readBuffer.Count;
                }
                else
                {
                    Debug.Assert(false);
                    return;
                }

                if (protocol == Protocol.Ice2)
                {
                    frameType = (Ice2Definitions.FrameType)type switch
                    {
                        Ice2Definitions.FrameType.Initialize => "Initialize",
                        Ice2Definitions.FrameType.GoAway => "GoAway",
                        _ => "Unknown"
                    };
                    encoding = Ice2Definitions.Encoding;
                }
                else
                {
                    frameType = (Ice1Definitions.FrameType)type switch
                    {
                        Ice1Definitions.FrameType.ValidateConnection => "ValidateConnection",
                        Ice1Definitions.FrameType.CloseConnection => "CloseConnection",
                        Ice1Definitions.FrameType.RequestBatch => "RequestBatch",
                        _ => "Unknown"
                    };
                    encoding = Ice1Definitions.Encoding;
                }
            }

            var s = new StringBuilder();
            s.Append(framePrefix);
            s.Append(' ');
            s.Append(frameType);
            s.Append(" via ");
            s.Append(Endpoint.TransportName);

            s.Append("\nprotocol = ");
            s.Append(protocol.GetName());
            s.Append("\nencoding = ");
            s.Append(encoding.ToString());

            s.Append("\nframe size = ");
            s.Append(frameSize);

            if (protocol == Protocol.Ice2)
            {
                s.Append("\nstream ID = ");
                s.Append(streamId);
            }
            else if (frameType == "Request" || frameType == "Response")
            {
                s.Append("\ncompression status = ");
                s.Append(compress);
                s.Append(compress switch
                {
                    0 => " (not compressed; do not compress response, if any)",
                    1 => " (not compressed; compress response, if any)",
                    2 => " (compressed; compress response, if any)",
                    _ => " (unknown)"
                });

                s.Append("\nrequest ID = ");
                int requestId = streamId % 4 < 2 ? (int)(streamId >> 2) + 1 : 0;
                s.Append(requestId);
                if (requestId == 0)
                {
                    s.Append(" (oneway)");
                }
            }

            if (frameType == "Request")
            {
                Identity identity;
                string facet;
                string operation;
                bool isIdempotent;
                IReadOnlyDictionary<string, string> context;
                if (frame is OutgoingRequestFrame outgoingRequest)
                {
                    identity = outgoingRequest.Identity;
                    facet = outgoingRequest.Facet;
                    operation = outgoingRequest.Operation;
                    isIdempotent = outgoingRequest.IsIdempotent;
                    context = outgoingRequest.Context;
                }
                else if (frame is IncomingRequestFrame incomingRequest)
                {
                    Debug.Assert(incomingRequest != null);
                    identity = incomingRequest.Identity;
                    facet = incomingRequest.Facet;
                    operation = incomingRequest.Operation;
                    isIdempotent = incomingRequest.IsIdempotent;
                    context = incomingRequest.Context;
                }
                else
                {
                    Debug.Assert(false);
                    return;
                }

                ToStringMode toStringMode = communicator.ToStringMode;
                s.Append("\nidentity = ");
                s.Append(identity.ToString(toStringMode));

                s.Append("\nfacet = ");
                if (facet.Length > 0)
                {
                    s.Append(StringUtil.EscapeString(facet, toStringMode));
                }

                s.Append("\noperation = ");
                s.Append(operation);

                s.Append($"\nidempotent = ");
                s.Append(isIdempotent.ToString().ToLowerInvariant());

                int sz = context.Count;
                s.Append("\ncontext = ");
                foreach ((string key, string value) in context)
                {
                    s.Append(key);
                    s.Append('/');
                    s.Append(value);
                    if (--sz > 0)
                    {
                        s.Append(", ");
                    }
                }
            }
            else if (frameType == "Response")
            {
                s.Append("\nresult type = ");
                if (frame is IncomingResponseFrame incomingResponseFrame)
                {
                    s.Append(incomingResponseFrame.ResultType);
                }
                else if (frame is OutgoingResponseFrame outgoingResponseFrame)
                {
                    s.Append(outgoingResponseFrame.ResultType);
                }
            }
            else if (frameType == "RequestBatch")
            {
                s.Append("\nnumber of requests = ");
                s.Append(data.AsReadOnlySpan().ReadInt());
            }
            else if (protocol == Protocol.Ice2 && frameType == "GoAway")
            {
                var istr = new InputStream(data, encoding);
                s.Append("\nlast bidirectional stream ID = ");
                s.Append(istr.ReadVarLong());
                s.Append("\nlast unidirectional stream ID = ");
                s.Append(istr.ReadVarLong());
                s.Append("\nmessage from peer = ");
                s.Append(istr.ReadString());
            }

            s.Append('\n');
            s.Append(ToString());

            communicator.Logger.Trace(TraceLevels.ProtocolCategory, s.ToString());
        }

        internal async ValueTask WaitForEmptyStreamsAsync()
        {
            if (_streams.Count > 2)
            {
                // Create a task completion source to wait for the streams to complete.
                _streamsEmptySource ??= new TaskCompletionSource();
                CheckStreamsEmpty();
                await _streamsEmptySource.Task.ConfigureAwait(false);
            }
        }

        private protected virtual TransceiverStream CreateControlStream() => CreateStream(bidirectional: false);
    }
}<|MERGE_RESOLUTION|>--- conflicted
+++ resolved
@@ -209,13 +209,8 @@
             // Abort the transport.
             Abort();
 
-<<<<<<< HEAD
-            // Consider the abort as gracefull if the streams were already aborted.
-            bool gracefull = _streamsAborted;
-=======
             // Consider the abort as graceful if the streams were already aborted.
             bool graceful = _streamsAborted;
->>>>>>> bb885e3c
 
             // Abort the streams if not already done and wait for all the streams to be completed.
             if (!_streamsAborted)
@@ -238,11 +233,7 @@
                 s.Append(ToString());
 
                 // Trace the cause of unexpected connection closures
-<<<<<<< HEAD
-                if (!gracefull && !(exception is ConnectionClosedException || exception is ObjectDisposedException))
-=======
                 if (!graceful && !(exception is ConnectionClosedException || exception is ObjectDisposedException))
->>>>>>> bb885e3c
                 {
                     s.Append("\nexception = ");
                     s.Append(exception);
@@ -286,19 +277,13 @@
         {
             if (_streamsAborted)
             {
-<<<<<<< HEAD
-                throw new ConnectionClosedException();
+                throw new ConnectionClosedException(isClosedByPeer: false, RetryPolicy.AfterDelay(TimeSpan.Zero));
             }
             _streams[id] = stream;
             if (!stream.IsControl)
             {
                 Interlocked.Increment(ref stream.IsIncoming ? ref _incomingStreamCount : ref _outgoingStreamCount);
             }
-=======
-                throw new ConnectionClosedException(isClosedByPeer: false, RetryPolicy.AfterDelay(TimeSpan.Zero));
-            }
-            _streams[id] = stream;
->>>>>>> bb885e3c
         }
 
         internal void CheckStreamsEmpty()
