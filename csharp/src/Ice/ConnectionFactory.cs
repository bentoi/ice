--- conflicted
+++ resolved
@@ -989,7 +989,7 @@
             _endpoint = endpoint;
             _publishedEndpoint = publish;
             _adapter = adapter;
-            _warn = _communicator.GetPropertyAsInt("Ice.Warn.Connections") > 0;
+            _warn = _communicator.GetPropertyAsBool("Ice.Warn.Connections") ?? false;
             _monitor = new FactoryACMMonitor(_communicator, acmConfig);
 
             if (_communicator.OverrideTimeout != null)
@@ -1273,62 +1273,7 @@
                     // and server.
                     _ = connection.StartAsync();
                 }
-<<<<<<< HEAD
                 catch (ObjectAdapterDeactivatedException)
-=======
-            }
-
-            Debug.Assert(connection != null);
-            connection.Start(null);
-        }
-
-        public override void Finished(ref ThreadPoolCurrent current)
-        {
-            lock (this)
-            {
-                Debug.Assert(_state == State.Closed);
-                SetState(State.Finished);
-            }
-        }
-
-        public override string ToString()
-        {
-            if (_transceiver != null)
-            {
-                return _transceiver.ToString()!;
-            }
-            else
-            {
-                return _acceptor!.ToString();
-            }
-        }
-
-        public IncomingConnectionFactory(Ice.ObjectAdapter adapter, Endpoint endpoint, Endpoint? publish,
-                                         ACMConfig acmConfig)
-        {
-            _communicator = adapter.Communicator;
-            _endpoint = endpoint;
-            _publishedEndpoint = publish;
-            _adapter = adapter;
-            _warn = _communicator.GetPropertyAsBool("Ice.Warn.Connections") ?? false;
-            _state = State.Uninitialized;
-            _monitor = new FactoryACMMonitor(_communicator, acmConfig);
-
-            if (_communicator.OverrideTimeout != null)
-            {
-                _endpoint = _endpoint.NewTimeout(_communicator.OverrideTimeout.Value);
-            }
-
-            if (_communicator.OverrideCompress != null)
-            {
-                _endpoint = _endpoint.NewCompressionFlag(_communicator.OverrideCompress.Value);
-            }
-
-            try
-            {
-                _transceiver = _endpoint.GetTransceiver();
-                if (_transceiver != null)
->>>>>>> 130c6203
                 {
                     // Ignore
                 }
