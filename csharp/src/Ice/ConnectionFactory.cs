//
// Copyright (c) ZeroC, Inc. All rights reserved.
//

using Ice;
using System.Collections.Generic;
using System.Diagnostics;
using System.Threading.Tasks;

namespace IceInternal
{
    public class MultiDictionary<TKey, TValue> : Dictionary<TKey, ICollection<TValue>> where TKey : notnull
    {
        public void
        Add(TKey key, TValue value)
        {
            if (!TryGetValue(key, out ICollection<TValue>? list))
            {
                list = new List<TValue>();
                Add(key, list);
            }
            list.Add(value);
        }

        public void
        Remove(TKey key, TValue value)
        {
            ICollection<TValue> list = this[key];
            list.Remove(value);
            if (list.Count == 0)
            {
                Remove(key);
            }
        }
    }

    public sealed class OutgoingConnectionFactory
    {
        public interface ICreateConnectionCallback
        {
            void SetConnection(Connection connection, bool compress);
            void SetException(System.Exception ex);
        }

        public void Destroy()
        {
            lock (this)
            {
                if (_destroyed)
                {
                    return;
                }

                foreach (ICollection<Connection> connections in _connections.Values)
                {
                    foreach (Connection c in connections)
                    {
                        c.Destroy(new CommunicatorDestroyedException());
                    }
                }

                _destroyed = true;
                System.Threading.Monitor.PulseAll(this);
            }
        }

        public void UpdateConnectionObservers()
        {
            lock (this)
            {
                foreach (ICollection<Connection> connections in _connections.Values)
                {
                    foreach (Connection c in connections)
                    {
                        c.UpdateObserver();
                    }
                }
            }
        }

        public void WaitUntilFinished()
        {
            Dictionary<IConnector, ICollection<Connection>> connections;
            lock (this)
            {
                //
                // First we wait until the factory is destroyed. We also
                // wait until there are no pending connections
                // anymore. Only then we can be sure the _connections
                // contains all connections.
                //
                while (!_destroyed || _pending.Count > 0 || _pendingConnectCount > 0)
                {
                    System.Threading.Monitor.Wait(this);
                }

                //
                // We want to wait until all connections are finished outside the
                // thread synchronization.
                //
                connections = new Dictionary<IConnector, ICollection<Connection>>(_connections);
            }

            //
            // Now we wait until the destruction of each connection is finished.
            //
            foreach (ICollection<Connection> cl in connections.Values)
            {
                foreach (Connection c in cl)
                {
                    c.WaitUntilFinished();
                }
            }

            lock (this)
            {
#if DEBUG
                // Ensure all the connections are finished and reapable at this point.
                foreach (Connection c in _monitor.SwapReapedConnections())
                {
                    _connections.Remove(c.Connector, c);
                    _connectionsByEndpoint.Remove(c.Endpoint, c);
                    _connectionsByEndpoint.Remove((c.Endpoint).NewCompressionFlag(true), c);
                }
                Debug.Assert(_connections.Count == 0);
                Debug.Assert(_connectionsByEndpoint.Count == 0);
#else
                _monitor.SwapReapedConnections();
                _connections.Clear();
                _connectionsByEndpoint.Clear();
#endif
            }

            //
            // Must be destroyed outside the synchronization since this might block waiting for
            // a timer task to execute.
            //
            _monitor.Destroy();
        }

        public void Create(Endpoint[] endpts, bool hasMore, Ice.EndpointSelectionType selType,
                           ICreateConnectionCallback callback)
        {
            Debug.Assert(endpts.Length > 0);

            //
            // Apply the overrides.
            //
            List<Endpoint> endpoints = ApplyOverrides(endpts);

            //
            // Try to find a connection to one of the given endpoints.
            //
            try
            {
                Connection? connection = FindConnection(endpoints, out bool compress);
                if (connection != null)
                {
                    callback.SetConnection(connection, compress);
                    return;
                }
            }
            catch (System.Exception ex)
            {
                callback.SetException(ex);
                return;
            }
            var cb = new ConnectCallback(this, endpoints, hasMore, callback, selType);
            cb.GetConnectors();
        }

        public void SetRouterInfo(RouterInfo routerInfo)
        {
            Debug.Assert(routerInfo != null);
            Ice.ObjectAdapter? adapter = routerInfo.Adapter;
            Endpoint[] endpoints = routerInfo.GetClientEndpoints(); // Must be called outside the synchronization

            lock (this)
            {
                if (_destroyed)
                {
                    throw new Ice.CommunicatorDestroyedException();
                }

                //
                // Search for connections to the router's client proxy
                // endpoints, and update the object adapter for such
                // connections, so that callbacks from the router can be
                // received over such connections.
                //
                DefaultsAndOverrides defaultsAndOverrides = _communicator.DefaultsAndOverrides;
                for (int i = 0; i < endpoints.Length; i++)
                {
                    Endpoint endpoint = endpoints[i];

                    //
                    // Modify endpoints with overrides.
                    //
                    if (defaultsAndOverrides.OverrideTimeout)
                    {
                        endpoint = endpoint.NewTimeout(defaultsAndOverrides.OverrideTimeoutValue);
                    }

                    //
                    // The ConnectionI object does not take the compression flag of
                    // endpoints into account, but instead gets the information
                    // about whether messages should be compressed or not from
                    // other sources. In order to allow connection sharing for
                    // endpoints that differ in the value of the compression flag
                    // only, we always set the compression flag to false here in
                    // this connection factory.
                    //
                    endpoint = endpoint.NewCompressionFlag(false);

                    foreach (ICollection<Connection> connections in _connections.Values)
                    {
                        foreach (Connection connection in connections)
                        {
                            if (connection.Endpoint.Equals(endpoint))
                            {
                                connection.SetAdapter(adapter);
                            }
                        }
                    }
                }
            }
        }

        public void RemoveAdapter(Ice.ObjectAdapter adapter)
        {
            lock (this)
            {
                if (_destroyed)
                {
                    return;
                }

                foreach (ICollection<Connection> connectionList in _connections.Values)
                {
                    foreach (Connection connection in connectionList)
                    {
                        if (connection.GetAdapter() == adapter)
                        {
                            connection.SetAdapter(null);
                        }
                    }
                }
            }
        }

        //
        // Only for use by Instance.
        //
        internal OutgoingConnectionFactory(Ice.Communicator communicator)
        {
            _communicator = communicator;
            _destroyed = false;
            _monitor = new FactoryACMMonitor(communicator, communicator.ClientACM);
            _pendingConnectCount = 0;
        }

        private List<Endpoint> ApplyOverrides(Endpoint[] endpts)
        {
            DefaultsAndOverrides defaultsAndOverrides = _communicator.DefaultsAndOverrides;
            var endpoints = new List<Endpoint>();
            for (int i = 0; i < endpts.Length; i++)
            {
                //
                // Modify endpoints with overrides.
                //
                if (defaultsAndOverrides.OverrideTimeout)
                {
                    endpoints.Add(endpts[i].NewTimeout(defaultsAndOverrides.OverrideTimeoutValue));
                }
                else
                {
                    endpoints.Add(endpts[i]);
                }
            }

            return endpoints;
        }

        private Connection? FindConnection(List<Endpoint> endpoints, out bool compress)
        {
            lock (this)
            {
                if (_destroyed)
                {
                    throw new Ice.CommunicatorDestroyedException();
                }

                DefaultsAndOverrides defaultsAndOverrides = _communicator.DefaultsAndOverrides;
                Debug.Assert(endpoints.Count > 0);

                foreach (Endpoint endpoint in endpoints)
                {
                    if (!_connectionsByEndpoint.TryGetValue(endpoint, out ICollection<Connection>? connectionList))
                    {
                        continue;
                    }

                    foreach (Connection connection in connectionList)
                    {
                        if (connection.Active) // Don't return destroyed or unvalidated connections
                        {
                            if (defaultsAndOverrides.OverrideCompress)
                            {
                                compress = defaultsAndOverrides.OverrideCompressValue;
                            }
                            else
                            {
                                compress = endpoint.HasCompressionFlag;
                            }
                            return connection;
                        }
                    }
                }

                compress = false; // Satisfy the compiler
                return null;
            }
        }

        //
        // Must be called while synchronized.
        //
        private Connection? FindConnection(List<ConnectorInfo> connectors, out bool compress)
        {
            DefaultsAndOverrides defaultsAndOverrides = _communicator.DefaultsAndOverrides;
            foreach (ConnectorInfo ci in connectors)
            {
                if (_pending.ContainsKey(ci.Connector))
                {
                    continue;
                }

                if (!_connections.TryGetValue(ci.Connector, out ICollection<Connection>? connectionList))
                {
                    continue;
                }

                foreach (Connection connection in connectionList)
                {
                    if (connection.Active) // Don't return destroyed or un-validated connections
                    {
                        if (defaultsAndOverrides.OverrideCompress)
                        {
                            compress = defaultsAndOverrides.OverrideCompressValue;
                        }
                        else
                        {
                            compress = ci.Endpoint.HasCompressionFlag;
                        }
                        return connection;
                    }
                }
            }

            compress = false; // Satisfy the compiler
            return null;
        }

        internal void IncPendingConnectCount()
        {
            //
            // Keep track of the number of pending connects. The outgoing connection factory
            // waitUntilFinished() method waits for all the pending connects to terminate before
            // to return. This ensures that the communicator client thread pool isn't destroyed
            // too soon and will still be available to execute the ice_exception() callbacks for
            // the asynchronous requests waiting on a connection to be established.
            //

            lock (this)
            {
                if (_destroyed)
                {
                    throw new Ice.CommunicatorDestroyedException();
                }
                ++_pendingConnectCount;
            }
        }

        internal void DecPendingConnectCount()
        {
            lock (this)
            {
                --_pendingConnectCount;
                Debug.Assert(_pendingConnectCount >= 0);
                if (_destroyed && _pendingConnectCount == 0)
                {
                    System.Threading.Monitor.PulseAll(this);
                }
            }
        }

        private Connection? GetConnection(List<ConnectorInfo> connectors, ConnectCallback cb, out bool compress)
        {
            lock (this)
            {
                if (_destroyed)
                {
                    throw new Ice.CommunicatorDestroyedException();
                }

                //
                // Reap closed connections
                //
                foreach (Connection c in _monitor.SwapReapedConnections())
                {
                    _connections.Remove(c.Connector, c);
                    _connectionsByEndpoint.Remove(c.Endpoint, c);
                    _connectionsByEndpoint.Remove(c.Endpoint.NewCompressionFlag(true), c);
                }

                //
                // Try to get the connection. We may need to wait for other threads to
                // finish if one of them is currently establishing a connection to one
                // of our connectors.
                //
                while (true)
                {
                    if (_destroyed)
                    {
                        throw new Ice.CommunicatorDestroyedException();
                    }

                    //
                    // Search for a matching connection. If we find one, we're done.
                    //
                    Connection? connection = FindConnection(connectors, out compress);
                    if (connection != null)
                    {
                        return connection;
                    }

                    if (AddToPending(cb, connectors))
                    {
                        //
                        // If a callback is not specified we wait until another thread notifies us about a
                        // change to the pending list. Otherwise, if a callback is provided we're done:
                        // when the pending list changes the callback will be notified and will try to
                        // get the connection again.
                        //
                        if (cb == null)
                        {
                            System.Threading.Monitor.Wait(this);
                        }
                        else
                        {
                            return null;
                        }
                    }
                    else
                    {
                        //
                        // If no thread is currently establishing a connection to one of our connectors,
                        // we get out of this loop and start the connection establishment to one of the
                        // given connectors.
                        //
                        break;
                    }
                }
            }

            //
            // At this point, we're responsible for establishing the connection to one of
            // the given connectors. If it's a non-blocking connect, calling nextConnector
            // will start the connection establishment. Otherwise, we return null to get
            // the caller to establish the connection.
            //
            if (cb != null)
            {
                cb.NextConnector();
            }

            compress = false; // Satisfy the compiler
            return null;
        }

        private Connection CreateConnection(ITransceiver transceiver, ConnectorInfo ci)
        {
            lock (this)
            {
                Debug.Assert(_pending.ContainsKey(ci.Connector) && transceiver != null);

                //
                // Create and add the connection to the connection map. Adding the connection to the map
                // is necessary to support the interruption of the connection initialization and validation
                // in case the communicator is destroyed.
                //
                Connection connection;
                try
                {
                    if (_destroyed)
                    {
                        throw new Ice.CommunicatorDestroyedException();
                    }

                    connection = new Connection(_communicator, _monitor, transceiver, ci.Connector,
                                                    ci.Endpoint.NewCompressionFlag(false), null);
                }
                catch (System.Exception)
                {
                    try
                    {
                        transceiver.Close();
                    }
                    catch (System.Exception)
                    {
                        // Ignore
                    }
                    throw;
                }
                _connections.Add(ci.Connector, connection);
                _connectionsByEndpoint.Add(connection.Endpoint, connection);
                _connectionsByEndpoint.Add(connection.Endpoint.NewCompressionFlag(true), connection);
                return connection;
            }
        }

        private void FinishGetConnection(List<ConnectorInfo> connectors,
                                         ConnectorInfo ci,
                                         Connection connection,
                                         ConnectCallback cb)
        {
            var connectionCallbacks = new HashSet<ConnectCallback>();
            if (cb != null)
            {
                connectionCallbacks.Add(cb);
            }

            var callbacks = new HashSet<ConnectCallback>();
            lock (this)
            {
                foreach (ConnectorInfo c in connectors)
                {
                    if (_pending.TryGetValue(c.Connector, out HashSet<ConnectCallback>? s))
                    {
                        foreach (ConnectCallback cc in s)
                        {
                            if (cc.HasConnector(ci))
                            {
                                connectionCallbacks.Add(cc);
                            }
                            else
                            {
                                callbacks.Add(cc);
                            }
                        }
                        _pending.Remove(c.Connector);
                    }
                }

                foreach (ConnectCallback cc in connectionCallbacks)
                {
                    cc.RemoveFromPending();
                    callbacks.Remove(cc);
                }
                foreach (ConnectCallback cc in callbacks)
                {
                    cc.RemoveFromPending();
                }
                System.Threading.Monitor.PulseAll(this);
            }

            bool compress;
            DefaultsAndOverrides defaultsAndOverrides = _communicator.DefaultsAndOverrides;
            if (defaultsAndOverrides.OverrideCompress)
            {
                compress = defaultsAndOverrides.OverrideCompressValue;
            }
            else
            {
                compress = ci.Endpoint.HasCompressionFlag;
            }

            foreach (ConnectCallback cc in callbacks)
            {
                cc.GetConnection();
            }
            foreach (ConnectCallback cc in connectionCallbacks)
            {
                cc.SetConnection(connection, compress);
            }
        }

        private void FinishGetConnection(List<ConnectorInfo> connectors, System.Exception ex, ConnectCallback cb)
        {
            var failedCallbacks = new HashSet<ConnectCallback>();
            if (cb != null)
            {
                failedCallbacks.Add(cb);
            }

            var callbacks = new HashSet<ConnectCallback>();
            lock (this)
            {
                foreach (ConnectorInfo c in connectors)
                {
                    if (_pending.TryGetValue(c.Connector, out HashSet<ConnectCallback>? s))
                    {
                        foreach (ConnectCallback cc in s)
                        {
                            if (cc.RemoveConnectors(connectors))
                            {
                                failedCallbacks.Add(cc);
                            }
                            else
                            {
                                callbacks.Add(cc);
                            }
                        }
                        _pending.Remove(c.Connector);
                    }
                }

                foreach (ConnectCallback cc in callbacks)
                {
                    Debug.Assert(!failedCallbacks.Contains(cc));
                    cc.RemoveFromPending();
                }
                System.Threading.Monitor.PulseAll(this);
            }

            foreach (ConnectCallback cc in callbacks)
            {
                cc.GetConnection();
            }

            foreach (ConnectCallback cc in failedCallbacks)
            {
                cc.SetException(ex);
            }
        }

        private void HandleConnectionException(System.Exception ex, bool hasMore)
        {
            TraceLevels traceLevels = _communicator.TraceLevels;
            if (traceLevels.Network >= 2)
            {
                if (ex is Ice.CommunicatorDestroyedException)
                {
                    _communicator.Logger.Trace(traceLevels.NetworkCat, $"connection to endpoint failed\n{ex}");
                }
                else if (hasMore)
                {
                    _communicator.Logger.Trace(traceLevels.NetworkCat,
                        $"connection to endpoint failed, trying next endpoint\n{ex}");
                }
                else
                {
                    _communicator.Logger.Trace(traceLevels.NetworkCat,
                        $"connection to endpoint failed and no more endpoints to try\n{ex}");
                }
            }
        }

        private bool
        AddToPending(ConnectCallback? cb, List<ConnectorInfo> connectors)
        {
            //
            // Add the callback to each connector pending list.
            //
            bool found = false;
            foreach (ConnectorInfo ci in connectors)
            {
                if (_pending.TryGetValue(ci.Connector, out HashSet<ConnectCallback>? cbs))
                {
                    found = true;
                    if (cb != null)
                    {
                        cbs.Add(cb); // Add the callback to each pending connector.
                    }
                }
            }

            if (found)
            {
                return true;
            }

            //
            // If there's no pending connection for the given connectors, we're
            // responsible for its establishment. We add empty pending lists,
            // other callbacks to the same connectors will be queued.
            //
            foreach (ConnectorInfo ci in connectors)
            {
                if (!_pending.ContainsKey(ci.Connector))
                {
                    _pending.Add(ci.Connector, new HashSet<ConnectCallback>());
                }
            }
            return false;
        }

        private void
        RemoveFromPending(ConnectCallback cb, List<ConnectorInfo> connectors)
        {
            foreach (ConnectorInfo ci in connectors)
            {
                if (_pending.TryGetValue(ci.Connector, out HashSet<ConnectCallback>? cbs))
                {
                    cbs.Remove(cb);
                }
            }
        }

        internal void HandleException(System.Exception ex, bool hasMore)
        {
            TraceLevels traceLevels = _communicator.TraceLevels;
            if (traceLevels.Network >= 2)
            {
                if (ex is Ice.CommunicatorDestroyedException)
                {
                    _communicator.Logger.Trace(traceLevels.NetworkCat, $"couldn't resolve endpoint host\n{ex}");
                }
                else if (hasMore)
                {
                    _communicator.Logger.Trace(traceLevels.NetworkCat,
                        $"couldn't resolve endpoint host, trying next endpoint\n{ex}");
                }
                else
                {
                    _communicator.Logger.Trace(traceLevels.NetworkCat,
                        $"couldn't resolve endpoint host and no more endpoints to try\n{ex}");
                }
            }
        }

        private class ConnectorInfo
        {
            internal ConnectorInfo(IConnector c, Endpoint e)
            {
                Connector = c;
                Endpoint = e;
            }

            public override bool Equals(object? obj)
            {
                if (obj is ConnectorInfo r)
                {
                    return Connector.Equals(r.Connector);
                }
                return false;
            }

            public override int GetHashCode() => Connector.GetHashCode();

            public IConnector Connector;
            public Endpoint Endpoint;
        }

        private class ConnectCallback : Connection.IStartCallback, IEndpointConnectors
        {
            internal ConnectCallback(OutgoingConnectionFactory f, List<Endpoint> endpoints, bool more,
                                     ICreateConnectionCallback cb, Ice.EndpointSelectionType selType)
            {
                _factory = f;
                _endpoints = endpoints;
                _hasMore = more;
                _callback = cb;
                _selType = selType;
                _endpointsIter = 0;
            }

            //
            // Methods from ConnectionI.StartCallback
            //
            public void ConnectionStartCompleted(Connection connection)
            {
                if (_observer != null)
                {
                    _observer.Detach();
                }
                Debug.Assert(_current != null);
                _factory.FinishGetConnection(_connectors, _current, connection, this);
            }

            public void ConnectionStartFailed(Connection connection, System.Exception ex)
            {
                if (ConnectionStartFailedImpl(ex))
                {
                    NextConnector();
                }
            }

            //
            // Methods from EndpointI_connectors
            //
            public void Connectors(List<IConnector> cons)
            {
                Debug.Assert(_currentEndpoint != null);
                foreach (IConnector connector in cons)
                {
                    _connectors.Add(new ConnectorInfo(connector, _currentEndpoint));
                }

                if (_endpointsIter < _endpoints.Count)
                {
                    NextEndpoint();
                }
                else
                {
                    Debug.Assert(_connectors.Count > 0);

                    //
                    // We now have all the connectors for the given endpoints. We can try to obtain the
                    // connection.
                    //
                    _iter = 0;
                    GetConnection();
                }
            }

            public void Exception(System.Exception ex)
            {
                _factory.HandleException(ex, _hasMore || _endpointsIter < _endpoints.Count);
                if (_endpointsIter < _endpoints.Count)
                {
                    NextEndpoint();
                }
                else if (_connectors.Count > 0)
                {
                    //
                    // We now have all the connectors for the given endpoints. We can try to obtain the
                    // connection.
                    //
                    _iter = 0;
                    GetConnection();
                }
                else
                {
                    _callback.SetException(ex);
                    _factory.DecPendingConnectCount(); // Must be called last.
                }
            }

            public void SetConnection(Connection connection, bool compress)
            {
                //
                // Callback from the factory: the connection to one of the callback
                // connectors has been established.
                //
                _callback.SetConnection(connection, compress);
                _factory.DecPendingConnectCount(); // Must be called last.
            }

            public void SetException(System.Exception ex)
            {
                //
                // Callback from the factory: connection establishment failed.
                //
                _callback.SetException(ex);
                _factory.DecPendingConnectCount(); // Must be called last.
            }

            public bool HasConnector(ConnectorInfo ci) => _connectors.Contains(ci);

            public bool RemoveConnectors(List<ConnectorInfo> connectors)
            {
                foreach (ConnectorInfo ci in connectors)
                {
                    while (_connectors.Remove(ci))
                    {
                        ; // Remove all of them.
                    }
                }
                return _connectors.Count == 0;
            }

            public void RemoveFromPending() => _factory.RemoveFromPending(this, _connectors);

            public void GetConnectors()
            {
                try
                {
                    //
                    // Notify the factory that there's an async connect pending. This is necessary
                    // to prevent the outgoing connection factory to be destroyed before all the
                    // pending asynchronous connects are finished.
                    //
                    _factory.IncPendingConnectCount();
                }
                catch (System.Exception ex)
                {
                    _callback.SetException(ex);
                    return;
                }

                NextEndpoint();
            }

            private void NextEndpoint()
            {
                try
                {
                    Debug.Assert(_endpointsIter < _endpoints.Count);
                    _currentEndpoint = _endpoints[_endpointsIter++];
                    _currentEndpoint.ConnectorsAsync(_selType, this);
                }
                catch (System.Exception ex)
                {
                    Exception(ex);
                }
            }

            internal void GetConnection()
            {
                try
                {
                    //
                    // If all the connectors have been created, we ask the factory to get a
                    // connection.
                    //
                    Connection? connection = _factory.GetConnection(_connectors, this, out bool compress);
                    if (connection == null)
                    {
                        //
                        // A null return value from getConnection indicates that the connection
                        // is being established and that everthing has been done to ensure that
                        // the callback will be notified when the connection establishment is
                        // done.
                        //
                        return;
                    }

                    _callback.SetConnection(connection, compress);
                    _factory.DecPendingConnectCount(); // Must be called last.
                }
                catch (System.Exception ex)
                {
                    _callback.SetException(ex);
                    _factory.DecPendingConnectCount(); // Must be called last.
                }
            }

            internal void NextConnector()
            {
                while (true)
                {
                    try
                    {
                        Debug.Assert(_iter < _connectors.Count);
                        _current = _connectors[_iter++];

                        Ice.Instrumentation.ICommunicatorObserver? obsv = _factory._communicator.Observer;
                        if (obsv != null)
                        {
                            _observer = obsv.GetConnectionEstablishmentObserver(_current.Endpoint,
                                                                                _current.Connector.ToString()!);
                            if (_observer != null)
                            {
                                _observer.Attach();
                            }
                        }

                        if (_factory._communicator.TraceLevels.Network >= 2)
                        {
                            _factory._communicator.Logger.Trace(_factory._communicator.TraceLevels.NetworkCat,
                                $"trying to establish {_current.Endpoint.Name} connection to " +
                                $"{_current.Connector}");
                        }

                        Connection connection = _factory.CreateConnection(_current.Connector.Connect(), _current);
                        connection.Start(this);
                    }
                    catch (System.Exception ex)
                    {
                        if (_factory._communicator.TraceLevels.Network >= 2)
                        {
                            Debug.Assert(_current != null);
                            _factory._communicator.Logger.Trace(_factory._communicator.TraceLevels.NetworkCat,
                                $"failed to establish {_current.Endpoint.Name} connection to " +
                                $"{_current.Connector}\n{ex}");
                        }

                        if (ConnectionStartFailedImpl(ex))
                        {
                            continue;
                        }
                    }
                    break;
                }
            }

            private bool ConnectionStartFailedImpl(System.Exception ex)
            {
                if (_observer != null)
                {
                    _observer.Failed(ex.GetType().FullName ?? "System.Exception");
                    _observer.Detach();
                }
                _factory.HandleConnectionException(ex, _hasMore || _iter < _connectors.Count);
                if (ex is Ice.CommunicatorDestroyedException) // No need to continue.
                {
                    _factory.FinishGetConnection(_connectors, ex, this);
                }
                else if (_iter < _connectors.Count) // Try the next connector.
                {
                    return true;
                }
                else
                {
                    _factory.FinishGetConnection(_connectors, ex, this);
                }
                return false;
            }

            private readonly OutgoingConnectionFactory _factory;
            private readonly bool _hasMore;
            private readonly ICreateConnectionCallback _callback;
            private readonly List<Endpoint> _endpoints;
            private readonly Ice.EndpointSelectionType _selType;
            private int _endpointsIter;
            private Endpoint? _currentEndpoint;
            private readonly List<ConnectorInfo> _connectors = new List<ConnectorInfo>();
            private int _iter;
            private ConnectorInfo? _current;
            private Ice.Instrumentation.IObserver? _observer;
        }

        private readonly Ice.Communicator _communicator;
        private readonly FactoryACMMonitor _monitor;
        private bool _destroyed;

        private readonly MultiDictionary<IConnector, Connection> _connections =
            new MultiDictionary<IConnector, Connection>();
        private readonly MultiDictionary<Endpoint, Connection> _connectionsByEndpoint =
            new MultiDictionary<Endpoint, Connection>();
        private readonly Dictionary<IConnector, HashSet<ConnectCallback>> _pending =
            new Dictionary<IConnector, HashSet<ConnectCallback>>();
        private int _pendingConnectCount;
    }

    public sealed class IncomingConnectionFactory
    {
        public void Activate()
        {
            lock (this)
            {
                Debug.Assert(!_destroyed);
                if (_acceptor != null)
                {
                    if (_communicator.TraceLevels.Network >= 1)
                    {
                        _communicator.Logger.Trace(_communicator.TraceLevels.NetworkCat,
                            $"accepting {_endpoint.Transport()} connections at {_acceptor}");
                    }
                    Task.Run(async () => await Accept().ConfigureAwait(false));
                }
            }
        }

        public void Destroy()
        {
            lock (this)
            {
                Debug.Assert(!_destroyed);
                if (_acceptor != null)
                {
                    if (_communicator.TraceLevels.Network >= 1)
                    {
                        _communicator.Logger.Trace(_communicator.TraceLevels.NetworkCat,
                            $"stopping to accept {_endpoint.Transport()} connections at {_acceptor}");
                    }

                    _acceptor!.Close();
                }

                foreach (Connection connection in _connections)
                {
                    connection.Destroy(new ObjectAdapterDeactivatedException(_adapter!.Name));
                }

                _destroyed = true;
                System.Threading.Monitor.PulseAll(this);
            }
        }

        public void UpdateConnectionObservers()
        {
            lock (this)
            {
                foreach (Connection connection in _connections)
                {
                    connection.UpdateObserver();
                }
            }
        }

        public void WaitUntilFinished()
        {
            lock (this)
            {
                // First we wait until the factory is destroyed. If we are using
                // an acceptor, we also wait for it to be closed.
                while (!_destroyed)
                {
                    System.Threading.Monitor.Wait(this);
                }
            }

            // _connections is immutable in this state
            foreach (Connection connection in _connections)
            {
                connection.WaitUntilFinished();
            }

            // Ensure all the connections are finished and reaped.
            if (_transceiver == null)
            {
#if DEBUG
                IEnumerable<Connection> cons = _monitor.SwapReapedConnections();
                Debug.Assert(cons.Count() == _connections.Count);
#else
                _monitor.SwapReapedConnections();
#endif
            }
            _connections.Clear();

            // Must be destroyed outside the synchronization since this might block waiting for
            // a timer task to execute.
            _monitor.Destroy();
        }

        public bool IsLocal(Endpoint endpoint)
        {
            if (_publishedEndpoint != null && endpoint.Equivalent(_publishedEndpoint))
            {
                return true;
            }
            lock (this)
            {
                return endpoint.Equivalent(_endpoint);
            }
        }

        public Endpoint Endpoint()
        {
            if (_publishedEndpoint != null)
            {
                return _publishedEndpoint;
            }
            lock (this)
            {
                return _endpoint;
            }
        }

<<<<<<< HEAD
=======
        public ICollection<Connection> Connections()
        {
            lock (this)
            {
                var connections = new List<Connection>();

                // Only copy connections which have not been destroyed.
                foreach (Connection connection in _connections)
                {
                    if (connection.Active)
                    {
                        connections.Add(connection);
                    }
                }

                return connections;
            }
        }

        // Operations from EventHandler.

        public override bool StartAsync(int operation, AsyncCallback callback, ref bool completedSynchronously)
        {
            if (_state >= State.Closed)
            {
                return false;
            }

            try
            {
                completedSynchronously = _acceptor!.StartAccept(callback, this);
            }
            catch (System.Exception ex)
            {
                _acceptorException = ex;
                completedSynchronously = true;
            }
            return true;
        }

        public override bool FinishAsync(int unused)
        {
            Debug.Assert(_adapter != null);
            if (_acceptorException == null)
            {
                _acceptor!.FinishAccept();
            }
            return _state < State.Closed;
        }

        public override void Message(ref ThreadPoolCurrent current)
        {
            Connection? connection = null;

            var msg = new ThreadPoolMessage(this);

            lock (this)
            {
                if (!msg.StartIOScope(ref current))
                {
                    return;
                }

                try
                {
                    if (_state >= State.Closed)
                    {
                        return;
                    }

                    // Reap closed connections
                    foreach (Connection c in _monitor.SwapReapedConnections())
                    {
                        _connections.Remove(c);
                    }

                    // Now accept a new connection.
                    ITransceiver transceiver;
                    try
                    {
                        if (_acceptorException != null)
                        {
                            throw _acceptorException;
                        }

                        transceiver = _acceptor!.Accept();

                        if (_communicator.TraceLevels.Network >= 2)
                        {
                            _communicator.Logger.Trace(_communicator.TraceLevels.NetworkCat,
                                $"trying to accept {_endpoint.Name} connection\n{transceiver}");
                        }
                    }
                    catch (System.Exception ex)
                    {
                        _communicator.Logger.Error($"can't accept more connections:\n{ex}\n{_acceptor}");
                        _acceptorException = null;

                        // Ignore socket exceptions.
                        return;
                    }

                    Debug.Assert(transceiver != null);

                    try
                    {
                        connection = new Connection(_communicator, _monitor, transceiver, null, _endpoint, _adapter);
                    }
                    catch (System.Exception ex)
                    {
                        try
                        {
                            transceiver.Close();
                        }
                        catch (System.Exception)
                        {
                            // Ignore
                        }

                        if (_warn)
                        {
                            _communicator.Logger.Warning($"connection exception:\n{ex}\n{_acceptor}");
                        }
                        return;
                    }

                    _connections.Add(connection);
                }
                finally
                {
                    msg.FinishIOScope(ref current);
                }
            }

            Debug.Assert(connection != null);
            connection.Start(null);
        }

        public override void Finished(ref ThreadPoolCurrent current)
        {
            lock (this)
            {
                Debug.Assert (_state == State.Closed);
                SetState(State.Finished);
            }
        }

>>>>>>> 038f547d
        public override string ToString()
        {
            if (_transceiver != null)
            {
                return _transceiver.ToString()!;
            }
            else
            {
                return _acceptor!.ToString();
            }
        }

        public IncomingConnectionFactory(Ice.ObjectAdapter adapter, Endpoint endpoint, Endpoint? publish,
                                         ACMConfig acmConfig)
        {
            _communicator = adapter.Communicator;
            _endpoint = endpoint;
            _publishedEndpoint = publish;
            _adapter = adapter;
            _warn = _communicator.GetPropertyAsInt("Ice.Warn.Connections") > 0;
            _monitor = new FactoryACMMonitor(_communicator, acmConfig);

            DefaultsAndOverrides defaultsAndOverrides = _communicator.DefaultsAndOverrides;
            if (defaultsAndOverrides.OverrideTimeout)
            {
                _endpoint = _endpoint.NewTimeout(defaultsAndOverrides.OverrideTimeoutValue);
            }

            if (defaultsAndOverrides.OverrideCompress)
            {
                _endpoint = _endpoint.NewCompressionFlag(defaultsAndOverrides.OverrideCompressValue);
            }

            try
            {
                _transceiver = _endpoint.GetTransceiver();
                if (_transceiver != null)
                {
                    if (_communicator.TraceLevels.Network >= 2)
                    {
                        _communicator.Logger.Trace(_communicator.TraceLevels.NetworkCat,
                            $"attempting to bind to {_endpoint.Name} socket\n{_transceiver}");
                    }
                    _endpoint = _transceiver.Bind();

                    var connection = new Connection(_communicator, null, _transceiver, null, _endpoint, _adapter);
                    connection.StartAndWait();
                    _connections.Add(connection);
                }
                else
                {
                    _acceptor = _endpoint.GetAcceptor(_adapter!.Name);

                    if (_communicator.TraceLevels.Network >= 2)
                    {
                        _communicator.Logger.Trace(_communicator.TraceLevels.NetworkCat,
                            $"attempting to bind to {_endpoint.Name} socket {_acceptor}");
                    }
                    _endpoint = _acceptor!.Listen();

                    if (_communicator.TraceLevels.Network >= 1)
                    {
                        _communicator.Logger.Trace(_communicator.TraceLevels.NetworkCat,
                            $"listening for {_endpoint.Name} connections\n{_acceptor!.ToDetailedString()}");
                    }
                }
            }
            catch (System.Exception)
            {
                //
                // Clean up.
                //
                try
                {
                    _transceiver?.Close();
                    _acceptor?.Close();
                }
                catch (System.Exception)
                {
                    // Ignore
                }

                _monitor.Destroy();
                _connections.Clear();

                throw;
            }
        }

        private async Task Accept()
        {
            while (true)
            {
                ITransceiver transceiver;
                try
                {
                     transceiver = await _acceptor!.AcceptAsync().ConfigureAwait(false);
                }
                catch (System.Exception ex)
                {
                    // If Accept failed because the acceptor has been closed, just return, we're done. Otherwise
                    // we print an error and wait for one second to avoid running in a tight loop in case the
                    // failures occurs immediately again. Failures here are unexpected and could be considered
                    // fatal.
                    lock (this)
                    {
                        if (_destroyed)
                        {
<<<<<<< HEAD
                            return;
=======
                            if (_communicator.TraceLevels.Network >= 1)
                            {
                                _communicator.Logger.Trace(_communicator.TraceLevels.NetworkCat,
                                    $"accepting {_endpoint.Name} connections at {_acceptor}");
                            }
                            _adapter!.ThreadPool.Register(this, SocketOperation.Read);
>>>>>>> 038f547d
                        }
                    }
                    _communicator.Logger.Error($"failed to accept connection:\n{ex}\n{_acceptor}");
                    await Task.Delay(1000).ConfigureAwait(false); // Retry in 1 second
                    continue;
                }

                Connection connection;
                lock (this)
                {
                    Debug.Assert(transceiver != null);
                    if (_destroyed)
                    {
<<<<<<< HEAD
                        try
=======
                        if (_acceptor != null)
                        {
                            if (_state == State.Active && _communicator.TraceLevels.Network >= 1)
                            {
                                _communicator.Logger.Trace(_communicator.TraceLevels.NetworkCat,
                                    $"stopping to accept {_endpoint.Name} connections at {_acceptor}");
                            }

                            _acceptor!.Close();

                            // Unregister the factory from the thread pool and wait for Finished to be
                            // called. Wait for Finished to be called is necessary for orderely shutdown
                            // of the communicator.
                            _adapter!.ThreadPool.Finish(this);
                        }
                        else
>>>>>>> 038f547d
                        {
                            transceiver.Close();
                        }
                        catch (System.Exception)
                        {
                        }
                        return;
                    }

                    // Reap closed connections
                    foreach (Connection c in _monitor.SwapReapedConnections())
                    {
                        _connections.Remove(c);
                    }

                    if (_communicator.TraceLevels.Network >= 2)
                    {
                        _communicator.Logger.Trace(_communicator.TraceLevels.NetworkCat,
                            $"trying to accept {_endpoint.Transport()} connection\n{transceiver}");
                    }

                    try
                    {
                        connection = new Connection(_communicator, _monitor, transceiver, null, _endpoint, _adapter);
                    }
                    catch (System.Exception ex)
                    {
                        try
                        {
                            transceiver.Close();
                        }
                        catch (System.Exception)
                        {
                            // Ignore
                        }

                        if (_warn)
                        {
                            _communicator.Logger.Warning($"connection exception:\n{ex}\n{_acceptor}");
                        }
                        continue;
                    }

                    _connections.Add(connection);
                }

                Debug.Assert(connection != null);
                connection.Start(null);
            }
        }

        private readonly IAcceptor? _acceptor;
        private readonly ObjectAdapter? _adapter;
        private readonly Communicator _communicator;
        private readonly HashSet<Connection> _connections = new HashSet<Connection>();
        private readonly Endpoint _endpoint;
        private readonly FactoryACMMonitor _monitor;
        private readonly Endpoint? _publishedEndpoint;
        private bool _destroyed;
        private readonly ITransceiver? _transceiver;
        private readonly bool _warn;
    }

}<|MERGE_RESOLUTION|>--- conflicted
+++ resolved
@@ -6,6 +6,9 @@
 using System.Collections.Generic;
 using System.Diagnostics;
 using System.Threading.Tasks;
+#if DEBUG
+using System.Linq;
+#endif
 
 namespace IceInternal
 {
@@ -1046,7 +1049,7 @@
                     if (_communicator.TraceLevels.Network >= 1)
                     {
                         _communicator.Logger.Trace(_communicator.TraceLevels.NetworkCat,
-                            $"accepting {_endpoint.Transport()} connections at {_acceptor}");
+                            $"accepting {_endpoint.Name} connections at {_acceptor}");
                     }
                     Task.Run(async () => await Accept().ConfigureAwait(false));
                 }
@@ -1063,7 +1066,7 @@
                     if (_communicator.TraceLevels.Network >= 1)
                     {
                         _communicator.Logger.Trace(_communicator.TraceLevels.NetworkCat,
-                            $"stopping to accept {_endpoint.Transport()} connections at {_acceptor}");
+                            $"stopping to accept {_endpoint.Name} connections at {_acceptor}");
                     }
 
                     _acceptor!.Close();
@@ -1149,156 +1152,6 @@
             }
         }
 
-<<<<<<< HEAD
-=======
-        public ICollection<Connection> Connections()
-        {
-            lock (this)
-            {
-                var connections = new List<Connection>();
-
-                // Only copy connections which have not been destroyed.
-                foreach (Connection connection in _connections)
-                {
-                    if (connection.Active)
-                    {
-                        connections.Add(connection);
-                    }
-                }
-
-                return connections;
-            }
-        }
-
-        // Operations from EventHandler.
-
-        public override bool StartAsync(int operation, AsyncCallback callback, ref bool completedSynchronously)
-        {
-            if (_state >= State.Closed)
-            {
-                return false;
-            }
-
-            try
-            {
-                completedSynchronously = _acceptor!.StartAccept(callback, this);
-            }
-            catch (System.Exception ex)
-            {
-                _acceptorException = ex;
-                completedSynchronously = true;
-            }
-            return true;
-        }
-
-        public override bool FinishAsync(int unused)
-        {
-            Debug.Assert(_adapter != null);
-            if (_acceptorException == null)
-            {
-                _acceptor!.FinishAccept();
-            }
-            return _state < State.Closed;
-        }
-
-        public override void Message(ref ThreadPoolCurrent current)
-        {
-            Connection? connection = null;
-
-            var msg = new ThreadPoolMessage(this);
-
-            lock (this)
-            {
-                if (!msg.StartIOScope(ref current))
-                {
-                    return;
-                }
-
-                try
-                {
-                    if (_state >= State.Closed)
-                    {
-                        return;
-                    }
-
-                    // Reap closed connections
-                    foreach (Connection c in _monitor.SwapReapedConnections())
-                    {
-                        _connections.Remove(c);
-                    }
-
-                    // Now accept a new connection.
-                    ITransceiver transceiver;
-                    try
-                    {
-                        if (_acceptorException != null)
-                        {
-                            throw _acceptorException;
-                        }
-
-                        transceiver = _acceptor!.Accept();
-
-                        if (_communicator.TraceLevels.Network >= 2)
-                        {
-                            _communicator.Logger.Trace(_communicator.TraceLevels.NetworkCat,
-                                $"trying to accept {_endpoint.Name} connection\n{transceiver}");
-                        }
-                    }
-                    catch (System.Exception ex)
-                    {
-                        _communicator.Logger.Error($"can't accept more connections:\n{ex}\n{_acceptor}");
-                        _acceptorException = null;
-
-                        // Ignore socket exceptions.
-                        return;
-                    }
-
-                    Debug.Assert(transceiver != null);
-
-                    try
-                    {
-                        connection = new Connection(_communicator, _monitor, transceiver, null, _endpoint, _adapter);
-                    }
-                    catch (System.Exception ex)
-                    {
-                        try
-                        {
-                            transceiver.Close();
-                        }
-                        catch (System.Exception)
-                        {
-                            // Ignore
-                        }
-
-                        if (_warn)
-                        {
-                            _communicator.Logger.Warning($"connection exception:\n{ex}\n{_acceptor}");
-                        }
-                        return;
-                    }
-
-                    _connections.Add(connection);
-                }
-                finally
-                {
-                    msg.FinishIOScope(ref current);
-                }
-            }
-
-            Debug.Assert(connection != null);
-            connection.Start(null);
-        }
-
-        public override void Finished(ref ThreadPoolCurrent current)
-        {
-            lock (this)
-            {
-                Debug.Assert (_state == State.Closed);
-                SetState(State.Finished);
-            }
-        }
-
->>>>>>> 038f547d
         public override string ToString()
         {
             if (_transceiver != null)
@@ -1345,7 +1198,7 @@
                     _endpoint = _transceiver.Bind();
 
                     var connection = new Connection(_communicator, null, _transceiver, null, _endpoint, _adapter);
-                    connection.StartAndWait();
+                    connection.StartAsync().AsTask().Wait();
                     _connections.Add(connection);
                 }
                 else
@@ -1407,16 +1260,7 @@
                     {
                         if (_destroyed)
                         {
-<<<<<<< HEAD
                             return;
-=======
-                            if (_communicator.TraceLevels.Network >= 1)
-                            {
-                                _communicator.Logger.Trace(_communicator.TraceLevels.NetworkCat,
-                                    $"accepting {_endpoint.Name} connections at {_acceptor}");
-                            }
-                            _adapter!.ThreadPool.Register(this, SocketOperation.Read);
->>>>>>> 038f547d
                         }
                     }
                     _communicator.Logger.Error($"failed to accept connection:\n{ex}\n{_acceptor}");
@@ -1430,26 +1274,7 @@
                     Debug.Assert(transceiver != null);
                     if (_destroyed)
                     {
-<<<<<<< HEAD
                         try
-=======
-                        if (_acceptor != null)
-                        {
-                            if (_state == State.Active && _communicator.TraceLevels.Network >= 1)
-                            {
-                                _communicator.Logger.Trace(_communicator.TraceLevels.NetworkCat,
-                                    $"stopping to accept {_endpoint.Name} connections at {_acceptor}");
-                            }
-
-                            _acceptor!.Close();
-
-                            // Unregister the factory from the thread pool and wait for Finished to be
-                            // called. Wait for Finished to be called is necessary for orderely shutdown
-                            // of the communicator.
-                            _adapter!.ThreadPool.Finish(this);
-                        }
-                        else
->>>>>>> 038f547d
                         {
                             transceiver.Close();
                         }
@@ -1468,7 +1293,7 @@
                     if (_communicator.TraceLevels.Network >= 2)
                     {
                         _communicator.Logger.Trace(_communicator.TraceLevels.NetworkCat,
-                            $"trying to accept {_endpoint.Transport()} connection\n{transceiver}");
+                            $"trying to accept {_endpoint.Name} connection\n{transceiver}");
                     }
 
                     try
