--- conflicted
+++ resolved
@@ -223,10 +223,6 @@
         /// <summary>Constructs a new instance of the <see cref="ConnectionLostException"/> class with a reference to
         /// the inner exception that is the cause of this exception.</summary>
         /// <param name="innerException">The exception that is the cause of the current exception.</param>
-<<<<<<< HEAD
-        public ConnectionLostException(Exception innerException)
-            : base(innerException)
-=======
         /// <param name="retryPolicy">The exception retry policy.</param>
         /// <param name="connector">The connector associated with this exception.</param>
         public ConnectionLostException(
@@ -234,7 +230,6 @@
             RetryPolicy retryPolicy = default,
             IConnector? connector = null)
             : base(innerException, retryPolicy, connector)
->>>>>>> bb885e3c
         {
         }
     }
@@ -248,10 +243,6 @@
         /// <summary>Constructs a new instance of the <see cref="ConnectionClosedException"/> class.</summary>
         /// <param name="isClosedByPeer"><c>true</c> if the connection closure originated from the peer, <c>false</c>
         /// otherwise</param>
-<<<<<<< HEAD
-        public ConnectionClosedException(bool isClosedByPeer = false)
-            : base("Cannot access closed connection.") => IsClosedByPeer = isClosedByPeer;
-=======
         /// <param name="retryPolicy">The exception retry policy.</param>
         /// <param name="connector">The connector associated with this exception.</param>
         public ConnectionClosedException(
@@ -260,17 +251,12 @@
             IConnector? connector = null)
             : base("Cannot access closed connection.", retryPolicy, connector) =>
             IsClosedByPeer = isClosedByPeer;
->>>>>>> bb885e3c
 
         /// <summary>Constructs a new instance of the <see cref="ConnectionClosedException"/> class with a specified
         /// error message.</summary>
         /// <param name="message">The message that describes the error.</param>
         /// <param name="isClosedByPeer"><c>true</c> if the connection closure originated from the peer, <c>false</c>
         /// otherwise</param>
-<<<<<<< HEAD
-        public ConnectionClosedException(string message, bool isClosedByPeer = false)
-            : base(message) => IsClosedByPeer = isClosedByPeer;
-=======
         /// <param name="retryPolicy">The exception retry policy.</param>
         /// <param name="connector">The connector associated with this exception.</param>
         public ConnectionClosedException(
@@ -280,7 +266,6 @@
             IConnector? connector = null)
             : base(message, retryPolicy, connector) =>
             IsClosedByPeer = isClosedByPeer;
->>>>>>> bb885e3c
     }
 
     /// <summary>This exception reports a DNS error.</summary>
