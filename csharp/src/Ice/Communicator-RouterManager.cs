--- conflicted
+++ resolved
@@ -36,11 +36,7 @@
                 return true;
             }
 
-<<<<<<< HEAD
-            return (obj is RouterInfo rhs) && Router.Equals(rhs.Router);
-=======
             return obj is RouterInfo rhs && Router.Equals(rhs.Router);
->>>>>>> 5cdb6d26
         }
 
         public override int GetHashCode() => Router.GetHashCode();
@@ -62,39 +58,6 @@
             return SetClientEndpoints(proxy!, hasRoutingTable ?? true);
         }
 
-<<<<<<< HEAD
-=======
-        public void GetClientEndpoints(IGetClientEndpointsCallback callback)
-        {
-            IReadOnlyList<Endpoint>? clientEndpoints = null;
-            lock (_mutex)
-            {
-                clientEndpoints = _clientEndpoints;
-            }
-
-            if (clientEndpoints != null) // Lazy initialization.
-            {
-                callback.SetEndpoints(clientEndpoints);
-                return;
-            }
-
-            Router.GetClientProxyAsync().ContinueWith(
-                (t) =>
-                {
-                    try
-                    {
-                        (IObjectPrx? prx, bool? hasRoutingTable) = t.Result;
-                        callback.SetEndpoints(SetClientEndpoints(prx!, hasRoutingTable ?? true));
-                    }
-                    catch (System.AggregateException ae)
-                    {
-                        callback.SetException(ae.InnerException!);
-                    }
-                },
-                System.Threading.Tasks.TaskScheduler.Current);
-        }
-
->>>>>>> 5cdb6d26
         public IReadOnlyList<Endpoint> GetServerEndpoints()
         {
             IObjectPrx? serverProxy = Router.GetServerProxy();
@@ -107,28 +70,7 @@
             return serverProxy.IceReference.Endpoints;
         }
 
-<<<<<<< HEAD
         public async ValueTask AddProxyAsync(IObjectPrx proxy)
-=======
-        public void AddProxy(IObjectPrx proxy)
-        {
-            Debug.Assert(proxy != null);
-            lock (_mutex)
-            {
-                if (_identities.Contains(proxy.Identity))
-                {
-                    //
-                    // Only add the proxy to the router if it's not already in our local map.
-                    //
-                    return;
-                }
-            }
-
-            AddAndEvictProxies(proxy, Router.AddProxies(new IObjectPrx[] { proxy }) as IObjectPrx[]);
-        }
-
-        public bool AddProxy(IObjectPrx proxy, IAddProxyCallback callback)
->>>>>>> 5cdb6d26
         {
             Debug.Assert(proxy != null);
             lock (_mutex)
