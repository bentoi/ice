--- conflicted
+++ resolved
@@ -945,26 +945,6 @@
                 {
                     System.Threading.Monitor.PulseAll(_mutex);
                 }
-            }
-        }
-
-<<<<<<< HEAD
-        private T CreateIndirectProxyForReplicaGroup<T>(Identity identity, string facet, ProxyFactory<T> factory)
-            where T : class, IObjectPrx
-        {
-            CheckIdentity(identity);
-            lock (_mutex)
-            {
-                CheckForDeactivation();
-                return factory(Communicator.CreateReference(identity, facet, _reference!, _replicaGroupId));
-=======
-        internal void ExecuteOnlyWhenActive(System.Action action)
-        {
-            lock (_mutex)
-            {
-                CheckForDeactivation();
-                action(); // called within the synchronization
->>>>>>> 130c6203
             }
         }
 
