--- conflicted
+++ resolved
@@ -12,22 +12,13 @@
         private readonly int _hashCode;
         public Connection Connect(string connectionId, bool preferNonSecure)
         {
-<<<<<<< HEAD
+            Debug.Assert(preferNonSecure == true);
             var socket = new UdpSocket(_endpoint.Communicator,
                                        this,
                                        _addr,
                                        _endpoint.SourceAddress,
                                        _endpoint.MulticastInterface,
                                        _endpoint.MulticastTtl);
-=======
-            Debug.Assert(preferNonSecure == true);
-            var transceiver = new UdpTransceiver(_endpoint.Communicator,
-                                                 this,
-                                                 _addr,
-                                                 _endpoint.SourceAddress,
-                                                 _endpoint.MulticastInterface,
-                                                 _endpoint.MulticastTtl);
->>>>>>> 0fa34d75
 
             return new UdpConnection(_endpoint.Communicator.OutgoingConnectionFactory,
                                      _endpoint,
