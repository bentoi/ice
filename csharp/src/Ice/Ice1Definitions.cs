// Copyright (c) ZeroC, Inc. All rights reserved.

using System;
using System.Collections.Generic;
using System.Diagnostics;

namespace ZeroC.Ice
{
    // Definitions for the ice1 protocol.
    internal static class Ice1Definitions
    {
        // The encoding of the header for ice1 frames. It is nominally 1.0, but in practice it is identical to 1.1
        // for the subset of the encoding used by the ice1 headers.
        internal static readonly Encoding Encoding = Encoding.V11;

        // Size of an ice1 frame header:
        // Magic number (4 bytes)
        // Protocol bytes (4 bytes)
        // Frame type (Byte)
        // Compression status (Byte)
        // Frame size (Int - 4 bytes)
        internal const int HeaderSize = 14;

        // The magic number at the front of each frame.
        internal static readonly byte[] Magic = new byte[] { 0x49, 0x63, 0x65, 0x50 }; // 'I', 'c', 'e', 'P'

        // 4-bytes after magic that provide the protocol version (always 1.0 for an ice1 frame) and the
        // encoding of the frame header (always set to 1.0 with the an ice1 frame, even though we use 1.1).
        internal static readonly byte[] ProtocolBytes = new byte[] { 1, 0, 1, 0 };

        // ice1 frame types:
        internal enum FrameType : byte
        {
            Request = 0,
            RequestBatch = 1,
            Reply = 2,
            ValidateConnection = 3,
            CloseConnection = 4
        }

<<<<<<< HEAD
        internal static readonly List<ArraySegment<byte>> CloseConnectionFrame =
            new List<ArraySegment<byte>> { new byte[]
            {
                Magic[0], Magic[1], Magic[2], Magic[3],
                ProtocolBytes[0], ProtocolBytes[1], ProtocolBytes[2], ProtocolBytes[3],
                (byte)FrameType.CloseConnection,
                0, // Compression status.
                HeaderSize, 0, 0, 0 // Frame size.
            }
        };

        internal static readonly byte[] RequestHeader = new byte[]
=======
        internal static readonly byte[] ValidateConnectionFrame = new byte[]
>>>>>>> ec5d8c10
        {
            Magic[0], Magic[1], Magic[2], Magic[3],
            ProtocolBytes[0], ProtocolBytes[1], ProtocolBytes[2], ProtocolBytes[3],
            (byte)FrameType.ValidateConnection,
            0, // Compression status.
            HeaderSize, 0, 0, 0 // Frame size.
        };

        internal static readonly byte[] CloseConnectionFrame = new byte[]
        {
            Magic[0], Magic[1], Magic[2], Magic[3],
            ProtocolBytes[0], ProtocolBytes[1], ProtocolBytes[2], ProtocolBytes[3],
            (byte)FrameType.CloseConnection,
            0, // Compression status.
            HeaderSize, 0, 0, 0 // Frame size.
        };

        /*
        private static readonly byte[] _batchRequestHeaderPrologue = new byte[]
        {
            Magic[0], Magic[1], Magic[2], Magic[3],
            ProtocolBytes[0], ProtocolBytes[1], ProtocolBytes[2], ProtocolBytes[3],
            (byte)FrameType.RequestBatch,
            0, // Compression status.
            0, 0, 0, 0, // Frame size (placeholder).
            0, 0, 0, 0 // Number of requests in batch (placeholder).
        };
        */

<<<<<<< HEAD
        internal static readonly List<ArraySegment<byte>> ValidateConnectionFrame =
            new List<ArraySegment<byte>> { new byte[]
            {
                Magic[0], Magic[1], Magic[2], Magic[3],
                ProtocolBytes[0], ProtocolBytes[1], ProtocolBytes[2], ProtocolBytes[3],
                (byte)FrameType.ValidateConnection,
                0, // Compression status.
                HeaderSize, 0, 0, 0 // Frame size.
            }
=======
        private static readonly byte[] _requestHeaderPrologue = new byte[]
        {
            Magic[0], Magic[1], Magic[2], Magic[3],
            ProtocolBytes[0], ProtocolBytes[1], ProtocolBytes[2], ProtocolBytes[3],
            (byte)FrameType.Request,
            0, // Compression status.
            0, 0, 0, 0, // Frame size (placeholder).
            0, 0, 0, 0 // Request ID (placeholder).
        };

        private static readonly byte[] _responseHeaderPrologue = new byte[]
        {
            Magic[0], Magic[1], Magic[2], Magic[3],
            ProtocolBytes[0], ProtocolBytes[1], ProtocolBytes[2], ProtocolBytes[3],
            (byte)FrameType.Reply,
            0, // Compression status.
            0, 0, 0, 0 // Frame size (placeholder).
>>>>>>> ec5d8c10
        };

        // Verify that the first 8 bytes correspond to Magic + ProtocolBytes
        internal static void CheckHeader(ReadOnlySpan<byte> header)
        {
            Debug.Assert(header.Length == 14);
            if (header[0] != Magic[0] || header[1] != Magic[1] || header[2] != Magic[2] || header[3] != Magic[3])
            {
                throw new InvalidDataException(
                    $"received incorrect magic bytes in header of ice1 frame: {BytesToString(header.Slice(0, 4))}");
            }

            header = header[4..];

            if (header[0] != ProtocolBytes[0] || header[1] != ProtocolBytes[1])
            {
                throw new InvalidDataException(
                    $"received ice1 protocol frame with protocol set to {header[0]}.{header[1]}");
            }

            if (header[2] != ProtocolBytes[2] || header[3] != ProtocolBytes[3])
            {
                throw new InvalidDataException(
                    $"received ice1 protocol frame with protocol encoding set to {header[2]}.{header[3]}");
            }
        }

<<<<<<< HEAD
        private static string BytesToString(ReadOnlySpan<byte> bytes) => BitConverter.ToString(bytes.ToArray());
=======
        internal static string GetFacet(string[] facetPath)
        {
            if (facetPath.Length > 1)
            {
                throw new InvalidDataException($"read ice1 facet path with {facetPath.Length} elements");
            }
            return facetPath.Length == 1 ? facetPath[0] : "";
        }

        internal static List<ArraySegment<byte>> GetRequestData(OutgoingRequestFrame frame, int requestId)
        {
            byte[] headerData = new byte[HeaderSize + 4];
            _requestHeaderPrologue.CopyTo(headerData.AsSpan());

            OutputStream.WriteInt(frame.Size + HeaderSize + 4, headerData.AsSpan(10, 4));
            OutputStream.WriteInt(requestId, headerData.AsSpan(HeaderSize, 4));

            var data = new List<ArraySegment<byte>>() { headerData };
            data.AddRange(frame.Data);
            return data;
        }

        internal static List<ArraySegment<byte>> GetResponseData(OutgoingResponseFrame frame, int requestId)
        {
            byte[] headerData = new byte[HeaderSize + 4];
            _responseHeaderPrologue.CopyTo(headerData.AsSpan());

            OutputStream.WriteInt(frame.Size + HeaderSize + 4, headerData.AsSpan(10, 4));
            OutputStream.WriteInt(requestId, headerData.AsSpan(HeaderSize, 4));

            var data = new List<ArraySegment<byte>>() { headerData };
            data.AddRange(frame.Data);
            return data;
        }

        /// <summary>Reads a facet in the old ice1 format from the stream.</summary>
        /// <param name="istr">The stream to read from.</param>
        /// <returns>The facet read from the stream.</returns>
        internal static string ReadIce1Facet(this InputStream istr)
        {
            Debug.Assert(istr.Encoding == Encoding);
            return GetFacet(istr.ReadArray(1, InputStream.IceReaderIntoString));
        }

        /// <summary>Reads an ice1 system exception encoded based on the provided reply status.</summary>
        /// <param name="istr">The stream to read from.</param>
        /// <param name="replyStatus">The reply status.</param>
        /// <returns>The exception read from the stream.</returns>
        internal static DispatchException ReadIce1SystemException(this InputStream istr, ReplyStatus replyStatus)
        {
            Debug.Assert(istr.Encoding == Encoding);
            Debug.Assert((byte)replyStatus > (byte)ReplyStatus.UserException);

            DispatchException systemException;

            switch (replyStatus)
            {
                case ReplyStatus.FacetNotExistException:
                case ReplyStatus.ObjectNotExistException:
                case ReplyStatus.OperationNotExistException:
                    var identity = new Identity(istr);
                    string facet = istr.ReadIce1Facet();
                    string operation = istr.ReadString();

                    if (replyStatus == ReplyStatus.OperationNotExistException)
                    {
                        systemException = new OperationNotExistException(identity, facet, operation);
                    }
                    else
                    {
                        systemException = new ObjectNotExistException(identity, facet, operation);
                    }
                    break;

                default:
                    systemException = new UnhandledException(istr.ReadString(), Identity.Empty, "", "");
                    break;
            }

            systemException.ConvertToUnhandled = true;
            return systemException;
        }

        /// <summary>Writes a facet as a facet path.</summary>
        /// <param name="ostr">The stream.</param>
        /// <param name="facet">The facet to write to the stream.</param>
        internal static void WriteIce1Facet(this OutputStream ostr, string facet)
        {
            Debug.Assert(ostr.Encoding == Encoding);

            // The old facet-path style used by the ice1 protocol.
            if (facet.Length == 0)
            {
                ostr.WriteSize(0);
            }
            else
            {
                ostr.WriteSize(1);
                ostr.WriteString(facet);
            }
        }

        /// <summary>Writes a request header body without constructing an Ice1RequestHeaderBody instance. This
        /// implementation is slightly more efficient than the generated code because it avoids the allocation of a
        /// string[] to write the facet and the allocation of a Dictionary{string, string} to write the context.
        /// </summary>
        internal static void WriteIce1RequestHeaderBody(
            this OutputStream ostr,
            Identity identity,
            string facet,
            string operation,
            bool idempotent,
            IReadOnlyDictionary<string, string> context)
        {
            Debug.Assert(ostr.Encoding == Encoding);
            identity.IceWrite(ostr);
            ostr.WriteIce1Facet(facet);
            ostr.WriteString(operation);
            ostr.Write(idempotent ? OperationMode.Idempotent : OperationMode.Normal);
            ostr.WriteDictionary(context, OutputStream.IceWriterFromString, OutputStream.IceWriterFromString);
        }

        private static string BytesToString(Span<byte> bytes) => BitConverter.ToString(bytes.ToArray());
>>>>>>> ec5d8c10
    }
}<|MERGE_RESOLUTION|>--- conflicted
+++ resolved
@@ -9,6 +9,16 @@
     // Definitions for the ice1 protocol.
     internal static class Ice1Definitions
     {
+        // ice1 frame types:
+        internal enum FrameType : byte
+        {
+            Request = 0,
+            RequestBatch = 1,
+            Reply = 2,
+            ValidateConnection = 3,
+            CloseConnection = 4
+        }
+
         // The encoding of the header for ice1 frames. It is nominally 1.0, but in practice it is identical to 1.1
         // for the subset of the encoding used by the ice1 headers.
         internal static readonly Encoding Encoding = Encoding.V11;
@@ -28,51 +38,8 @@
         // encoding of the frame header (always set to 1.0 with the an ice1 frame, even though we use 1.1).
         internal static readonly byte[] ProtocolBytes = new byte[] { 1, 0, 1, 0 };
 
-        // ice1 frame types:
-        internal enum FrameType : byte
-        {
-            Request = 0,
-            RequestBatch = 1,
-            Reply = 2,
-            ValidateConnection = 3,
-            CloseConnection = 4
-        }
-
-<<<<<<< HEAD
-        internal static readonly List<ArraySegment<byte>> CloseConnectionFrame =
-            new List<ArraySegment<byte>> { new byte[]
-            {
-                Magic[0], Magic[1], Magic[2], Magic[3],
-                ProtocolBytes[0], ProtocolBytes[1], ProtocolBytes[2], ProtocolBytes[3],
-                (byte)FrameType.CloseConnection,
-                0, // Compression status.
-                HeaderSize, 0, 0, 0 // Frame size.
-            }
-        };
-
-        internal static readonly byte[] RequestHeader = new byte[]
-=======
-        internal static readonly byte[] ValidateConnectionFrame = new byte[]
->>>>>>> ec5d8c10
-        {
-            Magic[0], Magic[1], Magic[2], Magic[3],
-            ProtocolBytes[0], ProtocolBytes[1], ProtocolBytes[2], ProtocolBytes[3],
-            (byte)FrameType.ValidateConnection,
-            0, // Compression status.
-            HeaderSize, 0, 0, 0 // Frame size.
-        };
-
-        internal static readonly byte[] CloseConnectionFrame = new byte[]
-        {
-            Magic[0], Magic[1], Magic[2], Magic[3],
-            ProtocolBytes[0], ProtocolBytes[1], ProtocolBytes[2], ProtocolBytes[3],
-            (byte)FrameType.CloseConnection,
-            0, // Compression status.
-            HeaderSize, 0, 0, 0 // Frame size.
-        };
-
         /*
-        private static readonly byte[] _batchRequestHeaderPrologue = new byte[]
+        internal static readonly byte[] BatchRequestHeaderPrologue = new byte[]
         {
             Magic[0], Magic[1], Magic[2], Magic[3],
             ProtocolBytes[0], ProtocolBytes[1], ProtocolBytes[2], ProtocolBytes[3],
@@ -83,18 +50,18 @@
         };
         */
 
-<<<<<<< HEAD
-        internal static readonly List<ArraySegment<byte>> ValidateConnectionFrame =
+        internal static readonly List<ArraySegment<byte>> CloseConnectionFrame =
             new List<ArraySegment<byte>> { new byte[]
             {
                 Magic[0], Magic[1], Magic[2], Magic[3],
                 ProtocolBytes[0], ProtocolBytes[1], ProtocolBytes[2], ProtocolBytes[3],
-                (byte)FrameType.ValidateConnection,
+                (byte)FrameType.CloseConnection,
                 0, // Compression status.
                 HeaderSize, 0, 0, 0 // Frame size.
             }
-=======
-        private static readonly byte[] _requestHeaderPrologue = new byte[]
+        };
+
+        internal static readonly byte[] RequestHeaderPrologue = new byte[]
         {
             Magic[0], Magic[1], Magic[2], Magic[3],
             ProtocolBytes[0], ProtocolBytes[1], ProtocolBytes[2], ProtocolBytes[3],
@@ -104,14 +71,24 @@
             0, 0, 0, 0 // Request ID (placeholder).
         };
 
-        private static readonly byte[] _responseHeaderPrologue = new byte[]
+        internal static readonly byte[] ResponseHeaderPrologue = new byte[]
         {
             Magic[0], Magic[1], Magic[2], Magic[3],
             ProtocolBytes[0], ProtocolBytes[1], ProtocolBytes[2], ProtocolBytes[3],
             (byte)FrameType.Reply,
             0, // Compression status.
             0, 0, 0, 0 // Frame size (placeholder).
->>>>>>> ec5d8c10
+        };
+
+        internal static readonly List<ArraySegment<byte>> ValidateConnectionFrame =
+            new List<ArraySegment<byte>> { new byte[]
+            {
+                Magic[0], Magic[1], Magic[2], Magic[3],
+                ProtocolBytes[0], ProtocolBytes[1], ProtocolBytes[2], ProtocolBytes[3],
+                (byte)FrameType.ValidateConnection,
+                0, // Compression status.
+                HeaderSize, 0, 0, 0 // Frame size.
+            }
         };
 
         // Verify that the first 8 bytes correspond to Magic + ProtocolBytes
@@ -139,9 +116,6 @@
             }
         }
 
-<<<<<<< HEAD
-        private static string BytesToString(ReadOnlySpan<byte> bytes) => BitConverter.ToString(bytes.ToArray());
-=======
         internal static string GetFacet(string[] facetPath)
         {
             if (facetPath.Length > 1)
@@ -149,32 +123,6 @@
                 throw new InvalidDataException($"read ice1 facet path with {facetPath.Length} elements");
             }
             return facetPath.Length == 1 ? facetPath[0] : "";
-        }
-
-        internal static List<ArraySegment<byte>> GetRequestData(OutgoingRequestFrame frame, int requestId)
-        {
-            byte[] headerData = new byte[HeaderSize + 4];
-            _requestHeaderPrologue.CopyTo(headerData.AsSpan());
-
-            OutputStream.WriteInt(frame.Size + HeaderSize + 4, headerData.AsSpan(10, 4));
-            OutputStream.WriteInt(requestId, headerData.AsSpan(HeaderSize, 4));
-
-            var data = new List<ArraySegment<byte>>() { headerData };
-            data.AddRange(frame.Data);
-            return data;
-        }
-
-        internal static List<ArraySegment<byte>> GetResponseData(OutgoingResponseFrame frame, int requestId)
-        {
-            byte[] headerData = new byte[HeaderSize + 4];
-            _responseHeaderPrologue.CopyTo(headerData.AsSpan());
-
-            OutputStream.WriteInt(frame.Size + HeaderSize + 4, headerData.AsSpan(10, 4));
-            OutputStream.WriteInt(requestId, headerData.AsSpan(HeaderSize, 4));
-
-            var data = new List<ArraySegment<byte>>() { headerData };
-            data.AddRange(frame.Data);
-            return data;
         }
 
         /// <summary>Reads a facet in the old ice1 format from the stream.</summary>
@@ -264,7 +212,6 @@
             ostr.WriteDictionary(context, OutputStream.IceWriterFromString, OutputStream.IceWriterFromString);
         }
 
-        private static string BytesToString(Span<byte> bytes) => BitConverter.ToString(bytes.ToArray());
->>>>>>> ec5d8c10
+        private static string BytesToString(ReadOnlySpan<byte> bytes) => BitConverter.ToString(bytes.ToArray());
     }
 }