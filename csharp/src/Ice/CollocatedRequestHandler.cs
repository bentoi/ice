--- conflicted
+++ resolved
@@ -18,16 +18,9 @@
         private readonly Reference _reference;
         private int _requestId;
 
-<<<<<<< HEAD
-        public ValueTask<Stream> SendRequestAsync(
+        public Task<Stream> SendRequestAsync(
             OutgoingRequestFrame frame,
             bool bidirectional,
-=======
-        public async Task<IncomingResponseFrame> SendRequestAsync(
-            OutgoingRequestFrame outgoingRequest,
-            bool oneway,
-            bool synchronous,
->>>>>>> 0f552281
             IInvocationObserver? observer,
             CancellationToken cancel) => throw new NotImplementedException();
 
