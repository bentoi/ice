//
// Copyright (c) ZeroC, Inc. All rights reserved.
//

using System;
using System.Collections.Generic;
using System.Collections.Concurrent;

namespace ZeroC.Ice
{
    /// <summary>Represents a response protocol frame sent by the application.</summary>
    public sealed class OutgoingResponseFrame
    {
        private static readonly ConcurrentDictionary<(Protocol Protocol, Encoding Encoding), OutgoingResponseFrame>
            _cachedVoidReturnValueFrames =
                new ConcurrentDictionary<(Protocol Protocol, Encoding Encoding), OutgoingResponseFrame>();

        /// <summary>The encoding of the frame payload</summary>
        public Encoding Encoding { get; }

        /// <summary>True for a sealed frame, false otherwise. Once sealed, a frame is read-only.</summary>
        public bool IsSealed { get; private set; }

        /// <summary>Returns a list of array segments with the contents of the frame payload.</summary>
        public IList<ArraySegment<byte>> Payload => Data;

        /// <summary>The Ice protocol of this frame.</summary>
        public Protocol Protocol { get; }

        /// <summary>The frame reply status <see cref="ReplyStatus"/>.</summary>
        public ReplyStatus ReplyStatus => (ReplyStatus) Data[0][0];

        /// <summary>The frame byte count.</summary>
        public int Size { get; private set; }

        // Contents of the Frame
        internal List<ArraySegment<byte>> Data { get; private set; }

        /// <summary>Creates a new outgoing response frame with an OK reply status and a void return value.</summary>
        /// <param name="current">The Current object for the corresponding incoming request.</param>
        /// <returns>A new OutgoingResponseFrame.</returns>
        public static OutgoingResponseFrame WithVoidReturnValue(Current current) =>
            _cachedVoidReturnValueFrames.GetOrAdd((current.Protocol, current.Encoding), key =>
            {
                var data = new List<ArraySegment<byte>>();
<<<<<<< HEAD
                var stream = new OutputStream(key.Protocol.GetEncoding(), data, new OutputStream.Position(0, 0));
                stream.WriteByte((byte)ReplyStatus.OK);
                _ = stream.WriteEmptyEncapsulation(key.Encoding);
                return new OutgoingResponseFrame(current.Protocol, current.Encoding, data);
=======
                var ostr = new OutputStream(key.Protocol.GetEncoding(), data, new OutputStream.Position(0, 0));
                ostr.WriteByte((byte)ReplyStatus.OK);
                _ = ostr.WriteEmptyEncapsulation(key.Encoding);
                return new OutgoingResponseFrame(key.Protocol, key.Encoding, data);
>>>>>>> 5b1c0f75
            });

        /// <summary>Creates a new outgoing response frame with an OK reply status and a return value.</summary>
        /// <param name="current">The Current object for the corresponding incoming request.</param>
        /// <param name="format">The format type used to marshal classes and exceptions, when this parameter is null
        /// the communicator's default format is used.</param>
        /// <param name="value">The return value to marshal.</param>
        /// <param name="writer">A delegate that must write the value to the frame.</param>
        /// <returns>A new OutgoingResponseFrame.</returns>
        public static OutgoingResponseFrame WithReturnValue<T>(Current current,
                                                               FormatType? format,
                                                               T value,
                                                               OutputStreamWriter<T> writer)
        {
            var response = new OutgoingResponseFrame(current.Protocol, current.Encoding);
            byte[] buffer = new byte[256];
            buffer[0] = (byte)ReplyStatus.OK;
            response.Data.Add(buffer);
            var ostr = new OutputStream(current.Protocol.GetEncoding(), response.Data, new OutputStream.Position(0, 1),
                response.Encoding, format ?? current.Adapter.Communicator.DefaultFormat);
            writer(ostr, value);
            ostr.Save();
            response.Finish();
            return response;
        }

        /// <summary>Creates a new outgoing response frame with an OK reply status and a return value.</summary>
        /// <param name="current">The Current object for the corresponding incoming request.</param>
        /// <param name="format">The format type used to marshal classes and exceptions, when this parameter is null
        /// the communicator's default format is used.</param>
        /// <param name="value">The return value to marshal, when the response frame contains multiple return
        /// values they must be passed in a tuple.</param>
        /// <param name="writer">A delegate that must write the value to the frame.</param>
        /// <returns>A new OutgoingResponseFrame.</returns>
        public static OutgoingResponseFrame WithReturnValue<T>(Current current,
                                                               FormatType? format,
                                                               in T value,
                                                               OutputStreamValueWriter<T> writer)
            where T : struct
        {
            var response = new OutgoingResponseFrame(current.Protocol, current.Encoding);
            byte[] buffer = new byte[256];
            buffer[0] = (byte)ReplyStatus.OK;
            response.Data.Add(buffer);
<<<<<<< HEAD
            var stream = new OutputStream(current.Protocol.GetEncoding(),
                                          response.Data,
                                          new OutputStream.Position(0, 1),
                                          response.Encoding,
                                          format ?? current.Adapter.Communicator.DefaultFormat);
            writer(stream, value);
            stream.Save();
=======
            var ostr = new OutputStream(current.Protocol.GetEncoding(),
                                        response.Data,
                                        new OutputStream.Position(0, 1),
                                        response.Encoding,
                                        format ?? current.Adapter.Communicator.DefaultFormat);
            writer(ostr, value);
            ostr.Save();
>>>>>>> 5b1c0f75
            response.Finish();
            return response;
        }

        /// <summary>Creates a new outgoing response frame with the given payload.</summary>
        /// <param name="protocol">The Ice protocol of this frame.</param>
        /// <param name="encoding">The encoding for the frame payload.</param>
        /// <param name="payload">The payload for this response frame.</param>
        // TODO: add parameter such as "bool assumeOwnership" once we add memory pooling.
        // TODO: should we pass the payload as a list of segments, or maybe add a separate
        // ctor that accepts a list of segments instead of a single segment
        public OutgoingResponseFrame(Protocol protocol, Encoding encoding, ArraySegment<byte> payload)
            : this(protocol, encoding)
        {
            if (payload[0] == (byte)ReplyStatus.OK || payload[0] == (byte)ReplyStatus.UserException)
            {
                // The minimum size for the payload is 7 bytes, the reply status byte plus 6 bytes for an
                // empty encapsulation.
                if (payload.Count < 7)
                {
                    throw new ArgumentException(
                        $"{nameof(payload)} should contain at least 7 bytes, but it contains `{payload.Count}' bytes",
                        nameof(payload));
                }

                (int size, Encoding encapsEncoding) = InputStream.ReadEncapsulationHeader(
                    protocol.GetEncoding(), payload.AsSpan(1));

                if (size + 4 + 1 != payload.Count) // 4 = size length with 1.1 encoding
                {
                    throw new ArgumentException($"invalid payload size `{size}'; expected `{payload.Count - 5}'",
                        nameof(payload));
                }

                if (encapsEncoding != Encoding)
                {
                    throw new ArgumentException(@$"the payload encoding `{encapsEncoding
                        }' must be the same as the supplied encoding `{Encoding}'",
                        nameof(payload));
                }
            }

            Data.Add(payload);
            Size = Data.GetByteCount();
            IsSealed = true;
        }

        /// <summary>Creates a response frame that represents "failure" and contains an exception.</summary>
        /// <param name="current">The current parameter holds decoded header data and other information about the
        /// request for which this constructor creates a response.</param>
        /// <param name="exception">The exception to store into the frame's payload.</param>
        public OutgoingResponseFrame(Current current, RemoteException exception)
            : this(current.Protocol, current.Encoding)
        {
            OutputStream ostr;
            if (exception is DispatchException dispatchException)
            {
                ostr = new OutputStream(current.Protocol.GetEncoding(), Data, new OutputStream.Position(0, 0));
                if (dispatchException is PreExecutionException preExecutionException)
                {
                    ReplyStatus replyStatus = preExecutionException switch
                    {
                        ObjectNotExistException _ => ReplyStatus.ObjectNotExistException,
                        OperationNotExistException _ => ReplyStatus.OperationNotExistException,
                        _ => throw new ArgumentException("unknown PreExecutionException", nameof(exception))
                    };

                    ostr.WriteByte((byte)replyStatus);
                    preExecutionException.Id.IceWrite(ostr);
                    ostr.WriteFacet(preExecutionException.Facet);
                    ostr.WriteString(preExecutionException.Operation);
                }
                else
                {
                    ostr.WriteByte((byte)ReplyStatus.UnknownLocalException);
                    ostr.WriteString(dispatchException.Message);
                }
            }
            else
            {
                byte[] buffer = new byte[256];
                buffer[0] = (byte)ReplyStatus.UserException;
                Data.Add(buffer);
                ostr = new OutputStream(current.Protocol.GetEncoding(),
                                        Data,
                                        new OutputStream.Position(0, 1),
                                        Encoding,
                                        FormatType.Sliced);
                ostr.WriteException(exception);
            }

            ostr.Save();
            Size = Data.GetByteCount();
            IsSealed = true;
        }

        private OutgoingResponseFrame(Protocol protocol, Encoding encoding, List<ArraySegment<byte>>? data = null)
        {
            Protocol = protocol;
            Encoding = encoding;
            if (data == null)
            {
                Data = new List<ArraySegment<byte>>();
            }
            else
            {
                Data = data;
                Size = Data.GetByteCount();
                IsSealed = true;
            }
        }

        private void Finish()
        {
            Size = Data.GetByteCount();
            IsSealed = true;
        }
    }
}<|MERGE_RESOLUTION|>--- conflicted
+++ resolved
@@ -43,17 +43,10 @@
             _cachedVoidReturnValueFrames.GetOrAdd((current.Protocol, current.Encoding), key =>
             {
                 var data = new List<ArraySegment<byte>>();
-<<<<<<< HEAD
-                var stream = new OutputStream(key.Protocol.GetEncoding(), data, new OutputStream.Position(0, 0));
-                stream.WriteByte((byte)ReplyStatus.OK);
-                _ = stream.WriteEmptyEncapsulation(key.Encoding);
-                return new OutgoingResponseFrame(current.Protocol, current.Encoding, data);
-=======
                 var ostr = new OutputStream(key.Protocol.GetEncoding(), data, new OutputStream.Position(0, 0));
                 ostr.WriteByte((byte)ReplyStatus.OK);
                 _ = ostr.WriteEmptyEncapsulation(key.Encoding);
                 return new OutgoingResponseFrame(key.Protocol, key.Encoding, data);
->>>>>>> 5b1c0f75
             });
 
         /// <summary>Creates a new outgoing response frame with an OK reply status and a return value.</summary>
@@ -98,15 +91,6 @@
             byte[] buffer = new byte[256];
             buffer[0] = (byte)ReplyStatus.OK;
             response.Data.Add(buffer);
-<<<<<<< HEAD
-            var stream = new OutputStream(current.Protocol.GetEncoding(),
-                                          response.Data,
-                                          new OutputStream.Position(0, 1),
-                                          response.Encoding,
-                                          format ?? current.Adapter.Communicator.DefaultFormat);
-            writer(stream, value);
-            stream.Save();
-=======
             var ostr = new OutputStream(current.Protocol.GetEncoding(),
                                         response.Data,
                                         new OutputStream.Position(0, 1),
@@ -114,7 +98,6 @@
                                         format ?? current.Adapter.Communicator.DefaultFormat);
             writer(ostr, value);
             ostr.Save();
->>>>>>> 5b1c0f75
             response.Finish();
             return response;
         }
