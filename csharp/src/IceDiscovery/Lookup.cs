//
// Copyright (c) ZeroC, Inc. All rights reserved.
//

using System;
using System.Collections.Generic;
using System.Diagnostics;
using System.Linq;
using System.Text;
using System.Threading.Tasks;
using Ice;

namespace IceDiscovery
{
    internal abstract class Request<T>
    {
        protected Request(Lookup lookup, T id, int retryCount)
        {
            Lookup = lookup;
            RetryCount = retryCount;
            Id = id;
            _requestId = Guid.NewGuid().ToString();
        }

        public T GetId() => Id;

        public bool AddCallback(TaskCompletionSource<IObjectPrx?> cb)
        {
            Callbacks.Add(cb);
            return Callbacks.Count == 1;
        }

        public virtual bool Retry() => --RetryCount >= 0;

        public void Invoke(string domainId, Dictionary<ILookupPrx, ILookupReplyPrx?> lookups)
        {
            LookupCount = lookups.Count;
            FailureCount = 0;
            var identity = new Identity(_requestId, "");
            foreach (KeyValuePair<ILookupPrx, ILookupReplyPrx?> entry in lookups)
            {
                InvokeWithLookup(domainId, entry.Key, entry.Value!.Clone(identity, ILookupReplyPrx.Factory));
            }
        }

        public bool Exception()
        {
            if (++FailureCount == LookupCount)
            {
                Finished(null);
                return true;
            }
            return false;
        }

        public string GetRequestId() => _requestId;

        public abstract void Finished(IObjectPrx? proxy);

        protected abstract Task InvokeWithLookup(string domainId, ILookupPrx lookup, ILookupReplyPrx lookupReply);

        private readonly string _requestId;

        protected Lookup Lookup;
        protected int RetryCount;
        protected int LookupCount;
        protected int FailureCount;
        protected List<TaskCompletionSource<IObjectPrx?>> Callbacks = new List<TaskCompletionSource<IObjectPrx?>>();

        protected T Id;
    }

    internal class AdapterRequest : Request<string>, IceInternal.ITimerTask
    {
        public AdapterRequest(Lookup lookup, string id, int retryCount)
            : base(lookup, id, retryCount) => _start = DateTime.Now.Ticks;

        public override bool Retry() => _proxies.Count == 0 && --RetryCount >= 0;

        public bool Response(IObjectPrx proxy, bool isReplicaGroup)
        {
            if (isReplicaGroup)
            {
                _proxies.Add(proxy);
                if (_latency == 0)
                {
                    _latency = (long)((DateTime.Now.Ticks - _start) * Lookup.LatencyMultiplier() / 10000.0);
                    if (_latency == 0)
                    {
                        _latency = 1; // 1ms
                    }
                    Lookup.Timer().Cancel(this);
                    Lookup.Timer().Schedule(this, _latency);
                }
                return false;
            }
            Finished(proxy);
            return true;
        }

        public override void Finished(IObjectPrx? proxy)
        {
            if (proxy != null || _proxies.Count == 0)
            {
                SendResponse(proxy);
            }
            else if (_proxies.Count == 1)
            {
                SendResponse(_proxies.First());
            }
            else
            {
                var endpoints = new List<Endpoint>();
                IObjectPrx? result = null;
                foreach (IObjectPrx prx in _proxies)
                {
                    if (result == null)
                    {
                        result = prx;
                    }
                    endpoints.AddRange(prx.Endpoints);
                }
                Debug.Assert(result != null);
                SendResponse(result.Clone(endpoints: endpoints));
            }
        }

        public void RunTimerTask() => Lookup.AdapterRequestTimedOut(this);

        protected override async Task InvokeWithLookup(string domainId, ILookupPrx lookup, ILookupReplyPrx lookupReply)
        {
            try
            {
<<<<<<< HEAD
                try
                {
                    task.Wait();
                }
                catch (AggregateException ex)
                {
                    Debug.Assert(ex.InnerException != null);
                    Lookup.AdapterRequestException(this, ex.InnerException);
                }
            }, TaskScheduler.Current);
=======
                await lookup.FindAdapterByIdAsync(domainId, Id, lookupReply).ConfigureAwait(false);
            }
            catch (Exception ex)
            {
                Lookup.AdapterRequestException(this, ex);
            }
>>>>>>> 130c6203
        }

        private void SendResponse(IObjectPrx? proxy)
        {
            foreach (TaskCompletionSource<IObjectPrx?> cb in Callbacks)
            {
                cb.SetResult(proxy);
            }
            Callbacks.Clear();
        }

        //
        // We use a HashSet because the same IceDiscovery plugin might return multiple times
        // the same proxy if it's accessible through multiple network interfaces and if we
        // also sent the request to multiple interfaces.
        //
        private readonly HashSet<IObjectPrx> _proxies = new HashSet<IObjectPrx>();
        private readonly long _start;
        private long _latency;
    }

    internal class ObjectRequest : Request<Identity>, IceInternal.ITimerTask
    {
        public ObjectRequest(Lookup lookup, Identity id, int retryCount)
            : base(lookup, id, retryCount)
        {
        }

        public void Response(IObjectPrx proxy) => Finished(proxy);

        public override void Finished(IObjectPrx? proxy)
        {
            foreach (TaskCompletionSource<IObjectPrx?> cb in Callbacks)
            {
                cb.SetResult(proxy);
            }
            Callbacks.Clear();
        }

        public void RunTimerTask() => Lookup.ObjectRequestTimedOut(this);

        protected override async Task InvokeWithLookup(string domainId, ILookupPrx lookup, ILookupReplyPrx lookupReply)
        {
            try
            {
<<<<<<< HEAD
                try
                {
                    task.Wait();
                }
                catch (AggregateException ex)
                {
                    Debug.Assert(ex.InnerException != null);
                    Lookup.ObjectRequestException(this, ex.InnerException);
                }
            }, TaskScheduler.Current);
=======
                await lookup.FindObjectByIdAsync(domainId, Id, lookupReply).ConfigureAwait(false);
            }
            catch (Exception ex)
            {
                Lookup.ObjectRequestException(this, ex);
            }
>>>>>>> 130c6203
        }
    }

    internal class Lookup : ILookup
    {
        public Lookup(LocatorRegistry registry, ILookupPrx lookup, Communicator communicator)
        {
            _registry = registry;
            _lookup = lookup;
            _timeout = communicator.GetPropertyAsInt("IceDiscovery.Timeout") ?? 300;
            _retryCount = communicator.GetPropertyAsInt("IceDiscovery.RetryCount") ?? 3;
            _latencyMultiplier = communicator.GetPropertyAsInt("IceDiscovery.LatencyMultiplier") ?? 1;
            _domainId = communicator.GetProperty("IceDiscovery.DomainId") ?? "";
            _timer = lookup.Communicator.Timer();

            //
            // Create one lookup proxy per endpoint from the given proxy. We want to send a multicast
            // datagram on each endpoint.
            //
            var single = new Ice.Endpoint[1];
            foreach (Endpoint endpt in lookup.Endpoints)
            {
                single[0] = endpt;
                _lookups[lookup.Clone(endpoints: single)] = null;
            }
            Debug.Assert(_lookups.Count > 0);
        }

        public void SetLookupReply(ILookupReplyPrx lookupReply)
        {
            // Use a lookup reply proxy whose address matches the interface used to send multicast datagrams.
            var single = new Endpoint[1];
            foreach (ILookupPrx key in _lookups.Keys.ToArray())
            {
                var endpoint = (UdpEndpoint)key.Endpoints[0];
                if (endpoint.McastInterface.Length > 0)
                {
                    Endpoint? q = lookupReply.Endpoints.FirstOrDefault(e =>
                        e is IPEndpoint ipEndpoint && ipEndpoint.Host.Equals(endpoint.McastInterface));

                    if (q != null)
                    {
                        single[0] = q;
                        _lookups[key] = lookupReply.Clone(endpoints: single);
                    }
                }

                if (_lookups[key] == null)
                {
                    // Fallback: just use the given lookup reply proxy if no matching endpoint found.
                    _lookups[key] = lookupReply;
                }
            }
        }

        public void FindObjectById(string domainId, Identity id, ILookupReplyPrx? reply, Current current)
        {
            if (!domainId.Equals(_domainId))
            {
                return; // Ignore
            }

            IObjectPrx? proxy = _registry.FindObject(id);
            if (proxy != null)
            {
                //
                // Reply to the mulicast request using the given proxy.
                //
                try
                {
                    Debug.Assert(reply != null);
                    reply.FoundObjectByIdAsync(id, proxy);
                }
                catch (System.Exception)
                {
                    // Ignore.
                }
            }
        }

        public void FindAdapterById(string domainId, string adapterId, ILookupReplyPrx? reply, Current current)
        {
            if (!domainId.Equals(_domainId))
            {
                return; // Ignore
            }

            IObjectPrx? proxy = _registry.FindAdapter(adapterId, out bool isReplicaGroup);
            if (proxy != null)
            {
                //
                // Reply to the multicast request using the given proxy.
                //
                try
                {
                    Debug.Assert(reply != null);
                    reply.FoundAdapterByIdAsync(adapterId, proxy, isReplicaGroup);
                }
                catch (System.Exception)
                {
                    // Ignore.
                }
            }
        }

        internal ValueTask<IObjectPrx?> FindObject(Identity id)
        {
            lock (this)
            {
                if (!_objectRequests.TryGetValue(id, out ObjectRequest? request))
                {
                    request = new ObjectRequest(this, id, _retryCount);
                    _objectRequests.Add(id, request);
                }

                var task = new TaskCompletionSource<IObjectPrx?>();
                if (request.AddCallback(task))
                {
                    try
                    {
                        request.Invoke(_domainId, _lookups);
                        _timer.Schedule(request, _timeout);
                    }
                    catch (System.Exception)
                    {
                        request.Finished(null);
                        _objectRequests.Remove(id);
                    }
                }
                return new ValueTask<IObjectPrx?>(task.Task);
            }
        }

        internal ValueTask<IObjectPrx?> FindAdapter(string adapterId)
        {
            lock (this)
            {
                if (!_adapterRequests.TryGetValue(adapterId, out AdapterRequest? request))
                {
                    request = new AdapterRequest(this, adapterId, _retryCount);
                    _adapterRequests.Add(adapterId, request);
                }

                var task = new TaskCompletionSource<IObjectPrx?>();
                if (request.AddCallback(task))
                {
                    try
                    {
                        request.Invoke(_domainId, _lookups);
                        _timer.Schedule(request, _timeout);
                    }
                    catch (System.Exception)
                    {
                        request.Finished(null);
                        _adapterRequests.Remove(adapterId);
                    }
                }
                return new ValueTask<IObjectPrx?>(task.Task);
            }
        }

        internal void FoundObject(Identity id, string requestId, IObjectPrx proxy)
        {
            lock (this)
            {
                if (_objectRequests.TryGetValue(id, out ObjectRequest? request) && request.GetRequestId() == requestId)
                {
                    request.Response(proxy);
                    _timer.Cancel(request);
                    _objectRequests.Remove(id);
                }
                // else ignore responses from old requests
            }
        }

        internal void FoundAdapter(string adapterId, string requestId, IObjectPrx proxy, bool isReplicaGroup)
        {
            lock (this)
            {
                if (_adapterRequests.TryGetValue(adapterId, out AdapterRequest? request) && request.GetRequestId() == requestId)
                {
                    if (request.Response(proxy, isReplicaGroup))
                    {
                        _timer.Cancel(request);
                        _adapterRequests.Remove(request.GetId());
                    }
                }
                // else ignore responses from old requests
            }
        }

        internal void ObjectRequestTimedOut(ObjectRequest request)
        {
            lock (this)
            {
                if (!_objectRequests.TryGetValue(request.GetId(), out ObjectRequest? r) || r != request)
                {
                    return;
                }

                if (request.Retry())
                {
                    try
                    {
                        request.Invoke(_domainId, _lookups);
                        _timer.Schedule(request, _timeout);
                        return;
                    }
                    catch (System.Exception)
                    {
                    }
                }

                request.Finished(null);
                _objectRequests.Remove(request.GetId());
                _timer.Cancel(request);
            }
        }

        internal void ObjectRequestException(ObjectRequest request, Exception ex)
        {
            lock (this)
            {
                if (!_objectRequests.TryGetValue(request.GetId(), out ObjectRequest? r) || r != request)
                {
                    return;
                }

                if (request.Exception())
                {
                    if (_warnOnce)
                    {
                        var s = new StringBuilder();
                        s.Append("failed to lookup object `");
                        s.Append(request.GetId().ToString(_lookup.Communicator.ToStringMode));
                        s.Append("' with lookup proxy `");
                        s.Append(_lookup);
                        s.Append("':\n");
                        s.Append(ex.ToString());
                        _lookup.Communicator.Logger.Warning(s.ToString());
                        _warnOnce = false;
                    }
                    _timer.Cancel(request);
                    _objectRequests.Remove(request.GetId());
                }
            }
        }

        internal void AdapterRequestTimedOut(AdapterRequest request)
        {
            lock (this)
            {
                if (!_adapterRequests.TryGetValue(request.GetId(), out AdapterRequest? r) || r != request)
                {
                    return;
                }

                if (request.Retry())
                {
                    try
                    {
                        request.Invoke(_domainId, _lookups);
                        _timer.Schedule(request, _timeout);
                        return;
                    }
                    catch (System.Exception)
                    {
                    }
                }

                request.Finished(null);
                _adapterRequests.Remove(request.GetId());
                _timer.Cancel(request);
            }
        }

        internal void AdapterRequestException(AdapterRequest request, Exception ex)
        {
            lock (this)
            {
                if (!_adapterRequests.TryGetValue(request.GetId(), out AdapterRequest? r) || r != request)
                {
                    return;
                }

                if (request.Exception())
                {
                    if (_warnOnce)
                    {
                        var s = new StringBuilder();
                        s.Append("failed to lookup adapter `");
                        s.Append(request.GetId());
                        s.Append("' with lookup proxy `");
                        s.Append(_lookup);
                        s.Append("':\n");
                        s.Append(ex.ToString());
                        _lookup.Communicator.Logger.Warning(s.ToString());
                        _warnOnce = false;
                    }
                    _timer.Cancel(request);
                    _adapterRequests.Remove(request.GetId());
                }
            }
        }

        internal IceInternal.Timer Timer() => _timer;

        internal int LatencyMultiplier() => _latencyMultiplier;

        private readonly LocatorRegistry _registry;
        private readonly ILookupPrx _lookup;
        private readonly Dictionary<ILookupPrx, ILookupReplyPrx?> _lookups = new Dictionary<ILookupPrx, ILookupReplyPrx?>();
        private readonly int _timeout;
        private readonly int _retryCount;
        private readonly int _latencyMultiplier;
        private readonly string _domainId;

        private readonly IceInternal.Timer _timer;
        private bool _warnOnce = true;
        private readonly Dictionary<Identity, ObjectRequest> _objectRequests = new Dictionary<Identity, ObjectRequest>();
        private readonly Dictionary<string, AdapterRequest> _adapterRequests = new Dictionary<string, AdapterRequest>();
    }

    internal class LookupReply : ILookupReply
    {
        public LookupReply(Lookup lookup) => _lookup = lookup;

        public void FoundObjectById(Identity id, IObjectPrx? proxy, Current c)
            => _lookup.FoundObject(id, c.Identity.Name, proxy!); // proxy cannot be null

        public void FoundAdapterById(string adapterId, IObjectPrx? proxy, bool isReplicaGroup, Current c) =>
            _lookup.FoundAdapter(adapterId, c.Identity.Name, proxy!, isReplicaGroup); // proxy cannot be null

        private readonly Lookup _lookup;
    }
}<|MERGE_RESOLUTION|>--- conflicted
+++ resolved
@@ -131,25 +131,12 @@
         {
             try
             {
-<<<<<<< HEAD
-                try
-                {
-                    task.Wait();
-                }
-                catch (AggregateException ex)
-                {
-                    Debug.Assert(ex.InnerException != null);
-                    Lookup.AdapterRequestException(this, ex.InnerException);
-                }
-            }, TaskScheduler.Current);
-=======
                 await lookup.FindAdapterByIdAsync(domainId, Id, lookupReply).ConfigureAwait(false);
             }
             catch (Exception ex)
             {
                 Lookup.AdapterRequestException(this, ex);
             }
->>>>>>> 130c6203
         }
 
         private void SendResponse(IObjectPrx? proxy)
@@ -195,25 +182,12 @@
         {
             try
             {
-<<<<<<< HEAD
-                try
-                {
-                    task.Wait();
-                }
-                catch (AggregateException ex)
-                {
-                    Debug.Assert(ex.InnerException != null);
-                    Lookup.ObjectRequestException(this, ex.InnerException);
-                }
-            }, TaskScheduler.Current);
-=======
                 await lookup.FindObjectByIdAsync(domainId, Id, lookupReply).ConfigureAwait(false);
             }
             catch (Exception ex)
             {
                 Lookup.ObjectRequestException(this, ex);
             }
->>>>>>> 130c6203
         }
     }
 
