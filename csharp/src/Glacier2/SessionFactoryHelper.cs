//
// Copyright (c) ZeroC, Inc. All rights reserved.
//

using System;
using System.Collections.Generic;
using System.Diagnostics;

namespace Glacier2
{
    /// <summary>A helper class for using Glacier2 with GUI applications.
    ///
    /// Applications should create a session factory for each Glacier2 router to which the application will connect.
    /// To connect with the Glacier2 router, call SessionFactory.connect. The callback object is notified of the
    /// various life cycle events. Once the session is torn down for whatever reason, the application can use the
    /// session factory to create another connection.</summary>
    public class SessionFactoryHelper
    {
        /// <summary>Creates a SessionFactory object.</summary>
        /// <param name="callback">The callback for notifications about session establishment.</param>
        /// <param name="properties">Optional properties used for communicator initialization.</param>
        /// <param name="logger">Optional logger used for communicator initialization.</param>
        /// <param name="observer">Optional communicator observer used for communicator initialization.</param>
<<<<<<< HEAD
        /// <param name="typeIdNamespaces">Optional list of TypeId namespaces used for communicator initialization.
        /// The default is Ice.TypeId.</param>
        public
        SessionFactoryHelper(SessionCallback callback,
=======
        /// <param name="threadStart">Optional thread start delegate used for communicator initialization.</param>
        /// <param name="threadStop">Optional thread stop delegate used for communicator initialization.</param>
        /// <param name="typeIdNamespaces">Optional list of TypeId namespaces used for communicator initialization. The
        /// default is Ice.TypeId.</param>
        public SessionFactoryHelper(ISessionCallback callback,
>>>>>>> 130c6203
                             Dictionary<string, string> properties,
                             Ice.ILogger? logger = null,
                             Ice.Instrumentation.ICommunicatorObserver? observer = null,
                             string[]? typeIdNamespaces = null)
        {
            _callback = callback;
            _properties = properties;
            _logger = logger;
            _observer = observer;
            _typeIdNamespaces = typeIdNamespaces;

            SetDefaultProperties();
        }

        /// <summary>Set the router object identity.</summary>
        /// <param name="identity">The Glacier2 router's identity.</param>
        public void SetRouterIdentity(Ice.Identity identity)
        {
            lock (this)
            {
                _identity = identity;
            }
        }

        /// <summary>Returns the object identity of the Glacier2 router.</summary>
        /// <returns>The Glacier2 router's identity.</returns>
        public Ice.Identity? GetRouterIdentity()
        {
            lock (this)
            {
                return _identity;
            }
        }

        /// <summary>Sets the host on which the Glacier2 router runs.</summary>
        /// <param name="hostname">The host name (or IP address) of the router host.</param>
        public void SetRouterHost(string hostname)
        {
            lock (this)
            {
                _routerHost = hostname;
            }
        }

        /// <summary>Returns the host on which the Glacier2 router runs.</summary>
        /// <returns>The Glacier2 router host.</returns>
        public string GetRouterHost()
        {
            lock (this)
            {
                return _routerHost;
            }
        }

        /// <summary>Sets the transport that will be used by the session factory to establish the connection.</summary>
        /// <param name="transport">The transport.</param>
        public void SetTransport(string transport)
        {
            lock (this)
            {
                if (!transport.Equals("tcp") &&
                    !transport.Equals("ssl") &&
                    !transport.Equals("wss") &&
                    !transport.Equals("ws"))
                {
                    throw new ArgumentException($"unknown transport `{transport}'", nameof(transport));
                }
                _transport = transport;
            }
        }

        /// <summary>Returns the transport that will be used by the session factory to establish the connection.
        /// </summary>
        /// <returns>The transport.</returns>
        public string GetTransport()
        {
            lock (this)
            {
                return _transport;
            }
        }

        /// <summary>Sets the connect and connection timeout for the Glacier2 router.</summary>
        /// <param name="timeoutMillisecs">The timeout in milliseconds. A zero or negative timeout value indicates that
        /// the router proxy has no associated timeout.</param>
        public void SetTimeout(int timeoutMillisecs)
        {
            lock (this)
            {
                _timeout = timeoutMillisecs;
            }
        }

        /// <summary>Returns the connect and connection timeout associated with the Glacier2 router.</summary>
        /// <returns>The timeout.</returns>
        public int GetTimeout()
        {
            lock (this)
            {
                return _timeout;
            }
        }

        /// <summary>Sets the Glacier2 router port to connect to.</summary>
        /// <param name="port">The port. If 0, then the default port (4063 for TCP or 4064 for SSL) is used.</param>
        public void SetPort(int port)
        {
            lock (this)
            {
                _port = port;
            }
        }

        /// <summary>Returns the Glacier2 router port to connect to.</summary>
        /// <returns>The port.</returns>
        public int GetPort()
        {
            lock (this)
            {
                return GetPortInternal();
            }
        }

        /// <summary>Sets the request context to use while establishing a connection to the Glacier2 router.</summary>
        /// <param name="context">The request context.</param>
        public void SetConnectContext(IReadOnlyDictionary<string, string> context)
        {
            lock (this)
            {
                _context = context;
            }
        }

        /// <summary>Determines whether the session should create an object adapter that the client can use for
        /// receiving callbacks.</summary>
        /// <param name="useCallbacks">True if the session should create an object adapter.</param>
        public void SetUseCallbacks(bool useCallbacks)
        {
            lock (this)
            {
                _useCallbacks = useCallbacks;
            }
        }

        /// <summary>Indicates whether a newly-created session will also create an object adapter that the client can
        /// use for receiving callbacks.</summary>
        /// <returns>True if the session will create an object adapter.</returns>
        public bool GetUseCallbacks()
        {
            lock (this)
            {
                return _useCallbacks;
            }
        }

        /// <summary>Connects to the Glacier2 router using the associated SSL credentials.
        ///
        /// Once the connection is established, SesssionCallback.connected is called on the callback object; upon
        /// failure, SessionCallback.connectFailed is called with the exception.</summary>
        /// <returns>The connected session.</returns>
        public SessionHelper Connect()
        {
            lock (this)
            {
                var session = new SessionHelper(_callback,
                    GetRouterFinderStr(),
                    _useCallbacks,
                    CreateProperties(),
                    _logger,
                    _observer,
                    _typeIdNamespaces);
                session.Connect(_context);
                return session;
            }
        }

        /// <summary>Connect the Glacier2 session using user name and password credentials.
        ///
        /// Once the connection is established, SessionCallback.connected is called on the callback object; upon
        /// failure, SessionCallback.connectFailed is called with the exception.</summary>
        /// <param name="username">The user name.</param>
        /// <param name="password">The password.</param>
        /// <returns>The connected session.</returns>
        public SessionHelper Connect(string username, string password)
        {
            lock (this)
            {
                var session = new SessionHelper(_callback,
                    GetRouterFinderStr(),
                    _useCallbacks,
                    CreateProperties(),
                    _logger,
                    _observer,
                    _typeIdNamespaces);
                session.Connect(username, password, _context);
                return session;
            }
        }

        private int GetPortInternal()
        {
            return _port == 0 ? ((_transport.Equals("ssl") ||
                                  _transport.Equals("wss")) ? Glacier2SslPort : Glacier2TcpPort) : _port;
        }

        private Dictionary<string, string> CreateProperties()
        {
            // Clone the initialization data and properties.
            Debug.Assert(_properties != null);
            var properties = new Dictionary<string, string>(_properties);

            if (!properties.ContainsKey("Ice.Default.Router") && _identity != null)
            {
                properties["Ice.Default.Router"] = CreateProxyStr(_identity.Value);
            }

            // If using a secure connection setup the IceSSL plug-in, if IceSSL
            // plug-in has already been setup we don't want to override the
            // configuration so it can be loaded from a custom location.
            if ((_transport.Equals("ssl") || _transport.Equals("wss")) && !properties.ContainsKey("Ice.Plugin.IceSSL"))
            {
                properties["Ice.Plugin.IceSSL"] = "IceSSL:IceSSL.PluginFactory";
            }

            return properties;
        }

        private string GetRouterFinderStr() =>
            CreateProxyStr(new Ice.Identity("RouterFinder", "Ice"));

        private string CreateProxyStr(Ice.Identity ident)
        {
            if (_timeout > 0)
            {
                return $"\"{ident}\":{_transport} -p {GetPortInternal()} -h \"{_routerHost}\" -t {_timeout}";
            }
            else
            {
                return $"\"{ident}\":{_transport} -p {GetPortInternal()} -h \"{_routerHost}\"";
            }
        }

        private void SetDefaultProperties()
        {
            Debug.Assert(_properties != null);
            _properties["Ice.RetryIntervals"] = "-1";
        }

<<<<<<< HEAD
        private SessionCallback _callback;
        private Dictionary<string, string> _properties;
        private Ice.ILogger? _logger;
        private Ice.Instrumentation.ICommunicatorObserver? _observer;
        private string[]? _typeIdNamespaces;
=======
        private readonly ISessionCallback _callback;
        private readonly Dictionary<string, string> _properties;
        private readonly Ice.ILogger? _logger;
        private readonly Ice.Instrumentation.ICommunicatorObserver? _observer;
        private readonly Action? _threadStart;
        private readonly Action? _threadStop;
        private readonly string[]? _typeIdNamespaces;
>>>>>>> 130c6203

        private string _routerHost = "localhost";
        private Ice.Identity? _identity = null;
        private string _transport = "ssl";
        private int _port = 0;
        private int _timeout = 10000;
        private IReadOnlyDictionary<string, string>? _context;
        private bool _useCallbacks = true;
        private const int Glacier2SslPort = 4064;
        private const int Glacier2TcpPort = 4063;
    }
}<|MERGE_RESOLUTION|>--- conflicted
+++ resolved
@@ -21,18 +21,9 @@
         /// <param name="properties">Optional properties used for communicator initialization.</param>
         /// <param name="logger">Optional logger used for communicator initialization.</param>
         /// <param name="observer">Optional communicator observer used for communicator initialization.</param>
-<<<<<<< HEAD
-        /// <param name="typeIdNamespaces">Optional list of TypeId namespaces used for communicator initialization.
-        /// The default is Ice.TypeId.</param>
-        public
-        SessionFactoryHelper(SessionCallback callback,
-=======
-        /// <param name="threadStart">Optional thread start delegate used for communicator initialization.</param>
-        /// <param name="threadStop">Optional thread stop delegate used for communicator initialization.</param>
         /// <param name="typeIdNamespaces">Optional list of TypeId namespaces used for communicator initialization. The
         /// default is Ice.TypeId.</param>
         public SessionFactoryHelper(ISessionCallback callback,
->>>>>>> 130c6203
                              Dictionary<string, string> properties,
                              Ice.ILogger? logger = null,
                              Ice.Instrumentation.ICommunicatorObserver? observer = null,
@@ -281,21 +272,11 @@
             _properties["Ice.RetryIntervals"] = "-1";
         }
 
-<<<<<<< HEAD
-        private SessionCallback _callback;
-        private Dictionary<string, string> _properties;
-        private Ice.ILogger? _logger;
-        private Ice.Instrumentation.ICommunicatorObserver? _observer;
-        private string[]? _typeIdNamespaces;
-=======
         private readonly ISessionCallback _callback;
         private readonly Dictionary<string, string> _properties;
         private readonly Ice.ILogger? _logger;
         private readonly Ice.Instrumentation.ICommunicatorObserver? _observer;
-        private readonly Action? _threadStart;
-        private readonly Action? _threadStop;
         private readonly string[]? _typeIdNamespaces;
->>>>>>> 130c6203
 
         private string _routerHost = "localhost";
         private Ice.Identity? _identity = null;
